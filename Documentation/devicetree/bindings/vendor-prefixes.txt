--- conflicted
+++ resolved
@@ -36,22 +36,16 @@
 GEFanuc	GE Fanuc Intelligent Platforms Embedded Systems, Inc.
 gef	GE Fanuc Intelligent Platforms Embedded Systems, Inc.
 gmt	Global Mixed-mode Technology, Inc.
-<<<<<<< HEAD
+gumstix	Gumstix, Inc.
 haoyu	Haoyu Microelectronic Co. Ltd.
-=======
-gumstix	Gumstix, Inc.
->>>>>>> e48ca29d
 hisilicon	Hisilicon Limited.
 hp	Hewlett Packard
 ibm	International Business Machines (IBM)
 idt	Integrated Device Technologies, Inc.
 img	Imagination Technologies Ltd.
 intercontrol	Inter Control Group
-<<<<<<< HEAD
 isl	Intersil
-=======
 karo	Ka-Ro electronics GmbH
->>>>>>> e48ca29d
 lg	LG Corporation
 linux	Linux-specific binding
 lsi	LSI Corp. (LSI Logic)
