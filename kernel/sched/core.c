// SPDX-License-Identifier: GPL-2.0-only
/*
 *  kernel/sched/core.c
 *
 *  Core kernel CPU scheduler code
 *
 *  Copyright (C) 1991-2002  Linus Torvalds
 *  Copyright (C) 1998-2024  Ingo Molnar, Red Hat
 */
#include <linux/highmem.h>
#include <linux/hrtimer_api.h>
#include <linux/ktime_api.h>
#include <linux/sched/signal.h>
#include <linux/syscalls_api.h>
#include <linux/debug_locks.h>
#include <linux/prefetch.h>
#include <linux/capability.h>
#include <linux/pgtable_api.h>
#include <linux/wait_bit.h>
#include <linux/jiffies.h>
#include <linux/spinlock_api.h>
#include <linux/cpumask_api.h>
#include <linux/lockdep_api.h>
#include <linux/hardirq.h>
#include <linux/softirq.h>
#include <linux/refcount_api.h>
#include <linux/topology.h>
#include <linux/sched/clock.h>
#include <linux/sched/cond_resched.h>
#include <linux/sched/cputime.h>
#include <linux/sched/debug.h>
#include <linux/sched/hotplug.h>
#include <linux/sched/init.h>
#include <linux/sched/isolation.h>
#include <linux/sched/loadavg.h>
#include <linux/sched/mm.h>
#include <linux/sched/nohz.h>
#include <linux/sched/rseq_api.h>
#include <linux/sched/rt.h>

#include <linux/blkdev.h>
#include <linux/context_tracking.h>
#include <linux/cpuset.h>
#include <linux/delayacct.h>
#include <linux/init_task.h>
#include <linux/interrupt.h>
#include <linux/ioprio.h>
#include <linux/kallsyms.h>
#include <linux/kcov.h>
#include <linux/kprobes.h>
#include <linux/llist_api.h>
#include <linux/mmu_context.h>
#include <linux/mmzone.h>
#include <linux/mutex_api.h>
#include <linux/nmi.h>
#include <linux/nospec.h>
#include <linux/perf_event_api.h>
#include <linux/profile.h>
#include <linux/psi.h>
#include <linux/rcuwait_api.h>
#include <linux/rseq.h>
#include <linux/sched/wake_q.h>
#include <linux/scs.h>
#include <linux/slab.h>
#include <linux/syscalls.h>
#include <linux/vtime.h>
#include <linux/wait_api.h>
#include <linux/workqueue_api.h>

#ifdef CONFIG_PREEMPT_DYNAMIC
# ifdef CONFIG_GENERIC_ENTRY
#  include <linux/entry-common.h>
# endif
#endif

#include <uapi/linux/sched/types.h>

#include <asm/irq_regs.h>
#include <asm/switch_to.h>
#include <asm/tlb.h>

#define CREATE_TRACE_POINTS
#include <linux/sched/rseq_api.h>
#include <trace/events/sched.h>
#include <trace/events/ipi.h>
#undef CREATE_TRACE_POINTS

#include "sched.h"
#include "stats.h"

#include "autogroup.h"
#include "pelt.h"
#include "smp.h"
#include "stats.h"

#include "../workqueue_internal.h"
#include "../../io_uring/io-wq.h"
#include "../smpboot.h"

EXPORT_TRACEPOINT_SYMBOL_GPL(ipi_send_cpu);
EXPORT_TRACEPOINT_SYMBOL_GPL(ipi_send_cpumask);

/*
 * Export tracepoints that act as a bare tracehook (ie: have no trace event
 * associated with them) to allow external modules to probe them.
 */
EXPORT_TRACEPOINT_SYMBOL_GPL(pelt_cfs_tp);
EXPORT_TRACEPOINT_SYMBOL_GPL(pelt_rt_tp);
EXPORT_TRACEPOINT_SYMBOL_GPL(pelt_dl_tp);
EXPORT_TRACEPOINT_SYMBOL_GPL(pelt_irq_tp);
EXPORT_TRACEPOINT_SYMBOL_GPL(pelt_se_tp);
EXPORT_TRACEPOINT_SYMBOL_GPL(pelt_hw_tp);
EXPORT_TRACEPOINT_SYMBOL_GPL(sched_cpu_capacity_tp);
EXPORT_TRACEPOINT_SYMBOL_GPL(sched_overutilized_tp);
EXPORT_TRACEPOINT_SYMBOL_GPL(sched_util_est_cfs_tp);
EXPORT_TRACEPOINT_SYMBOL_GPL(sched_util_est_se_tp);
EXPORT_TRACEPOINT_SYMBOL_GPL(sched_update_nr_running_tp);
EXPORT_TRACEPOINT_SYMBOL_GPL(sched_compute_energy_tp);

DEFINE_PER_CPU_SHARED_ALIGNED(struct rq, runqueues);

#ifdef CONFIG_SCHED_DEBUG
/*
 * Debugging: various feature bits
 *
 * If SCHED_DEBUG is disabled, each compilation unit has its own copy of
 * sysctl_sched_features, defined in sched.h, to allow constants propagation
 * at compile time and compiler optimization based on features default.
 */
#define SCHED_FEAT(name, enabled)	\
	(1UL << __SCHED_FEAT_##name) * enabled |
const_debug unsigned int sysctl_sched_features =
#include "features.h"
	0;
#undef SCHED_FEAT

/*
 * Print a warning if need_resched is set for the given duration (if
 * LATENCY_WARN is enabled).
 *
 * If sysctl_resched_latency_warn_once is set, only one warning will be shown
 * per boot.
 */
__read_mostly int sysctl_resched_latency_warn_ms = 100;
__read_mostly int sysctl_resched_latency_warn_once = 1;
#endif /* CONFIG_SCHED_DEBUG */

/*
 * Number of tasks to iterate in a single balance run.
 * Limited because this is done with IRQs disabled.
 */
const_debug unsigned int sysctl_sched_nr_migrate = SCHED_NR_MIGRATE_BREAK;

__read_mostly int scheduler_running;

#ifdef CONFIG_SCHED_CORE

DEFINE_STATIC_KEY_FALSE(__sched_core_enabled);

/* kernel prio, less is more */
static inline int __task_prio(const struct task_struct *p)
{
	if (p->sched_class == &stop_sched_class) /* trumps deadline */
		return -2;

	if (p->dl_server)
		return -1; /* deadline */

	if (rt_or_dl_prio(p->prio))
		return p->prio; /* [-1, 99] */

	if (p->sched_class == &idle_sched_class)
		return MAX_RT_PRIO + NICE_WIDTH; /* 140 */

	if (task_on_scx(p))
		return MAX_RT_PRIO + MAX_NICE + 1; /* 120, squash ext */

	return MAX_RT_PRIO + MAX_NICE; /* 119, squash fair */
}

/*
 * l(a,b)
 * le(a,b) := !l(b,a)
 * g(a,b)  := l(b,a)
 * ge(a,b) := !l(a,b)
 */

/* real prio, less is less */
static inline bool prio_less(const struct task_struct *a,
			     const struct task_struct *b, bool in_fi)
{

	int pa = __task_prio(a), pb = __task_prio(b);

	if (-pa < -pb)
		return true;

	if (-pb < -pa)
		return false;

	if (pa == -1) { /* dl_prio() doesn't work because of stop_class above */
		const struct sched_dl_entity *a_dl, *b_dl;

		a_dl = &a->dl;
		/*
		 * Since,'a' and 'b' can be CFS tasks served by DL server,
		 * __task_prio() can return -1 (for DL) even for those. In that
		 * case, get to the dl_server's DL entity.
		 */
		if (a->dl_server)
			a_dl = a->dl_server;

		b_dl = &b->dl;
		if (b->dl_server)
			b_dl = b->dl_server;

		return !dl_time_before(a_dl->deadline, b_dl->deadline);
	}

	if (pa == MAX_RT_PRIO + MAX_NICE)	/* fair */
		return cfs_prio_less(a, b, in_fi);

#ifdef CONFIG_SCHED_CLASS_EXT
	if (pa == MAX_RT_PRIO + MAX_NICE + 1)	/* ext */
		return scx_prio_less(a, b, in_fi);
#endif

	return false;
}

static inline bool __sched_core_less(const struct task_struct *a,
				     const struct task_struct *b)
{
	if (a->core_cookie < b->core_cookie)
		return true;

	if (a->core_cookie > b->core_cookie)
		return false;

	/* flip prio, so high prio is leftmost */
	if (prio_less(b, a, !!task_rq(a)->core->core_forceidle_count))
		return true;

	return false;
}

#define __node_2_sc(node) rb_entry((node), struct task_struct, core_node)

static inline bool rb_sched_core_less(struct rb_node *a, const struct rb_node *b)
{
	return __sched_core_less(__node_2_sc(a), __node_2_sc(b));
}

static inline int rb_sched_core_cmp(const void *key, const struct rb_node *node)
{
	const struct task_struct *p = __node_2_sc(node);
	unsigned long cookie = (unsigned long)key;

	if (cookie < p->core_cookie)
		return -1;

	if (cookie > p->core_cookie)
		return 1;

	return 0;
}

void sched_core_enqueue(struct rq *rq, struct task_struct *p)
{
	if (p->se.sched_delayed)
		return;

	rq->core->core_task_seq++;

	if (!p->core_cookie)
		return;

	rb_add(&p->core_node, &rq->core_tree, rb_sched_core_less);
}

void sched_core_dequeue(struct rq *rq, struct task_struct *p, int flags)
{
	if (p->se.sched_delayed)
		return;

	rq->core->core_task_seq++;

	if (sched_core_enqueued(p)) {
		rb_erase(&p->core_node, &rq->core_tree);
		RB_CLEAR_NODE(&p->core_node);
	}

	/*
	 * Migrating the last task off the cpu, with the cpu in forced idle
	 * state. Reschedule to create an accounting edge for forced idle,
	 * and re-examine whether the core is still in forced idle state.
	 */
	if (!(flags & DEQUEUE_SAVE) && rq->nr_running == 1 &&
	    rq->core->core_forceidle_count && rq->curr == rq->idle)
		resched_curr(rq);
}

static int sched_task_is_throttled(struct task_struct *p, int cpu)
{
	if (p->sched_class->task_is_throttled)
		return p->sched_class->task_is_throttled(p, cpu);

	return 0;
}

static struct task_struct *sched_core_next(struct task_struct *p, unsigned long cookie)
{
	struct rb_node *node = &p->core_node;
	int cpu = task_cpu(p);

	do {
		node = rb_next(node);
		if (!node)
			return NULL;

		p = __node_2_sc(node);
		if (p->core_cookie != cookie)
			return NULL;

	} while (sched_task_is_throttled(p, cpu));

	return p;
}

/*
 * Find left-most (aka, highest priority) and unthrottled task matching @cookie.
 * If no suitable task is found, NULL will be returned.
 */
static struct task_struct *sched_core_find(struct rq *rq, unsigned long cookie)
{
	struct task_struct *p;
	struct rb_node *node;

	node = rb_find_first((void *)cookie, &rq->core_tree, rb_sched_core_cmp);
	if (!node)
		return NULL;

	p = __node_2_sc(node);
	if (!sched_task_is_throttled(p, rq->cpu))
		return p;

	return sched_core_next(p, cookie);
}

/*
 * Magic required such that:
 *
 *	raw_spin_rq_lock(rq);
 *	...
 *	raw_spin_rq_unlock(rq);
 *
 * ends up locking and unlocking the _same_ lock, and all CPUs
 * always agree on what rq has what lock.
 *
 * XXX entirely possible to selectively enable cores, don't bother for now.
 */

static DEFINE_MUTEX(sched_core_mutex);
static atomic_t sched_core_count;
static struct cpumask sched_core_mask;

static void sched_core_lock(int cpu, unsigned long *flags)
{
	const struct cpumask *smt_mask = cpu_smt_mask(cpu);
	int t, i = 0;

	local_irq_save(*flags);
	for_each_cpu(t, smt_mask)
		raw_spin_lock_nested(&cpu_rq(t)->__lock, i++);
}

static void sched_core_unlock(int cpu, unsigned long *flags)
{
	const struct cpumask *smt_mask = cpu_smt_mask(cpu);
	int t;

	for_each_cpu(t, smt_mask)
		raw_spin_unlock(&cpu_rq(t)->__lock);
	local_irq_restore(*flags);
}

static void __sched_core_flip(bool enabled)
{
	unsigned long flags;
	int cpu, t;

	cpus_read_lock();

	/*
	 * Toggle the online cores, one by one.
	 */
	cpumask_copy(&sched_core_mask, cpu_online_mask);
	for_each_cpu(cpu, &sched_core_mask) {
		const struct cpumask *smt_mask = cpu_smt_mask(cpu);

		sched_core_lock(cpu, &flags);

		for_each_cpu(t, smt_mask)
			cpu_rq(t)->core_enabled = enabled;

		cpu_rq(cpu)->core->core_forceidle_start = 0;

		sched_core_unlock(cpu, &flags);

		cpumask_andnot(&sched_core_mask, &sched_core_mask, smt_mask);
	}

	/*
	 * Toggle the offline CPUs.
	 */
	for_each_cpu_andnot(cpu, cpu_possible_mask, cpu_online_mask)
		cpu_rq(cpu)->core_enabled = enabled;

	cpus_read_unlock();
}

static void sched_core_assert_empty(void)
{
	int cpu;

	for_each_possible_cpu(cpu)
		WARN_ON_ONCE(!RB_EMPTY_ROOT(&cpu_rq(cpu)->core_tree));
}

static void __sched_core_enable(void)
{
	static_branch_enable(&__sched_core_enabled);
	/*
	 * Ensure all previous instances of raw_spin_rq_*lock() have finished
	 * and future ones will observe !sched_core_disabled().
	 */
	synchronize_rcu();
	__sched_core_flip(true);
	sched_core_assert_empty();
}

static void __sched_core_disable(void)
{
	sched_core_assert_empty();
	__sched_core_flip(false);
	static_branch_disable(&__sched_core_enabled);
}

void sched_core_get(void)
{
	if (atomic_inc_not_zero(&sched_core_count))
		return;

	mutex_lock(&sched_core_mutex);
	if (!atomic_read(&sched_core_count))
		__sched_core_enable();

	smp_mb__before_atomic();
	atomic_inc(&sched_core_count);
	mutex_unlock(&sched_core_mutex);
}

static void __sched_core_put(struct work_struct *work)
{
	if (atomic_dec_and_mutex_lock(&sched_core_count, &sched_core_mutex)) {
		__sched_core_disable();
		mutex_unlock(&sched_core_mutex);
	}
}

void sched_core_put(void)
{
	static DECLARE_WORK(_work, __sched_core_put);

	/*
	 * "There can be only one"
	 *
	 * Either this is the last one, or we don't actually need to do any
	 * 'work'. If it is the last *again*, we rely on
	 * WORK_STRUCT_PENDING_BIT.
	 */
	if (!atomic_add_unless(&sched_core_count, -1, 1))
		schedule_work(&_work);
}

#else /* !CONFIG_SCHED_CORE */

static inline void sched_core_enqueue(struct rq *rq, struct task_struct *p) { }
static inline void
sched_core_dequeue(struct rq *rq, struct task_struct *p, int flags) { }

#endif /* CONFIG_SCHED_CORE */

/*
 * Serialization rules:
 *
 * Lock order:
 *
 *   p->pi_lock
 *     rq->lock
 *       hrtimer_cpu_base->lock (hrtimer_start() for bandwidth controls)
 *
 *  rq1->lock
 *    rq2->lock  where: rq1 < rq2
 *
 * Regular state:
 *
 * Normal scheduling state is serialized by rq->lock. __schedule() takes the
 * local CPU's rq->lock, it optionally removes the task from the runqueue and
 * always looks at the local rq data structures to find the most eligible task
 * to run next.
 *
 * Task enqueue is also under rq->lock, possibly taken from another CPU.
 * Wakeups from another LLC domain might use an IPI to transfer the enqueue to
 * the local CPU to avoid bouncing the runqueue state around [ see
 * ttwu_queue_wakelist() ]
 *
 * Task wakeup, specifically wakeups that involve migration, are horribly
 * complicated to avoid having to take two rq->locks.
 *
 * Special state:
 *
 * System-calls and anything external will use task_rq_lock() which acquires
 * both p->pi_lock and rq->lock. As a consequence the state they change is
 * stable while holding either lock:
 *
 *  - sched_setaffinity()/
 *    set_cpus_allowed_ptr():	p->cpus_ptr, p->nr_cpus_allowed
 *  - set_user_nice():		p->se.load, p->*prio
 *  - __sched_setscheduler():	p->sched_class, p->policy, p->*prio,
 *				p->se.load, p->rt_priority,
 *				p->dl.dl_{runtime, deadline, period, flags, bw, density}
 *  - sched_setnuma():		p->numa_preferred_nid
 *  - sched_move_task():	p->sched_task_group
 *  - uclamp_update_active()	p->uclamp*
 *
 * p->state <- TASK_*:
 *
 *   is changed locklessly using set_current_state(), __set_current_state() or
 *   set_special_state(), see their respective comments, or by
 *   try_to_wake_up(). This latter uses p->pi_lock to serialize against
 *   concurrent self.
 *
 * p->on_rq <- { 0, 1 = TASK_ON_RQ_QUEUED, 2 = TASK_ON_RQ_MIGRATING }:
 *
 *   is set by activate_task() and cleared by deactivate_task(), under
 *   rq->lock. Non-zero indicates the task is runnable, the special
 *   ON_RQ_MIGRATING state is used for migration without holding both
 *   rq->locks. It indicates task_cpu() is not stable, see task_rq_lock().
 *
 *   Additionally it is possible to be ->on_rq but still be considered not
 *   runnable when p->se.sched_delayed is true. These tasks are on the runqueue
 *   but will be dequeued as soon as they get picked again. See the
 *   task_is_runnable() helper.
 *
 * p->on_cpu <- { 0, 1 }:
 *
 *   is set by prepare_task() and cleared by finish_task() such that it will be
 *   set before p is scheduled-in and cleared after p is scheduled-out, both
 *   under rq->lock. Non-zero indicates the task is running on its CPU.
 *
 *   [ The astute reader will observe that it is possible for two tasks on one
 *     CPU to have ->on_cpu = 1 at the same time. ]
 *
 * task_cpu(p): is changed by set_task_cpu(), the rules are:
 *
 *  - Don't call set_task_cpu() on a blocked task:
 *
 *    We don't care what CPU we're not running on, this simplifies hotplug,
 *    the CPU assignment of blocked tasks isn't required to be valid.
 *
 *  - for try_to_wake_up(), called under p->pi_lock:
 *
 *    This allows try_to_wake_up() to only take one rq->lock, see its comment.
 *
 *  - for migration called under rq->lock:
 *    [ see task_on_rq_migrating() in task_rq_lock() ]
 *
 *    o move_queued_task()
 *    o detach_task()
 *
 *  - for migration called under double_rq_lock():
 *
 *    o __migrate_swap_task()
 *    o push_rt_task() / pull_rt_task()
 *    o push_dl_task() / pull_dl_task()
 *    o dl_task_offline_migration()
 *
 */

void raw_spin_rq_lock_nested(struct rq *rq, int subclass)
{
	raw_spinlock_t *lock;

	/* Matches synchronize_rcu() in __sched_core_enable() */
	preempt_disable();
	if (sched_core_disabled()) {
		raw_spin_lock_nested(&rq->__lock, subclass);
		/* preempt_count *MUST* be > 1 */
		preempt_enable_no_resched();
		return;
	}

	for (;;) {
		lock = __rq_lockp(rq);
		raw_spin_lock_nested(lock, subclass);
		if (likely(lock == __rq_lockp(rq))) {
			/* preempt_count *MUST* be > 1 */
			preempt_enable_no_resched();
			return;
		}
		raw_spin_unlock(lock);
	}
}

bool raw_spin_rq_trylock(struct rq *rq)
{
	raw_spinlock_t *lock;
	bool ret;

	/* Matches synchronize_rcu() in __sched_core_enable() */
	preempt_disable();
	if (sched_core_disabled()) {
		ret = raw_spin_trylock(&rq->__lock);
		preempt_enable();
		return ret;
	}

	for (;;) {
		lock = __rq_lockp(rq);
		ret = raw_spin_trylock(lock);
		if (!ret || (likely(lock == __rq_lockp(rq)))) {
			preempt_enable();
			return ret;
		}
		raw_spin_unlock(lock);
	}
}

void raw_spin_rq_unlock(struct rq *rq)
{
	raw_spin_unlock(rq_lockp(rq));
}

#ifdef CONFIG_SMP
/*
 * double_rq_lock - safely lock two runqueues
 */
void double_rq_lock(struct rq *rq1, struct rq *rq2)
{
	lockdep_assert_irqs_disabled();

	if (rq_order_less(rq2, rq1))
		swap(rq1, rq2);

	raw_spin_rq_lock(rq1);
	if (__rq_lockp(rq1) != __rq_lockp(rq2))
		raw_spin_rq_lock_nested(rq2, SINGLE_DEPTH_NESTING);

	double_rq_clock_clear_update(rq1, rq2);
}
#endif

/*
 * __task_rq_lock - lock the rq @p resides on.
 */
struct rq *__task_rq_lock(struct task_struct *p, struct rq_flags *rf)
	__acquires(rq->lock)
{
	struct rq *rq;

	lockdep_assert_held(&p->pi_lock);

	for (;;) {
		rq = task_rq(p);
		raw_spin_rq_lock(rq);
		if (likely(rq == task_rq(p) && !task_on_rq_migrating(p))) {
			rq_pin_lock(rq, rf);
			return rq;
		}
		raw_spin_rq_unlock(rq);

		while (unlikely(task_on_rq_migrating(p)))
			cpu_relax();
	}
}

/*
 * task_rq_lock - lock p->pi_lock and lock the rq @p resides on.
 */
struct rq *task_rq_lock(struct task_struct *p, struct rq_flags *rf)
	__acquires(p->pi_lock)
	__acquires(rq->lock)
{
	struct rq *rq;

	for (;;) {
		raw_spin_lock_irqsave(&p->pi_lock, rf->flags);
		rq = task_rq(p);
		raw_spin_rq_lock(rq);
		/*
		 *	move_queued_task()		task_rq_lock()
		 *
		 *	ACQUIRE (rq->lock)
		 *	[S] ->on_rq = MIGRATING		[L] rq = task_rq()
		 *	WMB (__set_task_cpu())		ACQUIRE (rq->lock);
		 *	[S] ->cpu = new_cpu		[L] task_rq()
		 *					[L] ->on_rq
		 *	RELEASE (rq->lock)
		 *
		 * If we observe the old CPU in task_rq_lock(), the acquire of
		 * the old rq->lock will fully serialize against the stores.
		 *
		 * If we observe the new CPU in task_rq_lock(), the address
		 * dependency headed by '[L] rq = task_rq()' and the acquire
		 * will pair with the WMB to ensure we then also see migrating.
		 */
		if (likely(rq == task_rq(p) && !task_on_rq_migrating(p))) {
			rq_pin_lock(rq, rf);
			return rq;
		}
		raw_spin_rq_unlock(rq);
		raw_spin_unlock_irqrestore(&p->pi_lock, rf->flags);

		while (unlikely(task_on_rq_migrating(p)))
			cpu_relax();
	}
}

/*
 * RQ-clock updating methods:
 */

static void update_rq_clock_task(struct rq *rq, s64 delta)
{
/*
 * In theory, the compile should just see 0 here, and optimize out the call
 * to sched_rt_avg_update. But I don't trust it...
 */
	s64 __maybe_unused steal = 0, irq_delta = 0;

#ifdef CONFIG_IRQ_TIME_ACCOUNTING
	irq_delta = irq_time_read(cpu_of(rq)) - rq->prev_irq_time;

	/*
	 * Since irq_time is only updated on {soft,}irq_exit, we might run into
	 * this case when a previous update_rq_clock() happened inside a
	 * {soft,}IRQ region.
	 *
	 * When this happens, we stop ->clock_task and only update the
	 * prev_irq_time stamp to account for the part that fit, so that a next
	 * update will consume the rest. This ensures ->clock_task is
	 * monotonic.
	 *
	 * It does however cause some slight miss-attribution of {soft,}IRQ
	 * time, a more accurate solution would be to update the irq_time using
	 * the current rq->clock timestamp, except that would require using
	 * atomic ops.
	 */
	if (irq_delta > delta)
		irq_delta = delta;

	rq->prev_irq_time += irq_delta;
	delta -= irq_delta;
	delayacct_irq(rq->curr, irq_delta);
#endif
#ifdef CONFIG_PARAVIRT_TIME_ACCOUNTING
	if (static_key_false((&paravirt_steal_rq_enabled))) {
		steal = paravirt_steal_clock(cpu_of(rq));
		steal -= rq->prev_steal_time_rq;

		if (unlikely(steal > delta))
			steal = delta;

		rq->prev_steal_time_rq += steal;
		delta -= steal;
	}
#endif

	rq->clock_task += delta;

#ifdef CONFIG_HAVE_SCHED_AVG_IRQ
	if ((irq_delta + steal) && sched_feat(NONTASK_CAPACITY))
		update_irq_load_avg(rq, irq_delta + steal);
#endif
	update_rq_clock_pelt(rq, delta);
}

void update_rq_clock(struct rq *rq)
{
	s64 delta;

	lockdep_assert_rq_held(rq);

	if (rq->clock_update_flags & RQCF_ACT_SKIP)
		return;

#ifdef CONFIG_SCHED_DEBUG
	if (sched_feat(WARN_DOUBLE_CLOCK))
		SCHED_WARN_ON(rq->clock_update_flags & RQCF_UPDATED);
	rq->clock_update_flags |= RQCF_UPDATED;
#endif

	delta = sched_clock_cpu(cpu_of(rq)) - rq->clock;
	if (delta < 0)
		return;
	rq->clock += delta;
	update_rq_clock_task(rq, delta);
}

#ifdef CONFIG_SCHED_HRTICK
/*
 * Use HR-timers to deliver accurate preemption points.
 */

static void hrtick_clear(struct rq *rq)
{
	if (hrtimer_active(&rq->hrtick_timer))
		hrtimer_cancel(&rq->hrtick_timer);
}

/*
 * High-resolution timer tick.
 * Runs from hardirq context with interrupts disabled.
 */
static enum hrtimer_restart hrtick(struct hrtimer *timer)
{
	struct rq *rq = container_of(timer, struct rq, hrtick_timer);
	struct rq_flags rf;

	WARN_ON_ONCE(cpu_of(rq) != smp_processor_id());

	rq_lock(rq, &rf);
	update_rq_clock(rq);
	rq->curr->sched_class->task_tick(rq, rq->curr, 1);
	rq_unlock(rq, &rf);

	return HRTIMER_NORESTART;
}

#ifdef CONFIG_SMP

static void __hrtick_restart(struct rq *rq)
{
	struct hrtimer *timer = &rq->hrtick_timer;
	ktime_t time = rq->hrtick_time;

	hrtimer_start(timer, time, HRTIMER_MODE_ABS_PINNED_HARD);
}

/*
 * called from hardirq (IPI) context
 */
static void __hrtick_start(void *arg)
{
	struct rq *rq = arg;
	struct rq_flags rf;

	rq_lock(rq, &rf);
	__hrtick_restart(rq);
	rq_unlock(rq, &rf);
}

/*
 * Called to set the hrtick timer state.
 *
 * called with rq->lock held and IRQs disabled
 */
void hrtick_start(struct rq *rq, u64 delay)
{
	struct hrtimer *timer = &rq->hrtick_timer;
	s64 delta;

	/*
	 * Don't schedule slices shorter than 10000ns, that just
	 * doesn't make sense and can cause timer DoS.
	 */
	delta = max_t(s64, delay, 10000LL);
	rq->hrtick_time = ktime_add_ns(timer->base->get_time(), delta);

	if (rq == this_rq())
		__hrtick_restart(rq);
	else
		smp_call_function_single_async(cpu_of(rq), &rq->hrtick_csd);
}

#else
/*
 * Called to set the hrtick timer state.
 *
 * called with rq->lock held and IRQs disabled
 */
void hrtick_start(struct rq *rq, u64 delay)
{
	/*
	 * Don't schedule slices shorter than 10000ns, that just
	 * doesn't make sense. Rely on vruntime for fairness.
	 */
	delay = max_t(u64, delay, 10000LL);
	hrtimer_start(&rq->hrtick_timer, ns_to_ktime(delay),
		      HRTIMER_MODE_REL_PINNED_HARD);
}

#endif /* CONFIG_SMP */

static void hrtick_rq_init(struct rq *rq)
{
#ifdef CONFIG_SMP
	INIT_CSD(&rq->hrtick_csd, __hrtick_start, rq);
#endif
	hrtimer_init(&rq->hrtick_timer, CLOCK_MONOTONIC, HRTIMER_MODE_REL_HARD);
	rq->hrtick_timer.function = hrtick;
}
#else	/* CONFIG_SCHED_HRTICK */
static inline void hrtick_clear(struct rq *rq)
{
}

static inline void hrtick_rq_init(struct rq *rq)
{
}
#endif	/* CONFIG_SCHED_HRTICK */

/*
 * try_cmpxchg based fetch_or() macro so it works for different integer types:
 */
#define fetch_or(ptr, mask)						\
	({								\
		typeof(ptr) _ptr = (ptr);				\
		typeof(mask) _mask = (mask);				\
		typeof(*_ptr) _val = *_ptr;				\
									\
		do {							\
		} while (!try_cmpxchg(_ptr, &_val, _val | _mask));	\
	_val;								\
})

#if defined(CONFIG_SMP) && defined(TIF_POLLING_NRFLAG)
/*
 * Atomically set TIF_NEED_RESCHED and test for TIF_POLLING_NRFLAG,
 * this avoids any races wrt polling state changes and thereby avoids
 * spurious IPIs.
 */
static inline bool set_nr_and_not_polling(struct task_struct *p)
{
	struct thread_info *ti = task_thread_info(p);
	return !(fetch_or(&ti->flags, _TIF_NEED_RESCHED) & _TIF_POLLING_NRFLAG);
}

/*
 * Atomically set TIF_NEED_RESCHED if TIF_POLLING_NRFLAG is set.
 *
 * If this returns true, then the idle task promises to call
 * sched_ttwu_pending() and reschedule soon.
 */
static bool set_nr_if_polling(struct task_struct *p)
{
	struct thread_info *ti = task_thread_info(p);
	typeof(ti->flags) val = READ_ONCE(ti->flags);

	do {
		if (!(val & _TIF_POLLING_NRFLAG))
			return false;
		if (val & _TIF_NEED_RESCHED)
			return true;
	} while (!try_cmpxchg(&ti->flags, &val, val | _TIF_NEED_RESCHED));

	return true;
}

#else
static inline bool set_nr_and_not_polling(struct task_struct *p)
{
	set_tsk_need_resched(p);
	return true;
}

#ifdef CONFIG_SMP
static inline bool set_nr_if_polling(struct task_struct *p)
{
	return false;
}
#endif
#endif

static bool __wake_q_add(struct wake_q_head *head, struct task_struct *task)
{
	struct wake_q_node *node = &task->wake_q;

	/*
	 * Atomically grab the task, if ->wake_q is !nil already it means
	 * it's already queued (either by us or someone else) and will get the
	 * wakeup due to that.
	 *
	 * In order to ensure that a pending wakeup will observe our pending
	 * state, even in the failed case, an explicit smp_mb() must be used.
	 */
	smp_mb__before_atomic();
	if (unlikely(cmpxchg_relaxed(&node->next, NULL, WAKE_Q_TAIL)))
		return false;

	/*
	 * The head is context local, there can be no concurrency.
	 */
	*head->lastp = node;
	head->lastp = &node->next;
	return true;
}

/**
 * wake_q_add() - queue a wakeup for 'later' waking.
 * @head: the wake_q_head to add @task to
 * @task: the task to queue for 'later' wakeup
 *
 * Queue a task for later wakeup, most likely by the wake_up_q() call in the
 * same context, _HOWEVER_ this is not guaranteed, the wakeup can come
 * instantly.
 *
 * This function must be used as-if it were wake_up_process(); IOW the task
 * must be ready to be woken at this location.
 */
void wake_q_add(struct wake_q_head *head, struct task_struct *task)
{
	if (__wake_q_add(head, task))
		get_task_struct(task);
}

/**
 * wake_q_add_safe() - safely queue a wakeup for 'later' waking.
 * @head: the wake_q_head to add @task to
 * @task: the task to queue for 'later' wakeup
 *
 * Queue a task for later wakeup, most likely by the wake_up_q() call in the
 * same context, _HOWEVER_ this is not guaranteed, the wakeup can come
 * instantly.
 *
 * This function must be used as-if it were wake_up_process(); IOW the task
 * must be ready to be woken at this location.
 *
 * This function is essentially a task-safe equivalent to wake_q_add(). Callers
 * that already hold reference to @task can call the 'safe' version and trust
 * wake_q to do the right thing depending whether or not the @task is already
 * queued for wakeup.
 */
void wake_q_add_safe(struct wake_q_head *head, struct task_struct *task)
{
	if (!__wake_q_add(head, task))
		put_task_struct(task);
}

void wake_up_q(struct wake_q_head *head)
{
	struct wake_q_node *node = head->first;

	while (node != WAKE_Q_TAIL) {
		struct task_struct *task;

		task = container_of(node, struct task_struct, wake_q);
		/* Task can safely be re-inserted now: */
		node = node->next;
		task->wake_q.next = NULL;

		/*
		 * wake_up_process() executes a full barrier, which pairs with
		 * the queueing in wake_q_add() so as not to miss wakeups.
		 */
		wake_up_process(task);
		put_task_struct(task);
	}
}

/*
 * resched_curr - mark rq's current task 'to be rescheduled now'.
 *
 * On UP this means the setting of the need_resched flag, on SMP it
 * might also involve a cross-CPU call to trigger the scheduler on
 * the target CPU.
 */
void resched_curr(struct rq *rq)
{
	struct task_struct *curr = rq->curr;
	int cpu;

	lockdep_assert_rq_held(rq);

	if (test_tsk_need_resched(curr))
		return;

	cpu = cpu_of(rq);

	if (cpu == smp_processor_id()) {
		set_tsk_need_resched(curr);
		set_preempt_need_resched();
		return;
	}

	if (set_nr_and_not_polling(curr))
		smp_send_reschedule(cpu);
	else
		trace_sched_wake_idle_without_ipi(cpu);
}

void resched_cpu(int cpu)
{
	struct rq *rq = cpu_rq(cpu);
	unsigned long flags;

	raw_spin_rq_lock_irqsave(rq, flags);
	if (cpu_online(cpu) || cpu == smp_processor_id())
		resched_curr(rq);
	raw_spin_rq_unlock_irqrestore(rq, flags);
}

#ifdef CONFIG_SMP
#ifdef CONFIG_NO_HZ_COMMON
/*
 * In the semi idle case, use the nearest busy CPU for migrating timers
 * from an idle CPU.  This is good for power-savings.
 *
 * We don't do similar optimization for completely idle system, as
 * selecting an idle CPU will add more delays to the timers than intended
 * (as that CPU's timer base may not be up to date wrt jiffies etc).
 */
int get_nohz_timer_target(void)
{
	int i, cpu = smp_processor_id(), default_cpu = -1;
	struct sched_domain *sd;
	const struct cpumask *hk_mask;

	if (housekeeping_cpu(cpu, HK_TYPE_TIMER)) {
		if (!idle_cpu(cpu))
			return cpu;
		default_cpu = cpu;
	}

	hk_mask = housekeeping_cpumask(HK_TYPE_TIMER);

	guard(rcu)();

	for_each_domain(cpu, sd) {
		for_each_cpu_and(i, sched_domain_span(sd), hk_mask) {
			if (cpu == i)
				continue;

			if (!idle_cpu(i))
				return i;
		}
	}

	if (default_cpu == -1)
		default_cpu = housekeeping_any_cpu(HK_TYPE_TIMER);

	return default_cpu;
}

/*
 * When add_timer_on() enqueues a timer into the timer wheel of an
 * idle CPU then this timer might expire before the next timer event
 * which is scheduled to wake up that CPU. In case of a completely
 * idle system the next event might even be infinite time into the
 * future. wake_up_idle_cpu() ensures that the CPU is woken up and
 * leaves the inner idle loop so the newly added timer is taken into
 * account when the CPU goes back to idle and evaluates the timer
 * wheel for the next timer event.
 */
static void wake_up_idle_cpu(int cpu)
{
	struct rq *rq = cpu_rq(cpu);

	if (cpu == smp_processor_id())
		return;

	/*
	 * Set TIF_NEED_RESCHED and send an IPI if in the non-polling
	 * part of the idle loop. This forces an exit from the idle loop
	 * and a round trip to schedule(). Now this could be optimized
	 * because a simple new idle loop iteration is enough to
	 * re-evaluate the next tick. Provided some re-ordering of tick
	 * nohz functions that would need to follow TIF_NR_POLLING
	 * clearing:
	 *
	 * - On most architectures, a simple fetch_or on ti::flags with a
	 *   "0" value would be enough to know if an IPI needs to be sent.
	 *
	 * - x86 needs to perform a last need_resched() check between
	 *   monitor and mwait which doesn't take timers into account.
	 *   There a dedicated TIF_TIMER flag would be required to
	 *   fetch_or here and be checked along with TIF_NEED_RESCHED
	 *   before mwait().
	 *
	 * However, remote timer enqueue is not such a frequent event
	 * and testing of the above solutions didn't appear to report
	 * much benefits.
	 */
	if (set_nr_and_not_polling(rq->idle))
		smp_send_reschedule(cpu);
	else
		trace_sched_wake_idle_without_ipi(cpu);
}

static bool wake_up_full_nohz_cpu(int cpu)
{
	/*
	 * We just need the target to call irq_exit() and re-evaluate
	 * the next tick. The nohz full kick at least implies that.
	 * If needed we can still optimize that later with an
	 * empty IRQ.
	 */
	if (cpu_is_offline(cpu))
		return true;  /* Don't try to wake offline CPUs. */
	if (tick_nohz_full_cpu(cpu)) {
		if (cpu != smp_processor_id() ||
		    tick_nohz_tick_stopped())
			tick_nohz_full_kick_cpu(cpu);
		return true;
	}

	return false;
}

/*
 * Wake up the specified CPU.  If the CPU is going offline, it is the
 * caller's responsibility to deal with the lost wakeup, for example,
 * by hooking into the CPU_DEAD notifier like timers and hrtimers do.
 */
void wake_up_nohz_cpu(int cpu)
{
	if (!wake_up_full_nohz_cpu(cpu))
		wake_up_idle_cpu(cpu);
}

static void nohz_csd_func(void *info)
{
	struct rq *rq = info;
	int cpu = cpu_of(rq);
	unsigned int flags;

	/*
	 * Release the rq::nohz_csd.
	 */
	flags = atomic_fetch_andnot(NOHZ_KICK_MASK | NOHZ_NEWILB_KICK, nohz_flags(cpu));
	WARN_ON(!(flags & NOHZ_KICK_MASK));

	rq->idle_balance = idle_cpu(cpu);
	if (rq->idle_balance && !need_resched()) {
		rq->nohz_idle_balance = flags;
		raise_softirq_irqoff(SCHED_SOFTIRQ);
	}
}

#endif /* CONFIG_NO_HZ_COMMON */

#ifdef CONFIG_NO_HZ_FULL
static inline bool __need_bw_check(struct rq *rq, struct task_struct *p)
{
	if (rq->nr_running != 1)
		return false;

	if (p->sched_class != &fair_sched_class)
		return false;

	if (!task_on_rq_queued(p))
		return false;

	return true;
}

bool sched_can_stop_tick(struct rq *rq)
{
	int fifo_nr_running;

	/* Deadline tasks, even if single, need the tick */
	if (rq->dl.dl_nr_running)
		return false;

	/*
	 * If there are more than one RR tasks, we need the tick to affect the
	 * actual RR behaviour.
	 */
	if (rq->rt.rr_nr_running) {
		if (rq->rt.rr_nr_running == 1)
			return true;
		else
			return false;
	}

	/*
	 * If there's no RR tasks, but FIFO tasks, we can skip the tick, no
	 * forced preemption between FIFO tasks.
	 */
	fifo_nr_running = rq->rt.rt_nr_running - rq->rt.rr_nr_running;
	if (fifo_nr_running)
		return true;

	/*
	 * If there are no DL,RR/FIFO tasks, there must only be CFS or SCX tasks
	 * left. For CFS, if there's more than one we need the tick for
	 * involuntary preemption. For SCX, ask.
	 */
	if (scx_enabled() && !scx_can_stop_tick(rq))
		return false;

	if (rq->cfs.nr_running > 1)
		return false;

	/*
	 * If there is one task and it has CFS runtime bandwidth constraints
	 * and it's on the cpu now we don't want to stop the tick.
	 * This check prevents clearing the bit if a newly enqueued task here is
	 * dequeued by migrating while the constrained task continues to run.
	 * E.g. going from 2->1 without going through pick_next_task().
	 */
	if (__need_bw_check(rq, rq->curr)) {
		if (cfs_task_bw_constrained(rq->curr))
			return false;
	}

	return true;
}
#endif /* CONFIG_NO_HZ_FULL */
#endif /* CONFIG_SMP */

#if defined(CONFIG_RT_GROUP_SCHED) || (defined(CONFIG_FAIR_GROUP_SCHED) && \
			(defined(CONFIG_SMP) || defined(CONFIG_CFS_BANDWIDTH)))
/*
 * Iterate task_group tree rooted at *from, calling @down when first entering a
 * node and @up when leaving it for the final time.
 *
 * Caller must hold rcu_lock or sufficient equivalent.
 */
int walk_tg_tree_from(struct task_group *from,
			     tg_visitor down, tg_visitor up, void *data)
{
	struct task_group *parent, *child;
	int ret;

	parent = from;

down:
	ret = (*down)(parent, data);
	if (ret)
		goto out;
	list_for_each_entry_rcu(child, &parent->children, siblings) {
		parent = child;
		goto down;

up:
		continue;
	}
	ret = (*up)(parent, data);
	if (ret || parent == from)
		goto out;

	child = parent;
	parent = parent->parent;
	if (parent)
		goto up;
out:
	return ret;
}

int tg_nop(struct task_group *tg, void *data)
{
	return 0;
}
#endif

void set_load_weight(struct task_struct *p, bool update_load)
{
	int prio = p->static_prio - MAX_RT_PRIO;
	struct load_weight lw;

	if (task_has_idle_policy(p)) {
		lw.weight = scale_load(WEIGHT_IDLEPRIO);
		lw.inv_weight = WMULT_IDLEPRIO;
	} else {
		lw.weight = scale_load(sched_prio_to_weight[prio]);
		lw.inv_weight = sched_prio_to_wmult[prio];
	}

	/*
	 * SCHED_OTHER tasks have to update their load when changing their
	 * weight
	 */
	if (update_load && p->sched_class->reweight_task)
		p->sched_class->reweight_task(task_rq(p), p, &lw);
	else
		p->se.load = lw;
}

#ifdef CONFIG_UCLAMP_TASK
/*
 * Serializes updates of utilization clamp values
 *
 * The (slow-path) user-space triggers utilization clamp value updates which
 * can require updates on (fast-path) scheduler's data structures used to
 * support enqueue/dequeue operations.
 * While the per-CPU rq lock protects fast-path update operations, user-space
 * requests are serialized using a mutex to reduce the risk of conflicting
 * updates or API abuses.
 */
static DEFINE_MUTEX(uclamp_mutex);

/* Max allowed minimum utilization */
static unsigned int __maybe_unused sysctl_sched_uclamp_util_min = SCHED_CAPACITY_SCALE;

/* Max allowed maximum utilization */
static unsigned int __maybe_unused sysctl_sched_uclamp_util_max = SCHED_CAPACITY_SCALE;

/*
 * By default RT tasks run at the maximum performance point/capacity of the
 * system. Uclamp enforces this by always setting UCLAMP_MIN of RT tasks to
 * SCHED_CAPACITY_SCALE.
 *
 * This knob allows admins to change the default behavior when uclamp is being
 * used. In battery powered devices, particularly, running at the maximum
 * capacity and frequency will increase energy consumption and shorten the
 * battery life.
 *
 * This knob only affects RT tasks that their uclamp_se->user_defined == false.
 *
 * This knob will not override the system default sched_util_clamp_min defined
 * above.
 */
unsigned int sysctl_sched_uclamp_util_min_rt_default = SCHED_CAPACITY_SCALE;

/* All clamps are required to be less or equal than these values */
static struct uclamp_se uclamp_default[UCLAMP_CNT];

/*
 * This static key is used to reduce the uclamp overhead in the fast path. It
 * primarily disables the call to uclamp_rq_{inc, dec}() in
 * enqueue/dequeue_task().
 *
 * This allows users to continue to enable uclamp in their kernel config with
 * minimum uclamp overhead in the fast path.
 *
 * As soon as userspace modifies any of the uclamp knobs, the static key is
 * enabled, since we have an actual users that make use of uclamp
 * functionality.
 *
 * The knobs that would enable this static key are:
 *
 *   * A task modifying its uclamp value with sched_setattr().
 *   * An admin modifying the sysctl_sched_uclamp_{min, max} via procfs.
 *   * An admin modifying the cgroup cpu.uclamp.{min, max}
 */
DEFINE_STATIC_KEY_FALSE(sched_uclamp_used);

static inline unsigned int
uclamp_idle_value(struct rq *rq, enum uclamp_id clamp_id,
		  unsigned int clamp_value)
{
	/*
	 * Avoid blocked utilization pushing up the frequency when we go
	 * idle (which drops the max-clamp) by retaining the last known
	 * max-clamp.
	 */
	if (clamp_id == UCLAMP_MAX) {
		rq->uclamp_flags |= UCLAMP_FLAG_IDLE;
		return clamp_value;
	}

	return uclamp_none(UCLAMP_MIN);
}

static inline void uclamp_idle_reset(struct rq *rq, enum uclamp_id clamp_id,
				     unsigned int clamp_value)
{
	/* Reset max-clamp retention only on idle exit */
	if (!(rq->uclamp_flags & UCLAMP_FLAG_IDLE))
		return;

	uclamp_rq_set(rq, clamp_id, clamp_value);
}

static inline
unsigned int uclamp_rq_max_value(struct rq *rq, enum uclamp_id clamp_id,
				   unsigned int clamp_value)
{
	struct uclamp_bucket *bucket = rq->uclamp[clamp_id].bucket;
	int bucket_id = UCLAMP_BUCKETS - 1;

	/*
	 * Since both min and max clamps are max aggregated, find the
	 * top most bucket with tasks in.
	 */
	for ( ; bucket_id >= 0; bucket_id--) {
		if (!bucket[bucket_id].tasks)
			continue;
		return bucket[bucket_id].value;
	}

	/* No tasks -- default clamp values */
	return uclamp_idle_value(rq, clamp_id, clamp_value);
}

static void __uclamp_update_util_min_rt_default(struct task_struct *p)
{
	unsigned int default_util_min;
	struct uclamp_se *uc_se;

	lockdep_assert_held(&p->pi_lock);

	uc_se = &p->uclamp_req[UCLAMP_MIN];

	/* Only sync if user didn't override the default */
	if (uc_se->user_defined)
		return;

	default_util_min = sysctl_sched_uclamp_util_min_rt_default;
	uclamp_se_set(uc_se, default_util_min, false);
}

static void uclamp_update_util_min_rt_default(struct task_struct *p)
{
	if (!rt_task(p))
		return;

	/* Protect updates to p->uclamp_* */
	guard(task_rq_lock)(p);
	__uclamp_update_util_min_rt_default(p);
}

static inline struct uclamp_se
uclamp_tg_restrict(struct task_struct *p, enum uclamp_id clamp_id)
{
	/* Copy by value as we could modify it */
	struct uclamp_se uc_req = p->uclamp_req[clamp_id];
#ifdef CONFIG_UCLAMP_TASK_GROUP
	unsigned int tg_min, tg_max, value;

	/*
	 * Tasks in autogroups or root task group will be
	 * restricted by system defaults.
	 */
	if (task_group_is_autogroup(task_group(p)))
		return uc_req;
	if (task_group(p) == &root_task_group)
		return uc_req;

	tg_min = task_group(p)->uclamp[UCLAMP_MIN].value;
	tg_max = task_group(p)->uclamp[UCLAMP_MAX].value;
	value = uc_req.value;
	value = clamp(value, tg_min, tg_max);
	uclamp_se_set(&uc_req, value, false);
#endif

	return uc_req;
}

/*
 * The effective clamp bucket index of a task depends on, by increasing
 * priority:
 * - the task specific clamp value, when explicitly requested from userspace
 * - the task group effective clamp value, for tasks not either in the root
 *   group or in an autogroup
 * - the system default clamp value, defined by the sysadmin
 */
static inline struct uclamp_se
uclamp_eff_get(struct task_struct *p, enum uclamp_id clamp_id)
{
	struct uclamp_se uc_req = uclamp_tg_restrict(p, clamp_id);
	struct uclamp_se uc_max = uclamp_default[clamp_id];

	/* System default restrictions always apply */
	if (unlikely(uc_req.value > uc_max.value))
		return uc_max;

	return uc_req;
}

unsigned long uclamp_eff_value(struct task_struct *p, enum uclamp_id clamp_id)
{
	struct uclamp_se uc_eff;

	/* Task currently refcounted: use back-annotated (effective) value */
	if (p->uclamp[clamp_id].active)
		return (unsigned long)p->uclamp[clamp_id].value;

	uc_eff = uclamp_eff_get(p, clamp_id);

	return (unsigned long)uc_eff.value;
}

/*
 * When a task is enqueued on a rq, the clamp bucket currently defined by the
 * task's uclamp::bucket_id is refcounted on that rq. This also immediately
 * updates the rq's clamp value if required.
 *
 * Tasks can have a task-specific value requested from user-space, track
 * within each bucket the maximum value for tasks refcounted in it.
 * This "local max aggregation" allows to track the exact "requested" value
 * for each bucket when all its RUNNABLE tasks require the same clamp.
 */
static inline void uclamp_rq_inc_id(struct rq *rq, struct task_struct *p,
				    enum uclamp_id clamp_id)
{
	struct uclamp_rq *uc_rq = &rq->uclamp[clamp_id];
	struct uclamp_se *uc_se = &p->uclamp[clamp_id];
	struct uclamp_bucket *bucket;

	lockdep_assert_rq_held(rq);

	/* Update task effective clamp */
	p->uclamp[clamp_id] = uclamp_eff_get(p, clamp_id);

	bucket = &uc_rq->bucket[uc_se->bucket_id];
	bucket->tasks++;
	uc_se->active = true;

	uclamp_idle_reset(rq, clamp_id, uc_se->value);

	/*
	 * Local max aggregation: rq buckets always track the max
	 * "requested" clamp value of its RUNNABLE tasks.
	 */
	if (bucket->tasks == 1 || uc_se->value > bucket->value)
		bucket->value = uc_se->value;

	if (uc_se->value > uclamp_rq_get(rq, clamp_id))
		uclamp_rq_set(rq, clamp_id, uc_se->value);
}

/*
 * When a task is dequeued from a rq, the clamp bucket refcounted by the task
 * is released. If this is the last task reference counting the rq's max
 * active clamp value, then the rq's clamp value is updated.
 *
 * Both refcounted tasks and rq's cached clamp values are expected to be
 * always valid. If it's detected they are not, as defensive programming,
 * enforce the expected state and warn.
 */
static inline void uclamp_rq_dec_id(struct rq *rq, struct task_struct *p,
				    enum uclamp_id clamp_id)
{
	struct uclamp_rq *uc_rq = &rq->uclamp[clamp_id];
	struct uclamp_se *uc_se = &p->uclamp[clamp_id];
	struct uclamp_bucket *bucket;
	unsigned int bkt_clamp;
	unsigned int rq_clamp;

	lockdep_assert_rq_held(rq);

	/*
	 * If sched_uclamp_used was enabled after task @p was enqueued,
	 * we could end up with unbalanced call to uclamp_rq_dec_id().
	 *
	 * In this case the uc_se->active flag should be false since no uclamp
	 * accounting was performed at enqueue time and we can just return
	 * here.
	 *
	 * Need to be careful of the following enqueue/dequeue ordering
	 * problem too
	 *
	 *	enqueue(taskA)
	 *	// sched_uclamp_used gets enabled
	 *	enqueue(taskB)
	 *	dequeue(taskA)
	 *	// Must not decrement bucket->tasks here
	 *	dequeue(taskB)
	 *
	 * where we could end up with stale data in uc_se and
	 * bucket[uc_se->bucket_id].
	 *
	 * The following check here eliminates the possibility of such race.
	 */
	if (unlikely(!uc_se->active))
		return;

	bucket = &uc_rq->bucket[uc_se->bucket_id];

	SCHED_WARN_ON(!bucket->tasks);
	if (likely(bucket->tasks))
		bucket->tasks--;

	uc_se->active = false;

	/*
	 * Keep "local max aggregation" simple and accept to (possibly)
	 * overboost some RUNNABLE tasks in the same bucket.
	 * The rq clamp bucket value is reset to its base value whenever
	 * there are no more RUNNABLE tasks refcounting it.
	 */
	if (likely(bucket->tasks))
		return;

	rq_clamp = uclamp_rq_get(rq, clamp_id);
	/*
	 * Defensive programming: this should never happen. If it happens,
	 * e.g. due to future modification, warn and fix up the expected value.
	 */
	SCHED_WARN_ON(bucket->value > rq_clamp);
	if (bucket->value >= rq_clamp) {
		bkt_clamp = uclamp_rq_max_value(rq, clamp_id, uc_se->value);
		uclamp_rq_set(rq, clamp_id, bkt_clamp);
	}
}

static inline void uclamp_rq_inc(struct rq *rq, struct task_struct *p)
{
	enum uclamp_id clamp_id;

	/*
	 * Avoid any overhead until uclamp is actually used by the userspace.
	 *
	 * The condition is constructed such that a NOP is generated when
	 * sched_uclamp_used is disabled.
	 */
	if (!static_branch_unlikely(&sched_uclamp_used))
		return;

	if (unlikely(!p->sched_class->uclamp_enabled))
		return;

	if (p->se.sched_delayed)
		return;

	for_each_clamp_id(clamp_id)
		uclamp_rq_inc_id(rq, p, clamp_id);

	/* Reset clamp idle holding when there is one RUNNABLE task */
	if (rq->uclamp_flags & UCLAMP_FLAG_IDLE)
		rq->uclamp_flags &= ~UCLAMP_FLAG_IDLE;
}

static inline void uclamp_rq_dec(struct rq *rq, struct task_struct *p)
{
	enum uclamp_id clamp_id;

	/*
	 * Avoid any overhead until uclamp is actually used by the userspace.
	 *
	 * The condition is constructed such that a NOP is generated when
	 * sched_uclamp_used is disabled.
	 */
	if (!static_branch_unlikely(&sched_uclamp_used))
		return;

	if (unlikely(!p->sched_class->uclamp_enabled))
		return;

	if (p->se.sched_delayed)
		return;

	for_each_clamp_id(clamp_id)
		uclamp_rq_dec_id(rq, p, clamp_id);
}

static inline void uclamp_rq_reinc_id(struct rq *rq, struct task_struct *p,
				      enum uclamp_id clamp_id)
{
	if (!p->uclamp[clamp_id].active)
		return;

	uclamp_rq_dec_id(rq, p, clamp_id);
	uclamp_rq_inc_id(rq, p, clamp_id);

	/*
	 * Make sure to clear the idle flag if we've transiently reached 0
	 * active tasks on rq.
	 */
	if (clamp_id == UCLAMP_MAX && (rq->uclamp_flags & UCLAMP_FLAG_IDLE))
		rq->uclamp_flags &= ~UCLAMP_FLAG_IDLE;
}

static inline void
uclamp_update_active(struct task_struct *p)
{
	enum uclamp_id clamp_id;
	struct rq_flags rf;
	struct rq *rq;

	/*
	 * Lock the task and the rq where the task is (or was) queued.
	 *
	 * We might lock the (previous) rq of a !RUNNABLE task, but that's the
	 * price to pay to safely serialize util_{min,max} updates with
	 * enqueues, dequeues and migration operations.
	 * This is the same locking schema used by __set_cpus_allowed_ptr().
	 */
	rq = task_rq_lock(p, &rf);

	/*
	 * Setting the clamp bucket is serialized by task_rq_lock().
	 * If the task is not yet RUNNABLE and its task_struct is not
	 * affecting a valid clamp bucket, the next time it's enqueued,
	 * it will already see the updated clamp bucket value.
	 */
	for_each_clamp_id(clamp_id)
		uclamp_rq_reinc_id(rq, p, clamp_id);

	task_rq_unlock(rq, p, &rf);
}

#ifdef CONFIG_UCLAMP_TASK_GROUP
static inline void
uclamp_update_active_tasks(struct cgroup_subsys_state *css)
{
	struct css_task_iter it;
	struct task_struct *p;

	css_task_iter_start(css, 0, &it);
	while ((p = css_task_iter_next(&it)))
		uclamp_update_active(p);
	css_task_iter_end(&it);
}

static void cpu_util_update_eff(struct cgroup_subsys_state *css);
#endif

#ifdef CONFIG_SYSCTL
#ifdef CONFIG_UCLAMP_TASK_GROUP
static void uclamp_update_root_tg(void)
{
	struct task_group *tg = &root_task_group;

	uclamp_se_set(&tg->uclamp_req[UCLAMP_MIN],
		      sysctl_sched_uclamp_util_min, false);
	uclamp_se_set(&tg->uclamp_req[UCLAMP_MAX],
		      sysctl_sched_uclamp_util_max, false);

	guard(rcu)();
	cpu_util_update_eff(&root_task_group.css);
}
#else
static void uclamp_update_root_tg(void) { }
#endif

static void uclamp_sync_util_min_rt_default(void)
{
	struct task_struct *g, *p;

	/*
	 * copy_process()			sysctl_uclamp
	 *					  uclamp_min_rt = X;
	 *   write_lock(&tasklist_lock)		  read_lock(&tasklist_lock)
	 *   // link thread			  smp_mb__after_spinlock()
	 *   write_unlock(&tasklist_lock)	  read_unlock(&tasklist_lock);
	 *   sched_post_fork()			  for_each_process_thread()
	 *     __uclamp_sync_rt()		    __uclamp_sync_rt()
	 *
	 * Ensures that either sched_post_fork() will observe the new
	 * uclamp_min_rt or for_each_process_thread() will observe the new
	 * task.
	 */
	read_lock(&tasklist_lock);
	smp_mb__after_spinlock();
	read_unlock(&tasklist_lock);

	guard(rcu)();
	for_each_process_thread(g, p)
		uclamp_update_util_min_rt_default(p);
}

static int sysctl_sched_uclamp_handler(const struct ctl_table *table, int write,
				void *buffer, size_t *lenp, loff_t *ppos)
{
	bool update_root_tg = false;
	int old_min, old_max, old_min_rt;
	int result;

	guard(mutex)(&uclamp_mutex);

	old_min = sysctl_sched_uclamp_util_min;
	old_max = sysctl_sched_uclamp_util_max;
	old_min_rt = sysctl_sched_uclamp_util_min_rt_default;

	result = proc_dointvec(table, write, buffer, lenp, ppos);
	if (result)
		goto undo;
	if (!write)
		return 0;

	if (sysctl_sched_uclamp_util_min > sysctl_sched_uclamp_util_max ||
	    sysctl_sched_uclamp_util_max > SCHED_CAPACITY_SCALE	||
	    sysctl_sched_uclamp_util_min_rt_default > SCHED_CAPACITY_SCALE) {

		result = -EINVAL;
		goto undo;
	}

	if (old_min != sysctl_sched_uclamp_util_min) {
		uclamp_se_set(&uclamp_default[UCLAMP_MIN],
			      sysctl_sched_uclamp_util_min, false);
		update_root_tg = true;
	}
	if (old_max != sysctl_sched_uclamp_util_max) {
		uclamp_se_set(&uclamp_default[UCLAMP_MAX],
			      sysctl_sched_uclamp_util_max, false);
		update_root_tg = true;
	}

	if (update_root_tg) {
		static_branch_enable(&sched_uclamp_used);
		uclamp_update_root_tg();
	}

	if (old_min_rt != sysctl_sched_uclamp_util_min_rt_default) {
		static_branch_enable(&sched_uclamp_used);
		uclamp_sync_util_min_rt_default();
	}

	/*
	 * We update all RUNNABLE tasks only when task groups are in use.
	 * Otherwise, keep it simple and do just a lazy update at each next
	 * task enqueue time.
	 */
	return 0;

undo:
	sysctl_sched_uclamp_util_min = old_min;
	sysctl_sched_uclamp_util_max = old_max;
	sysctl_sched_uclamp_util_min_rt_default = old_min_rt;
	return result;
}
#endif

static void uclamp_fork(struct task_struct *p)
{
	enum uclamp_id clamp_id;

	/*
	 * We don't need to hold task_rq_lock() when updating p->uclamp_* here
	 * as the task is still at its early fork stages.
	 */
	for_each_clamp_id(clamp_id)
		p->uclamp[clamp_id].active = false;

	if (likely(!p->sched_reset_on_fork))
		return;

	for_each_clamp_id(clamp_id) {
		uclamp_se_set(&p->uclamp_req[clamp_id],
			      uclamp_none(clamp_id), false);
	}
}

static void uclamp_post_fork(struct task_struct *p)
{
	uclamp_update_util_min_rt_default(p);
}

static void __init init_uclamp_rq(struct rq *rq)
{
	enum uclamp_id clamp_id;
	struct uclamp_rq *uc_rq = rq->uclamp;

	for_each_clamp_id(clamp_id) {
		uc_rq[clamp_id] = (struct uclamp_rq) {
			.value = uclamp_none(clamp_id)
		};
	}

	rq->uclamp_flags = UCLAMP_FLAG_IDLE;
}

static void __init init_uclamp(void)
{
	struct uclamp_se uc_max = {};
	enum uclamp_id clamp_id;
	int cpu;

	for_each_possible_cpu(cpu)
		init_uclamp_rq(cpu_rq(cpu));

	for_each_clamp_id(clamp_id) {
		uclamp_se_set(&init_task.uclamp_req[clamp_id],
			      uclamp_none(clamp_id), false);
	}

	/* System defaults allow max clamp values for both indexes */
	uclamp_se_set(&uc_max, uclamp_none(UCLAMP_MAX), false);
	for_each_clamp_id(clamp_id) {
		uclamp_default[clamp_id] = uc_max;
#ifdef CONFIG_UCLAMP_TASK_GROUP
		root_task_group.uclamp_req[clamp_id] = uc_max;
		root_task_group.uclamp[clamp_id] = uc_max;
#endif
	}
}

#else /* !CONFIG_UCLAMP_TASK */
static inline void uclamp_rq_inc(struct rq *rq, struct task_struct *p) { }
static inline void uclamp_rq_dec(struct rq *rq, struct task_struct *p) { }
static inline void uclamp_fork(struct task_struct *p) { }
static inline void uclamp_post_fork(struct task_struct *p) { }
static inline void init_uclamp(void) { }
#endif /* CONFIG_UCLAMP_TASK */

bool sched_task_on_rq(struct task_struct *p)
{
	return task_on_rq_queued(p);
}

unsigned long get_wchan(struct task_struct *p)
{
	unsigned long ip = 0;
	unsigned int state;

	if (!p || p == current)
		return 0;

	/* Only get wchan if task is blocked and we can keep it that way. */
	raw_spin_lock_irq(&p->pi_lock);
	state = READ_ONCE(p->__state);
	smp_rmb(); /* see try_to_wake_up() */
	if (state != TASK_RUNNING && state != TASK_WAKING && !p->on_rq)
		ip = __get_wchan(p);
	raw_spin_unlock_irq(&p->pi_lock);

	return ip;
}

void enqueue_task(struct rq *rq, struct task_struct *p, int flags)
{
	if (!(flags & ENQUEUE_NOCLOCK))
		update_rq_clock(rq);

	p->sched_class->enqueue_task(rq, p, flags);
	/*
	 * Must be after ->enqueue_task() because ENQUEUE_DELAYED can clear
	 * ->sched_delayed.
	 */
	uclamp_rq_inc(rq, p);

	if (!(flags & ENQUEUE_RESTORE)) {
		sched_info_enqueue(rq, p);
		psi_enqueue(p, flags & ENQUEUE_MIGRATED);
	}

	if (sched_core_enabled(rq))
		sched_core_enqueue(rq, p);
}

/*
 * Must only return false when DEQUEUE_SLEEP.
 */
inline bool dequeue_task(struct rq *rq, struct task_struct *p, int flags)
{
	if (sched_core_enabled(rq))
		sched_core_dequeue(rq, p, flags);

	if (!(flags & DEQUEUE_NOCLOCK))
		update_rq_clock(rq);

	if (!(flags & DEQUEUE_SAVE)) {
		sched_info_dequeue(rq, p);
		psi_dequeue(p, !(flags & DEQUEUE_SLEEP));
	}

	/*
	 * Must be before ->dequeue_task() because ->dequeue_task() can 'fail'
	 * and mark the task ->sched_delayed.
	 */
	uclamp_rq_dec(rq, p);
	return p->sched_class->dequeue_task(rq, p, flags);
}

void activate_task(struct rq *rq, struct task_struct *p, int flags)
{
	if (task_on_rq_migrating(p))
		flags |= ENQUEUE_MIGRATED;
	if (flags & ENQUEUE_MIGRATED)
		sched_mm_cid_migrate_to(rq, p);

	enqueue_task(rq, p, flags);

	WRITE_ONCE(p->on_rq, TASK_ON_RQ_QUEUED);
	ASSERT_EXCLUSIVE_WRITER(p->on_rq);
}

void deactivate_task(struct rq *rq, struct task_struct *p, int flags)
{
	SCHED_WARN_ON(flags & DEQUEUE_SLEEP);

	WRITE_ONCE(p->on_rq, TASK_ON_RQ_MIGRATING);
	ASSERT_EXCLUSIVE_WRITER(p->on_rq);

	/*
	 * Code explicitly relies on TASK_ON_RQ_MIGRATING begin set *before*
	 * dequeue_task() and cleared *after* enqueue_task().
	 */

	dequeue_task(rq, p, flags);
}

static void block_task(struct rq *rq, struct task_struct *p, int flags)
{
	if (dequeue_task(rq, p, DEQUEUE_SLEEP | flags))
		__block_task(rq, p);
}

/**
 * task_curr - is this task currently executing on a CPU?
 * @p: the task in question.
 *
 * Return: 1 if the task is currently executing. 0 otherwise.
 */
inline int task_curr(const struct task_struct *p)
{
	return cpu_curr(task_cpu(p)) == p;
}

/*
 * ->switching_to() is called with the pi_lock and rq_lock held and must not
 * mess with locking.
 */
void check_class_changing(struct rq *rq, struct task_struct *p,
			  const struct sched_class *prev_class)
{
	if (prev_class != p->sched_class && p->sched_class->switching_to)
		p->sched_class->switching_to(rq, p);
}

/*
 * switched_from, switched_to and prio_changed must _NOT_ drop rq->lock,
 * use the balance_callback list if you want balancing.
 *
 * this means any call to check_class_changed() must be followed by a call to
 * balance_callback().
 */
void check_class_changed(struct rq *rq, struct task_struct *p,
			 const struct sched_class *prev_class,
			 int oldprio)
{
	if (prev_class != p->sched_class) {
		if (prev_class->switched_from)
			prev_class->switched_from(rq, p);

		p->sched_class->switched_to(rq, p);
	} else if (oldprio != p->prio || dl_task(p))
		p->sched_class->prio_changed(rq, p, oldprio);
}

void wakeup_preempt(struct rq *rq, struct task_struct *p, int flags)
{
	if (p->sched_class == rq->curr->sched_class)
		rq->curr->sched_class->wakeup_preempt(rq, p, flags);
	else if (sched_class_above(p->sched_class, rq->curr->sched_class))
		resched_curr(rq);

	/*
	 * A queue event has occurred, and we're going to schedule.  In
	 * this case, we can save a useless back to back clock update.
	 */
	if (task_on_rq_queued(rq->curr) && test_tsk_need_resched(rq->curr))
		rq_clock_skip_update(rq);
}

static __always_inline
int __task_state_match(struct task_struct *p, unsigned int state)
{
	if (READ_ONCE(p->__state) & state)
		return 1;

	if (READ_ONCE(p->saved_state) & state)
		return -1;

	return 0;
}

static __always_inline
int task_state_match(struct task_struct *p, unsigned int state)
{
	/*
	 * Serialize against current_save_and_set_rtlock_wait_state(),
	 * current_restore_rtlock_saved_state(), and __refrigerator().
	 */
	guard(raw_spinlock_irq)(&p->pi_lock);
	return __task_state_match(p, state);
}

/*
 * wait_task_inactive - wait for a thread to unschedule.
 *
 * Wait for the thread to block in any of the states set in @match_state.
 * If it changes, i.e. @p might have woken up, then return zero.  When we
 * succeed in waiting for @p to be off its CPU, we return a positive number
 * (its total switch count).  If a second call a short while later returns the
 * same number, the caller can be sure that @p has remained unscheduled the
 * whole time.
 *
 * The caller must ensure that the task *will* unschedule sometime soon,
 * else this function might spin for a *long* time. This function can't
 * be called with interrupts off, or it may introduce deadlock with
 * smp_call_function() if an IPI is sent by the same process we are
 * waiting to become inactive.
 */
unsigned long wait_task_inactive(struct task_struct *p, unsigned int match_state)
{
	int running, queued, match;
	struct rq_flags rf;
	unsigned long ncsw;
	struct rq *rq;

	for (;;) {
		/*
		 * We do the initial early heuristics without holding
		 * any task-queue locks at all. We'll only try to get
		 * the runqueue lock when things look like they will
		 * work out!
		 */
		rq = task_rq(p);

		/*
		 * If the task is actively running on another CPU
		 * still, just relax and busy-wait without holding
		 * any locks.
		 *
		 * NOTE! Since we don't hold any locks, it's not
		 * even sure that "rq" stays as the right runqueue!
		 * But we don't care, since "task_on_cpu()" will
		 * return false if the runqueue has changed and p
		 * is actually now running somewhere else!
		 */
		while (task_on_cpu(rq, p)) {
			if (!task_state_match(p, match_state))
				return 0;
			cpu_relax();
		}

		/*
		 * Ok, time to look more closely! We need the rq
		 * lock now, to be *sure*. If we're wrong, we'll
		 * just go back and repeat.
		 */
		rq = task_rq_lock(p, &rf);
		trace_sched_wait_task(p);
		running = task_on_cpu(rq, p);
		queued = task_on_rq_queued(p);
		ncsw = 0;
		if ((match = __task_state_match(p, match_state))) {
			/*
			 * When matching on p->saved_state, consider this task
			 * still queued so it will wait.
			 */
			if (match < 0)
				queued = 1;
			ncsw = p->nvcsw | LONG_MIN; /* sets MSB */
		}
		task_rq_unlock(rq, p, &rf);

		/*
		 * If it changed from the expected state, bail out now.
		 */
		if (unlikely(!ncsw))
			break;

		/*
		 * Was it really running after all now that we
		 * checked with the proper locks actually held?
		 *
		 * Oops. Go back and try again..
		 */
		if (unlikely(running)) {
			cpu_relax();
			continue;
		}

		/*
		 * It's not enough that it's not actively running,
		 * it must be off the runqueue _entirely_, and not
		 * preempted!
		 *
		 * So if it was still runnable (but just not actively
		 * running right now), it's preempted, and we should
		 * yield - it could be a while.
		 */
		if (unlikely(queued)) {
			ktime_t to = NSEC_PER_SEC / HZ;

			set_current_state(TASK_UNINTERRUPTIBLE);
			schedule_hrtimeout(&to, HRTIMER_MODE_REL_HARD);
			continue;
		}

		/*
		 * Ahh, all good. It wasn't running, and it wasn't
		 * runnable, which means that it will never become
		 * running in the future either. We're all done!
		 */
		break;
	}

	return ncsw;
}

#ifdef CONFIG_SMP

static void
__do_set_cpus_allowed(struct task_struct *p, struct affinity_context *ctx);

static void migrate_disable_switch(struct rq *rq, struct task_struct *p)
{
	struct affinity_context ac = {
		.new_mask  = cpumask_of(rq->cpu),
		.flags     = SCA_MIGRATE_DISABLE,
	};

	if (likely(!p->migration_disabled))
		return;

	if (p->cpus_ptr != &p->cpus_mask)
		return;

	/*
	 * Violates locking rules! See comment in __do_set_cpus_allowed().
	 */
	__do_set_cpus_allowed(p, &ac);
}

void migrate_disable(void)
{
	struct task_struct *p = current;

	if (p->migration_disabled) {
#ifdef CONFIG_DEBUG_PREEMPT
		/*
		 *Warn about overflow half-way through the range.
		 */
		WARN_ON_ONCE((s16)p->migration_disabled < 0);
#endif
		p->migration_disabled++;
		return;
	}

	guard(preempt)();
	this_rq()->nr_pinned++;
	p->migration_disabled = 1;
}
EXPORT_SYMBOL_GPL(migrate_disable);

void migrate_enable(void)
{
	struct task_struct *p = current;
	struct affinity_context ac = {
		.new_mask  = &p->cpus_mask,
		.flags     = SCA_MIGRATE_ENABLE,
	};

#ifdef CONFIG_DEBUG_PREEMPT
	/*
	 * Check both overflow from migrate_disable() and superfluous
	 * migrate_enable().
	 */
	if (WARN_ON_ONCE((s16)p->migration_disabled <= 0))
		return;
#endif

	if (p->migration_disabled > 1) {
		p->migration_disabled--;
		return;
	}

	/*
	 * Ensure stop_task runs either before or after this, and that
	 * __set_cpus_allowed_ptr(SCA_MIGRATE_ENABLE) doesn't schedule().
	 */
	guard(preempt)();
	if (p->cpus_ptr != &p->cpus_mask)
		__set_cpus_allowed_ptr(p, &ac);
	/*
	 * Mustn't clear migration_disabled() until cpus_ptr points back at the
	 * regular cpus_mask, otherwise things that race (eg.
	 * select_fallback_rq) get confused.
	 */
	barrier();
	p->migration_disabled = 0;
	this_rq()->nr_pinned--;
}
EXPORT_SYMBOL_GPL(migrate_enable);

static inline bool rq_has_pinned_tasks(struct rq *rq)
{
	return rq->nr_pinned;
}

/*
 * Per-CPU kthreads are allowed to run on !active && online CPUs, see
 * __set_cpus_allowed_ptr() and select_fallback_rq().
 */
static inline bool is_cpu_allowed(struct task_struct *p, int cpu)
{
	/* When not in the task's cpumask, no point in looking further. */
	if (!task_allowed_on_cpu(p, cpu))
		return false;

	/* migrate_disabled() must be allowed to finish. */
	if (is_migration_disabled(p))
		return cpu_online(cpu);

	/* Non kernel threads are not allowed during either online or offline. */
	if (!(p->flags & PF_KTHREAD))
		return cpu_active(cpu);

	/* KTHREAD_IS_PER_CPU is always allowed. */
	if (kthread_is_per_cpu(p))
		return cpu_online(cpu);

	/* Regular kernel threads don't get to stay during offline. */
	if (cpu_dying(cpu))
		return false;

	/* But are allowed during online. */
	return cpu_online(cpu);
}

/*
 * This is how migration works:
 *
 * 1) we invoke migration_cpu_stop() on the target CPU using
 *    stop_one_cpu().
 * 2) stopper starts to run (implicitly forcing the migrated thread
 *    off the CPU)
 * 3) it checks whether the migrated task is still in the wrong runqueue.
 * 4) if it's in the wrong runqueue then the migration thread removes
 *    it and puts it into the right queue.
 * 5) stopper completes and stop_one_cpu() returns and the migration
 *    is done.
 */

/*
 * move_queued_task - move a queued task to new rq.
 *
 * Returns (locked) new rq. Old rq's lock is released.
 */
static struct rq *move_queued_task(struct rq *rq, struct rq_flags *rf,
				   struct task_struct *p, int new_cpu)
{
	lockdep_assert_rq_held(rq);

	deactivate_task(rq, p, DEQUEUE_NOCLOCK);
	set_task_cpu(p, new_cpu);
	rq_unlock(rq, rf);

	rq = cpu_rq(new_cpu);

	rq_lock(rq, rf);
	WARN_ON_ONCE(task_cpu(p) != new_cpu);
	activate_task(rq, p, 0);
	wakeup_preempt(rq, p, 0);

	return rq;
}

struct migration_arg {
	struct task_struct		*task;
	int				dest_cpu;
	struct set_affinity_pending	*pending;
};

/*
 * @refs: number of wait_for_completion()
 * @stop_pending: is @stop_work in use
 */
struct set_affinity_pending {
	refcount_t		refs;
	unsigned int		stop_pending;
	struct completion	done;
	struct cpu_stop_work	stop_work;
	struct migration_arg	arg;
};

/*
 * Move (not current) task off this CPU, onto the destination CPU. We're doing
 * this because either it can't run here any more (set_cpus_allowed()
 * away from this CPU, or CPU going down), or because we're
 * attempting to rebalance this task on exec (sched_exec).
 *
 * So we race with normal scheduler movements, but that's OK, as long
 * as the task is no longer on this CPU.
 */
static struct rq *__migrate_task(struct rq *rq, struct rq_flags *rf,
				 struct task_struct *p, int dest_cpu)
{
	/* Affinity changed (again). */
	if (!is_cpu_allowed(p, dest_cpu))
		return rq;

	rq = move_queued_task(rq, rf, p, dest_cpu);

	return rq;
}

/*
 * migration_cpu_stop - this will be executed by a high-prio stopper thread
 * and performs thread migration by bumping thread off CPU then
 * 'pushing' onto another runqueue.
 */
static int migration_cpu_stop(void *data)
{
	struct migration_arg *arg = data;
	struct set_affinity_pending *pending = arg->pending;
	struct task_struct *p = arg->task;
	struct rq *rq = this_rq();
	bool complete = false;
	struct rq_flags rf;

	/*
	 * The original target CPU might have gone down and we might
	 * be on another CPU but it doesn't matter.
	 */
	local_irq_save(rf.flags);
	/*
	 * We need to explicitly wake pending tasks before running
	 * __migrate_task() such that we will not miss enforcing cpus_ptr
	 * during wakeups, see set_cpus_allowed_ptr()'s TASK_WAKING test.
	 */
	flush_smp_call_function_queue();

	raw_spin_lock(&p->pi_lock);
	rq_lock(rq, &rf);

	/*
	 * If we were passed a pending, then ->stop_pending was set, thus
	 * p->migration_pending must have remained stable.
	 */
	WARN_ON_ONCE(pending && pending != p->migration_pending);

	/*
	 * If task_rq(p) != rq, it cannot be migrated here, because we're
	 * holding rq->lock, if p->on_rq == 0 it cannot get enqueued because
	 * we're holding p->pi_lock.
	 */
	if (task_rq(p) == rq) {
		if (is_migration_disabled(p))
			goto out;

		if (pending) {
			p->migration_pending = NULL;
			complete = true;

			if (cpumask_test_cpu(task_cpu(p), &p->cpus_mask))
				goto out;
		}

		if (task_on_rq_queued(p)) {
			update_rq_clock(rq);
			rq = __migrate_task(rq, &rf, p, arg->dest_cpu);
		} else {
			p->wake_cpu = arg->dest_cpu;
		}

		/*
		 * XXX __migrate_task() can fail, at which point we might end
		 * up running on a dodgy CPU, AFAICT this can only happen
		 * during CPU hotplug, at which point we'll get pushed out
		 * anyway, so it's probably not a big deal.
		 */

	} else if (pending) {
		/*
		 * This happens when we get migrated between migrate_enable()'s
		 * preempt_enable() and scheduling the stopper task. At that
		 * point we're a regular task again and not current anymore.
		 *
		 * A !PREEMPT kernel has a giant hole here, which makes it far
		 * more likely.
		 */

		/*
		 * The task moved before the stopper got to run. We're holding
		 * ->pi_lock, so the allowed mask is stable - if it got
		 * somewhere allowed, we're done.
		 */
		if (cpumask_test_cpu(task_cpu(p), p->cpus_ptr)) {
			p->migration_pending = NULL;
			complete = true;
			goto out;
		}

		/*
		 * When migrate_enable() hits a rq mis-match we can't reliably
		 * determine is_migration_disabled() and so have to chase after
		 * it.
		 */
		WARN_ON_ONCE(!pending->stop_pending);
		preempt_disable();
		task_rq_unlock(rq, p, &rf);
		stop_one_cpu_nowait(task_cpu(p), migration_cpu_stop,
				    &pending->arg, &pending->stop_work);
		preempt_enable();
		return 0;
	}
out:
	if (pending)
		pending->stop_pending = false;
	task_rq_unlock(rq, p, &rf);

	if (complete)
		complete_all(&pending->done);

	return 0;
}

int push_cpu_stop(void *arg)
{
	struct rq *lowest_rq = NULL, *rq = this_rq();
	struct task_struct *p = arg;

	raw_spin_lock_irq(&p->pi_lock);
	raw_spin_rq_lock(rq);

	if (task_rq(p) != rq)
		goto out_unlock;

	if (is_migration_disabled(p)) {
		p->migration_flags |= MDF_PUSH;
		goto out_unlock;
	}

	p->migration_flags &= ~MDF_PUSH;

	if (p->sched_class->find_lock_rq)
		lowest_rq = p->sched_class->find_lock_rq(p, rq);

	if (!lowest_rq)
		goto out_unlock;

	// XXX validate p is still the highest prio task
	if (task_rq(p) == rq) {
		deactivate_task(rq, p, 0);
		set_task_cpu(p, lowest_rq->cpu);
		activate_task(lowest_rq, p, 0);
		resched_curr(lowest_rq);
	}

	double_unlock_balance(rq, lowest_rq);

out_unlock:
	rq->push_busy = false;
	raw_spin_rq_unlock(rq);
	raw_spin_unlock_irq(&p->pi_lock);

	put_task_struct(p);
	return 0;
}

/*
 * sched_class::set_cpus_allowed must do the below, but is not required to
 * actually call this function.
 */
void set_cpus_allowed_common(struct task_struct *p, struct affinity_context *ctx)
{
	if (ctx->flags & (SCA_MIGRATE_ENABLE | SCA_MIGRATE_DISABLE)) {
		p->cpus_ptr = ctx->new_mask;
		return;
	}

	cpumask_copy(&p->cpus_mask, ctx->new_mask);
	p->nr_cpus_allowed = cpumask_weight(ctx->new_mask);

	/*
	 * Swap in a new user_cpus_ptr if SCA_USER flag set
	 */
	if (ctx->flags & SCA_USER)
		swap(p->user_cpus_ptr, ctx->user_mask);
}

static void
__do_set_cpus_allowed(struct task_struct *p, struct affinity_context *ctx)
{
	struct rq *rq = task_rq(p);
	bool queued, running;

	/*
	 * This here violates the locking rules for affinity, since we're only
	 * supposed to change these variables while holding both rq->lock and
	 * p->pi_lock.
	 *
	 * HOWEVER, it magically works, because ttwu() is the only code that
	 * accesses these variables under p->pi_lock and only does so after
	 * smp_cond_load_acquire(&p->on_cpu, !VAL), and we're in __schedule()
	 * before finish_task().
	 *
	 * XXX do further audits, this smells like something putrid.
	 */
	if (ctx->flags & SCA_MIGRATE_DISABLE)
		SCHED_WARN_ON(!p->on_cpu);
	else
		lockdep_assert_held(&p->pi_lock);

	queued = task_on_rq_queued(p);
	running = task_current(rq, p);

	if (queued) {
		/*
		 * Because __kthread_bind() calls this on blocked tasks without
		 * holding rq->lock.
		 */
		lockdep_assert_rq_held(rq);
		dequeue_task(rq, p, DEQUEUE_SAVE | DEQUEUE_NOCLOCK);
	}
	if (running)
		put_prev_task(rq, p);

	p->sched_class->set_cpus_allowed(p, ctx);

	if (queued)
		enqueue_task(rq, p, ENQUEUE_RESTORE | ENQUEUE_NOCLOCK);
	if (running)
		set_next_task(rq, p);
}

/*
 * Used for kthread_bind() and select_fallback_rq(), in both cases the user
 * affinity (if any) should be destroyed too.
 */
void do_set_cpus_allowed(struct task_struct *p, const struct cpumask *new_mask)
{
	struct affinity_context ac = {
		.new_mask  = new_mask,
		.user_mask = NULL,
		.flags     = SCA_USER,	/* clear the user requested mask */
	};
	union cpumask_rcuhead {
		cpumask_t cpumask;
		struct rcu_head rcu;
	};

	__do_set_cpus_allowed(p, &ac);

	/*
	 * Because this is called with p->pi_lock held, it is not possible
	 * to use kfree() here (when PREEMPT_RT=y), therefore punt to using
	 * kfree_rcu().
	 */
	kfree_rcu((union cpumask_rcuhead *)ac.user_mask, rcu);
}

int dup_user_cpus_ptr(struct task_struct *dst, struct task_struct *src,
		      int node)
{
	cpumask_t *user_mask;
	unsigned long flags;

	/*
	 * Always clear dst->user_cpus_ptr first as their user_cpus_ptr's
	 * may differ by now due to racing.
	 */
	dst->user_cpus_ptr = NULL;

	/*
	 * This check is racy and losing the race is a valid situation.
	 * It is not worth the extra overhead of taking the pi_lock on
	 * every fork/clone.
	 */
	if (data_race(!src->user_cpus_ptr))
		return 0;

	user_mask = alloc_user_cpus_ptr(node);
	if (!user_mask)
		return -ENOMEM;

	/*
	 * Use pi_lock to protect content of user_cpus_ptr
	 *
	 * Though unlikely, user_cpus_ptr can be reset to NULL by a concurrent
	 * do_set_cpus_allowed().
	 */
	raw_spin_lock_irqsave(&src->pi_lock, flags);
	if (src->user_cpus_ptr) {
		swap(dst->user_cpus_ptr, user_mask);
		cpumask_copy(dst->user_cpus_ptr, src->user_cpus_ptr);
	}
	raw_spin_unlock_irqrestore(&src->pi_lock, flags);

	if (unlikely(user_mask))
		kfree(user_mask);

	return 0;
}

static inline struct cpumask *clear_user_cpus_ptr(struct task_struct *p)
{
	struct cpumask *user_mask = NULL;

	swap(p->user_cpus_ptr, user_mask);

	return user_mask;
}

void release_user_cpus_ptr(struct task_struct *p)
{
	kfree(clear_user_cpus_ptr(p));
}

/*
 * This function is wildly self concurrent; here be dragons.
 *
 *
 * When given a valid mask, __set_cpus_allowed_ptr() must block until the
 * designated task is enqueued on an allowed CPU. If that task is currently
 * running, we have to kick it out using the CPU stopper.
 *
 * Migrate-Disable comes along and tramples all over our nice sandcastle.
 * Consider:
 *
 *     Initial conditions: P0->cpus_mask = [0, 1]
 *
 *     P0@CPU0                  P1
 *
 *     migrate_disable();
 *     <preempted>
 *                              set_cpus_allowed_ptr(P0, [1]);
 *
 * P1 *cannot* return from this set_cpus_allowed_ptr() call until P0 executes
 * its outermost migrate_enable() (i.e. it exits its Migrate-Disable region).
 * This means we need the following scheme:
 *
 *     P0@CPU0                  P1
 *
 *     migrate_disable();
 *     <preempted>
 *                              set_cpus_allowed_ptr(P0, [1]);
 *                                <blocks>
 *     <resumes>
 *     migrate_enable();
 *       __set_cpus_allowed_ptr();
 *       <wakes local stopper>
 *                         `--> <woken on migration completion>
 *
 * Now the fun stuff: there may be several P1-like tasks, i.e. multiple
 * concurrent set_cpus_allowed_ptr(P0, [*]) calls. CPU affinity changes of any
 * task p are serialized by p->pi_lock, which we can leverage: the one that
 * should come into effect at the end of the Migrate-Disable region is the last
 * one. This means we only need to track a single cpumask (i.e. p->cpus_mask),
 * but we still need to properly signal those waiting tasks at the appropriate
 * moment.
 *
 * This is implemented using struct set_affinity_pending. The first
 * __set_cpus_allowed_ptr() caller within a given Migrate-Disable region will
 * setup an instance of that struct and install it on the targeted task_struct.
 * Any and all further callers will reuse that instance. Those then wait for
 * a completion signaled at the tail of the CPU stopper callback (1), triggered
 * on the end of the Migrate-Disable region (i.e. outermost migrate_enable()).
 *
 *
 * (1) In the cases covered above. There is one more where the completion is
 * signaled within affine_move_task() itself: when a subsequent affinity request
 * occurs after the stopper bailed out due to the targeted task still being
 * Migrate-Disable. Consider:
 *
 *     Initial conditions: P0->cpus_mask = [0, 1]
 *
 *     CPU0		  P1				P2
 *     <P0>
 *       migrate_disable();
 *       <preempted>
 *                        set_cpus_allowed_ptr(P0, [1]);
 *                          <blocks>
 *     <migration/0>
 *       migration_cpu_stop()
 *         is_migration_disabled()
 *           <bails>
 *                                                       set_cpus_allowed_ptr(P0, [0, 1]);
 *                                                         <signal completion>
 *                          <awakes>
 *
 * Note that the above is safe vs a concurrent migrate_enable(), as any
 * pending affinity completion is preceded by an uninstallation of
 * p->migration_pending done with p->pi_lock held.
 */
static int affine_move_task(struct rq *rq, struct task_struct *p, struct rq_flags *rf,
			    int dest_cpu, unsigned int flags)
	__releases(rq->lock)
	__releases(p->pi_lock)
{
	struct set_affinity_pending my_pending = { }, *pending = NULL;
	bool stop_pending, complete = false;

	/* Can the task run on the task's current CPU? If so, we're done */
	if (cpumask_test_cpu(task_cpu(p), &p->cpus_mask)) {
		struct task_struct *push_task = NULL;

		if ((flags & SCA_MIGRATE_ENABLE) &&
		    (p->migration_flags & MDF_PUSH) && !rq->push_busy) {
			rq->push_busy = true;
			push_task = get_task_struct(p);
		}

		/*
		 * If there are pending waiters, but no pending stop_work,
		 * then complete now.
		 */
		pending = p->migration_pending;
		if (pending && !pending->stop_pending) {
			p->migration_pending = NULL;
			complete = true;
		}

		preempt_disable();
		task_rq_unlock(rq, p, rf);
		if (push_task) {
			stop_one_cpu_nowait(rq->cpu, push_cpu_stop,
					    p, &rq->push_work);
		}
		preempt_enable();

		if (complete)
			complete_all(&pending->done);

		return 0;
	}

	if (!(flags & SCA_MIGRATE_ENABLE)) {
		/* serialized by p->pi_lock */
		if (!p->migration_pending) {
			/* Install the request */
			refcount_set(&my_pending.refs, 1);
			init_completion(&my_pending.done);
			my_pending.arg = (struct migration_arg) {
				.task = p,
				.dest_cpu = dest_cpu,
				.pending = &my_pending,
			};

			p->migration_pending = &my_pending;
		} else {
			pending = p->migration_pending;
			refcount_inc(&pending->refs);
			/*
			 * Affinity has changed, but we've already installed a
			 * pending. migration_cpu_stop() *must* see this, else
			 * we risk a completion of the pending despite having a
			 * task on a disallowed CPU.
			 *
			 * Serialized by p->pi_lock, so this is safe.
			 */
			pending->arg.dest_cpu = dest_cpu;
		}
	}
	pending = p->migration_pending;
	/*
	 * - !MIGRATE_ENABLE:
	 *   we'll have installed a pending if there wasn't one already.
	 *
	 * - MIGRATE_ENABLE:
	 *   we're here because the current CPU isn't matching anymore,
	 *   the only way that can happen is because of a concurrent
	 *   set_cpus_allowed_ptr() call, which should then still be
	 *   pending completion.
	 *
	 * Either way, we really should have a @pending here.
	 */
	if (WARN_ON_ONCE(!pending)) {
		task_rq_unlock(rq, p, rf);
		return -EINVAL;
	}

	if (task_on_cpu(rq, p) || READ_ONCE(p->__state) == TASK_WAKING) {
		/*
		 * MIGRATE_ENABLE gets here because 'p == current', but for
		 * anything else we cannot do is_migration_disabled(), punt
		 * and have the stopper function handle it all race-free.
		 */
		stop_pending = pending->stop_pending;
		if (!stop_pending)
			pending->stop_pending = true;

		if (flags & SCA_MIGRATE_ENABLE)
			p->migration_flags &= ~MDF_PUSH;

		preempt_disable();
		task_rq_unlock(rq, p, rf);
		if (!stop_pending) {
			stop_one_cpu_nowait(cpu_of(rq), migration_cpu_stop,
					    &pending->arg, &pending->stop_work);
		}
		preempt_enable();

		if (flags & SCA_MIGRATE_ENABLE)
			return 0;
	} else {

		if (!is_migration_disabled(p)) {
			if (task_on_rq_queued(p))
				rq = move_queued_task(rq, rf, p, dest_cpu);

			if (!pending->stop_pending) {
				p->migration_pending = NULL;
				complete = true;
			}
		}
		task_rq_unlock(rq, p, rf);

		if (complete)
			complete_all(&pending->done);
	}

	wait_for_completion(&pending->done);

	if (refcount_dec_and_test(&pending->refs))
		wake_up_var(&pending->refs); /* No UaF, just an address */

	/*
	 * Block the original owner of &pending until all subsequent callers
	 * have seen the completion and decremented the refcount
	 */
	wait_var_event(&my_pending.refs, !refcount_read(&my_pending.refs));

	/* ARGH */
	WARN_ON_ONCE(my_pending.stop_pending);

	return 0;
}

/*
 * Called with both p->pi_lock and rq->lock held; drops both before returning.
 */
static int __set_cpus_allowed_ptr_locked(struct task_struct *p,
					 struct affinity_context *ctx,
					 struct rq *rq,
					 struct rq_flags *rf)
	__releases(rq->lock)
	__releases(p->pi_lock)
{
	const struct cpumask *cpu_allowed_mask = task_cpu_possible_mask(p);
	const struct cpumask *cpu_valid_mask = cpu_active_mask;
	bool kthread = p->flags & PF_KTHREAD;
	unsigned int dest_cpu;
	int ret = 0;

	update_rq_clock(rq);

	if (kthread || is_migration_disabled(p)) {
		/*
		 * Kernel threads are allowed on online && !active CPUs,
		 * however, during cpu-hot-unplug, even these might get pushed
		 * away if not KTHREAD_IS_PER_CPU.
		 *
		 * Specifically, migration_disabled() tasks must not fail the
		 * cpumask_any_and_distribute() pick below, esp. so on
		 * SCA_MIGRATE_ENABLE, otherwise we'll not call
		 * set_cpus_allowed_common() and actually reset p->cpus_ptr.
		 */
		cpu_valid_mask = cpu_online_mask;
	}

	if (!kthread && !cpumask_subset(ctx->new_mask, cpu_allowed_mask)) {
		ret = -EINVAL;
		goto out;
	}

	/*
	 * Must re-check here, to close a race against __kthread_bind(),
	 * sched_setaffinity() is not guaranteed to observe the flag.
	 */
	if ((ctx->flags & SCA_CHECK) && (p->flags & PF_NO_SETAFFINITY)) {
		ret = -EINVAL;
		goto out;
	}

	if (!(ctx->flags & SCA_MIGRATE_ENABLE)) {
		if (cpumask_equal(&p->cpus_mask, ctx->new_mask)) {
			if (ctx->flags & SCA_USER)
				swap(p->user_cpus_ptr, ctx->user_mask);
			goto out;
		}

		if (WARN_ON_ONCE(p == current &&
				 is_migration_disabled(p) &&
				 !cpumask_test_cpu(task_cpu(p), ctx->new_mask))) {
			ret = -EBUSY;
			goto out;
		}
	}

	/*
	 * Picking a ~random cpu helps in cases where we are changing affinity
	 * for groups of tasks (ie. cpuset), so that load balancing is not
	 * immediately required to distribute the tasks within their new mask.
	 */
	dest_cpu = cpumask_any_and_distribute(cpu_valid_mask, ctx->new_mask);
	if (dest_cpu >= nr_cpu_ids) {
		ret = -EINVAL;
		goto out;
	}

	__do_set_cpus_allowed(p, ctx);

	return affine_move_task(rq, p, rf, dest_cpu, ctx->flags);

out:
	task_rq_unlock(rq, p, rf);

	return ret;
}

/*
 * Change a given task's CPU affinity. Migrate the thread to a
 * proper CPU and schedule it away if the CPU it's executing on
 * is removed from the allowed bitmask.
 *
 * NOTE: the caller must have a valid reference to the task, the
 * task must not exit() & deallocate itself prematurely. The
 * call is not atomic; no spinlocks may be held.
 */
int __set_cpus_allowed_ptr(struct task_struct *p, struct affinity_context *ctx)
{
	struct rq_flags rf;
	struct rq *rq;

	rq = task_rq_lock(p, &rf);
	/*
	 * Masking should be skipped if SCA_USER or any of the SCA_MIGRATE_*
	 * flags are set.
	 */
	if (p->user_cpus_ptr &&
	    !(ctx->flags & (SCA_USER | SCA_MIGRATE_ENABLE | SCA_MIGRATE_DISABLE)) &&
	    cpumask_and(rq->scratch_mask, ctx->new_mask, p->user_cpus_ptr))
		ctx->new_mask = rq->scratch_mask;

	return __set_cpus_allowed_ptr_locked(p, ctx, rq, &rf);
}

int set_cpus_allowed_ptr(struct task_struct *p, const struct cpumask *new_mask)
{
	struct affinity_context ac = {
		.new_mask  = new_mask,
		.flags     = 0,
	};

	return __set_cpus_allowed_ptr(p, &ac);
}
EXPORT_SYMBOL_GPL(set_cpus_allowed_ptr);

/*
 * Change a given task's CPU affinity to the intersection of its current
 * affinity mask and @subset_mask, writing the resulting mask to @new_mask.
 * If user_cpus_ptr is defined, use it as the basis for restricting CPU
 * affinity or use cpu_online_mask instead.
 *
 * If the resulting mask is empty, leave the affinity unchanged and return
 * -EINVAL.
 */
static int restrict_cpus_allowed_ptr(struct task_struct *p,
				     struct cpumask *new_mask,
				     const struct cpumask *subset_mask)
{
	struct affinity_context ac = {
		.new_mask  = new_mask,
		.flags     = 0,
	};
	struct rq_flags rf;
	struct rq *rq;
	int err;

	rq = task_rq_lock(p, &rf);

	/*
	 * Forcefully restricting the affinity of a deadline task is
	 * likely to cause problems, so fail and noisily override the
	 * mask entirely.
	 */
	if (task_has_dl_policy(p) && dl_bandwidth_enabled()) {
		err = -EPERM;
		goto err_unlock;
	}

	if (!cpumask_and(new_mask, task_user_cpus(p), subset_mask)) {
		err = -EINVAL;
		goto err_unlock;
	}

	return __set_cpus_allowed_ptr_locked(p, &ac, rq, &rf);

err_unlock:
	task_rq_unlock(rq, p, &rf);
	return err;
}

/*
 * Restrict the CPU affinity of task @p so that it is a subset of
 * task_cpu_possible_mask() and point @p->user_cpus_ptr to a copy of the
 * old affinity mask. If the resulting mask is empty, we warn and walk
 * up the cpuset hierarchy until we find a suitable mask.
 */
void force_compatible_cpus_allowed_ptr(struct task_struct *p)
{
	cpumask_var_t new_mask;
	const struct cpumask *override_mask = task_cpu_possible_mask(p);

	alloc_cpumask_var(&new_mask, GFP_KERNEL);

	/*
	 * __migrate_task() can fail silently in the face of concurrent
	 * offlining of the chosen destination CPU, so take the hotplug
	 * lock to ensure that the migration succeeds.
	 */
	cpus_read_lock();
	if (!cpumask_available(new_mask))
		goto out_set_mask;

	if (!restrict_cpus_allowed_ptr(p, new_mask, override_mask))
		goto out_free_mask;

	/*
	 * We failed to find a valid subset of the affinity mask for the
	 * task, so override it based on its cpuset hierarchy.
	 */
	cpuset_cpus_allowed(p, new_mask);
	override_mask = new_mask;

out_set_mask:
	if (printk_ratelimit()) {
		printk_deferred("Overriding affinity for process %d (%s) to CPUs %*pbl\n",
				task_pid_nr(p), p->comm,
				cpumask_pr_args(override_mask));
	}

	WARN_ON(set_cpus_allowed_ptr(p, override_mask));
out_free_mask:
	cpus_read_unlock();
	free_cpumask_var(new_mask);
}

/*
 * Restore the affinity of a task @p which was previously restricted by a
 * call to force_compatible_cpus_allowed_ptr().
 *
 * It is the caller's responsibility to serialise this with any calls to
 * force_compatible_cpus_allowed_ptr(@p).
 */
void relax_compatible_cpus_allowed_ptr(struct task_struct *p)
{
	struct affinity_context ac = {
		.new_mask  = task_user_cpus(p),
		.flags     = 0,
	};
	int ret;

	/*
	 * Try to restore the old affinity mask with __sched_setaffinity().
	 * Cpuset masking will be done there too.
	 */
	ret = __sched_setaffinity(p, &ac);
	WARN_ON_ONCE(ret);
}

void set_task_cpu(struct task_struct *p, unsigned int new_cpu)
{
#ifdef CONFIG_SCHED_DEBUG
	unsigned int state = READ_ONCE(p->__state);

	/*
	 * We should never call set_task_cpu() on a blocked task,
	 * ttwu() will sort out the placement.
	 */
	WARN_ON_ONCE(state != TASK_RUNNING && state != TASK_WAKING && !p->on_rq);

	/*
	 * Migrating fair class task must have p->on_rq = TASK_ON_RQ_MIGRATING,
	 * because schedstat_wait_{start,end} rebase migrating task's wait_start
	 * time relying on p->on_rq.
	 */
	WARN_ON_ONCE(state == TASK_RUNNING &&
		     p->sched_class == &fair_sched_class &&
		     (p->on_rq && !task_on_rq_migrating(p)));

#ifdef CONFIG_LOCKDEP
	/*
	 * The caller should hold either p->pi_lock or rq->lock, when changing
	 * a task's CPU. ->pi_lock for waking tasks, rq->lock for runnable tasks.
	 *
	 * sched_move_task() holds both and thus holding either pins the cgroup,
	 * see task_group().
	 *
	 * Furthermore, all task_rq users should acquire both locks, see
	 * task_rq_lock().
	 */
	WARN_ON_ONCE(debug_locks && !(lockdep_is_held(&p->pi_lock) ||
				      lockdep_is_held(__rq_lockp(task_rq(p)))));
#endif
	/*
	 * Clearly, migrating tasks to offline CPUs is a fairly daft thing.
	 */
	WARN_ON_ONCE(!cpu_online(new_cpu));

	WARN_ON_ONCE(is_migration_disabled(p));
#endif

	trace_sched_migrate_task(p, new_cpu);

	if (task_cpu(p) != new_cpu) {
		if (p->sched_class->migrate_task_rq)
			p->sched_class->migrate_task_rq(p, new_cpu);
		p->se.nr_migrations++;
		rseq_migrate(p);
		sched_mm_cid_migrate_from(p);
		perf_event_task_migrate(p);
	}

	__set_task_cpu(p, new_cpu);
}

#ifdef CONFIG_NUMA_BALANCING
static void __migrate_swap_task(struct task_struct *p, int cpu)
{
	if (task_on_rq_queued(p)) {
		struct rq *src_rq, *dst_rq;
		struct rq_flags srf, drf;

		src_rq = task_rq(p);
		dst_rq = cpu_rq(cpu);

		rq_pin_lock(src_rq, &srf);
		rq_pin_lock(dst_rq, &drf);

		deactivate_task(src_rq, p, 0);
		set_task_cpu(p, cpu);
		activate_task(dst_rq, p, 0);
		wakeup_preempt(dst_rq, p, 0);

		rq_unpin_lock(dst_rq, &drf);
		rq_unpin_lock(src_rq, &srf);

	} else {
		/*
		 * Task isn't running anymore; make it appear like we migrated
		 * it before it went to sleep. This means on wakeup we make the
		 * previous CPU our target instead of where it really is.
		 */
		p->wake_cpu = cpu;
	}
}

struct migration_swap_arg {
	struct task_struct *src_task, *dst_task;
	int src_cpu, dst_cpu;
};

static int migrate_swap_stop(void *data)
{
	struct migration_swap_arg *arg = data;
	struct rq *src_rq, *dst_rq;

	if (!cpu_active(arg->src_cpu) || !cpu_active(arg->dst_cpu))
		return -EAGAIN;

	src_rq = cpu_rq(arg->src_cpu);
	dst_rq = cpu_rq(arg->dst_cpu);

	guard(double_raw_spinlock)(&arg->src_task->pi_lock, &arg->dst_task->pi_lock);
	guard(double_rq_lock)(src_rq, dst_rq);

	if (task_cpu(arg->dst_task) != arg->dst_cpu)
		return -EAGAIN;

	if (task_cpu(arg->src_task) != arg->src_cpu)
		return -EAGAIN;

	if (!cpumask_test_cpu(arg->dst_cpu, arg->src_task->cpus_ptr))
		return -EAGAIN;

	if (!cpumask_test_cpu(arg->src_cpu, arg->dst_task->cpus_ptr))
		return -EAGAIN;

	__migrate_swap_task(arg->src_task, arg->dst_cpu);
	__migrate_swap_task(arg->dst_task, arg->src_cpu);

	return 0;
}

/*
 * Cross migrate two tasks
 */
int migrate_swap(struct task_struct *cur, struct task_struct *p,
		int target_cpu, int curr_cpu)
{
	struct migration_swap_arg arg;
	int ret = -EINVAL;

	arg = (struct migration_swap_arg){
		.src_task = cur,
		.src_cpu = curr_cpu,
		.dst_task = p,
		.dst_cpu = target_cpu,
	};

	if (arg.src_cpu == arg.dst_cpu)
		goto out;

	/*
	 * These three tests are all lockless; this is OK since all of them
	 * will be re-checked with proper locks held further down the line.
	 */
	if (!cpu_active(arg.src_cpu) || !cpu_active(arg.dst_cpu))
		goto out;

	if (!cpumask_test_cpu(arg.dst_cpu, arg.src_task->cpus_ptr))
		goto out;

	if (!cpumask_test_cpu(arg.src_cpu, arg.dst_task->cpus_ptr))
		goto out;

	trace_sched_swap_numa(cur, arg.src_cpu, p, arg.dst_cpu);
	ret = stop_two_cpus(arg.dst_cpu, arg.src_cpu, migrate_swap_stop, &arg);

out:
	return ret;
}
#endif /* CONFIG_NUMA_BALANCING */

/***
 * kick_process - kick a running thread to enter/exit the kernel
 * @p: the to-be-kicked thread
 *
 * Cause a process which is running on another CPU to enter
 * kernel-mode, without any delay. (to get signals handled.)
 *
 * NOTE: this function doesn't have to take the runqueue lock,
 * because all it wants to ensure is that the remote task enters
 * the kernel. If the IPI races and the task has been migrated
 * to another CPU then no harm is done and the purpose has been
 * achieved as well.
 */
void kick_process(struct task_struct *p)
{
	guard(preempt)();
	int cpu = task_cpu(p);

	if ((cpu != smp_processor_id()) && task_curr(p))
		smp_send_reschedule(cpu);
}
EXPORT_SYMBOL_GPL(kick_process);

/*
 * ->cpus_ptr is protected by both rq->lock and p->pi_lock
 *
 * A few notes on cpu_active vs cpu_online:
 *
 *  - cpu_active must be a subset of cpu_online
 *
 *  - on CPU-up we allow per-CPU kthreads on the online && !active CPU,
 *    see __set_cpus_allowed_ptr(). At this point the newly online
 *    CPU isn't yet part of the sched domains, and balancing will not
 *    see it.
 *
 *  - on CPU-down we clear cpu_active() to mask the sched domains and
 *    avoid the load balancer to place new tasks on the to be removed
 *    CPU. Existing tasks will remain running there and will be taken
 *    off.
 *
 * This means that fallback selection must not select !active CPUs.
 * And can assume that any active CPU must be online. Conversely
 * select_task_rq() below may allow selection of !active CPUs in order
 * to satisfy the above rules.
 */
static int select_fallback_rq(int cpu, struct task_struct *p)
{
	int nid = cpu_to_node(cpu);
	const struct cpumask *nodemask = NULL;
	enum { cpuset, possible, fail } state = cpuset;
	int dest_cpu;

	/*
	 * If the node that the CPU is on has been offlined, cpu_to_node()
	 * will return -1. There is no CPU on the node, and we should
	 * select the CPU on the other node.
	 */
	if (nid != -1) {
		nodemask = cpumask_of_node(nid);

		/* Look for allowed, online CPU in same node. */
		for_each_cpu(dest_cpu, nodemask) {
			if (is_cpu_allowed(p, dest_cpu))
				return dest_cpu;
		}
	}

	for (;;) {
		/* Any allowed, online CPU? */
		for_each_cpu(dest_cpu, p->cpus_ptr) {
			if (!is_cpu_allowed(p, dest_cpu))
				continue;

			goto out;
		}

		/* No more Mr. Nice Guy. */
		switch (state) {
		case cpuset:
			if (cpuset_cpus_allowed_fallback(p)) {
				state = possible;
				break;
			}
			fallthrough;
		case possible:
			/*
			 * XXX When called from select_task_rq() we only
			 * hold p->pi_lock and again violate locking order.
			 *
			 * More yuck to audit.
			 */
			do_set_cpus_allowed(p, task_cpu_possible_mask(p));
			state = fail;
			break;
		case fail:
			BUG();
			break;
		}
	}

out:
	if (state != cpuset) {
		/*
		 * Don't tell them about moving exiting tasks or
		 * kernel threads (both mm NULL), since they never
		 * leave kernel.
		 */
		if (p->mm && printk_ratelimit()) {
			printk_deferred("process %d (%s) no longer affine to cpu%d\n",
					task_pid_nr(p), p->comm, cpu);
		}
	}

	return dest_cpu;
}

/*
 * The caller (fork, wakeup) owns p->pi_lock, ->cpus_ptr is stable.
 */
static inline
int select_task_rq(struct task_struct *p, int cpu, int *wake_flags)
{
	lockdep_assert_held(&p->pi_lock);

	if (p->nr_cpus_allowed > 1 && !is_migration_disabled(p)) {
		cpu = p->sched_class->select_task_rq(p, cpu, *wake_flags);
		*wake_flags |= WF_RQ_SELECTED;
	} else {
		cpu = cpumask_any(p->cpus_ptr);
	}

	/*
	 * In order not to call set_task_cpu() on a blocking task we need
	 * to rely on ttwu() to place the task on a valid ->cpus_ptr
	 * CPU.
	 *
	 * Since this is common to all placement strategies, this lives here.
	 *
	 * [ this allows ->select_task() to simply return task_cpu(p) and
	 *   not worry about this generic constraint ]
	 */
	if (unlikely(!is_cpu_allowed(p, cpu)))
		cpu = select_fallback_rq(task_cpu(p), p);

	return cpu;
}

void sched_set_stop_task(int cpu, struct task_struct *stop)
{
	static struct lock_class_key stop_pi_lock;
	struct sched_param param = { .sched_priority = MAX_RT_PRIO - 1 };
	struct task_struct *old_stop = cpu_rq(cpu)->stop;

	if (stop) {
		/*
		 * Make it appear like a SCHED_FIFO task, its something
		 * userspace knows about and won't get confused about.
		 *
		 * Also, it will make PI more or less work without too
		 * much confusion -- but then, stop work should not
		 * rely on PI working anyway.
		 */
		sched_setscheduler_nocheck(stop, SCHED_FIFO, &param);

		stop->sched_class = &stop_sched_class;

		/*
		 * The PI code calls rt_mutex_setprio() with ->pi_lock held to
		 * adjust the effective priority of a task. As a result,
		 * rt_mutex_setprio() can trigger (RT) balancing operations,
		 * which can then trigger wakeups of the stop thread to push
		 * around the current task.
		 *
		 * The stop task itself will never be part of the PI-chain, it
		 * never blocks, therefore that ->pi_lock recursion is safe.
		 * Tell lockdep about this by placing the stop->pi_lock in its
		 * own class.
		 */
		lockdep_set_class(&stop->pi_lock, &stop_pi_lock);
	}

	cpu_rq(cpu)->stop = stop;

	if (old_stop) {
		/*
		 * Reset it back to a normal scheduling class so that
		 * it can die in pieces.
		 */
		old_stop->sched_class = &rt_sched_class;
	}
}

#else /* CONFIG_SMP */

static inline void migrate_disable_switch(struct rq *rq, struct task_struct *p) { }

static inline bool rq_has_pinned_tasks(struct rq *rq)
{
	return false;
}

#endif /* !CONFIG_SMP */

static void
ttwu_stat(struct task_struct *p, int cpu, int wake_flags)
{
	struct rq *rq;

	if (!schedstat_enabled())
		return;

	rq = this_rq();

#ifdef CONFIG_SMP
	if (cpu == rq->cpu) {
		__schedstat_inc(rq->ttwu_local);
		__schedstat_inc(p->stats.nr_wakeups_local);
	} else {
		struct sched_domain *sd;

		__schedstat_inc(p->stats.nr_wakeups_remote);

		guard(rcu)();
		for_each_domain(rq->cpu, sd) {
			if (cpumask_test_cpu(cpu, sched_domain_span(sd))) {
				__schedstat_inc(sd->ttwu_wake_remote);
				break;
			}
		}
	}

	if (wake_flags & WF_MIGRATED)
		__schedstat_inc(p->stats.nr_wakeups_migrate);
#endif /* CONFIG_SMP */

	__schedstat_inc(rq->ttwu_count);
	__schedstat_inc(p->stats.nr_wakeups);

	if (wake_flags & WF_SYNC)
		__schedstat_inc(p->stats.nr_wakeups_sync);
}

/*
 * Mark the task runnable.
 */
static inline void ttwu_do_wakeup(struct task_struct *p)
{
	WRITE_ONCE(p->__state, TASK_RUNNING);
	trace_sched_wakeup(p);
}

static void
ttwu_do_activate(struct rq *rq, struct task_struct *p, int wake_flags,
		 struct rq_flags *rf)
{
	int en_flags = ENQUEUE_WAKEUP | ENQUEUE_NOCLOCK;

	lockdep_assert_rq_held(rq);

	if (p->sched_contributes_to_load)
		rq->nr_uninterruptible--;

#ifdef CONFIG_SMP
	if (wake_flags & WF_RQ_SELECTED)
		en_flags |= ENQUEUE_RQ_SELECTED;
	if (wake_flags & WF_MIGRATED)
		en_flags |= ENQUEUE_MIGRATED;
	else
#endif
	if (p->in_iowait) {
		delayacct_blkio_end(p);
		atomic_dec(&task_rq(p)->nr_iowait);
	}

	activate_task(rq, p, en_flags);
	wakeup_preempt(rq, p, wake_flags);

	ttwu_do_wakeup(p);

#ifdef CONFIG_SMP
	if (p->sched_class->task_woken) {
		/*
		 * Our task @p is fully woken up and running; so it's safe to
		 * drop the rq->lock, hereafter rq is only used for statistics.
		 */
		rq_unpin_lock(rq, rf);
		p->sched_class->task_woken(rq, p);
		rq_repin_lock(rq, rf);
	}

	if (rq->idle_stamp) {
		u64 delta = rq_clock(rq) - rq->idle_stamp;
		u64 max = 2*rq->max_idle_balance_cost;

		update_avg(&rq->avg_idle, delta);

		if (rq->avg_idle > max)
			rq->avg_idle = max;

		rq->idle_stamp = 0;
	}
#endif
}

/*
 * Consider @p being inside a wait loop:
 *
 *   for (;;) {
 *      set_current_state(TASK_UNINTERRUPTIBLE);
 *
 *      if (CONDITION)
 *         break;
 *
 *      schedule();
 *   }
 *   __set_current_state(TASK_RUNNING);
 *
 * between set_current_state() and schedule(). In this case @p is still
 * runnable, so all that needs doing is change p->state back to TASK_RUNNING in
 * an atomic manner.
 *
 * By taking task_rq(p)->lock we serialize against schedule(), if @p->on_rq
 * then schedule() must still happen and p->state can be changed to
 * TASK_RUNNING. Otherwise we lost the race, schedule() has happened, and we
 * need to do a full wakeup with enqueue.
 *
 * Returns: %true when the wakeup is done,
 *          %false otherwise.
 */
static int ttwu_runnable(struct task_struct *p, int wake_flags)
{
	struct rq_flags rf;
	struct rq *rq;
	int ret = 0;

	rq = __task_rq_lock(p, &rf);
	if (task_on_rq_queued(p)) {
		update_rq_clock(rq);
		if (p->se.sched_delayed)
			enqueue_task(rq, p, ENQUEUE_NOCLOCK | ENQUEUE_DELAYED);
		if (!task_on_cpu(rq, p)) {
			/*
			 * When on_rq && !on_cpu the task is preempted, see if
			 * it should preempt the task that is current now.
			 */
			wakeup_preempt(rq, p, wake_flags);
		}
		ttwu_do_wakeup(p);
		ret = 1;
	}
	__task_rq_unlock(rq, &rf);

	return ret;
}

#ifdef CONFIG_SMP
void sched_ttwu_pending(void *arg)
{
	struct llist_node *llist = arg;
	struct rq *rq = this_rq();
	struct task_struct *p, *t;
	struct rq_flags rf;

	if (!llist)
		return;

	rq_lock_irqsave(rq, &rf);
	update_rq_clock(rq);

	llist_for_each_entry_safe(p, t, llist, wake_entry.llist) {
		if (WARN_ON_ONCE(p->on_cpu))
			smp_cond_load_acquire(&p->on_cpu, !VAL);

		if (WARN_ON_ONCE(task_cpu(p) != cpu_of(rq)))
			set_task_cpu(p, cpu_of(rq));

		ttwu_do_activate(rq, p, p->sched_remote_wakeup ? WF_MIGRATED : 0, &rf);
	}

	/*
	 * Must be after enqueueing at least once task such that
	 * idle_cpu() does not observe a false-negative -- if it does,
	 * it is possible for select_idle_siblings() to stack a number
	 * of tasks on this CPU during that window.
	 *
	 * It is OK to clear ttwu_pending when another task pending.
	 * We will receive IPI after local IRQ enabled and then enqueue it.
	 * Since now nr_running > 0, idle_cpu() will always get correct result.
	 */
	WRITE_ONCE(rq->ttwu_pending, 0);
	rq_unlock_irqrestore(rq, &rf);
}

/*
 * Prepare the scene for sending an IPI for a remote smp_call
 *
 * Returns true if the caller can proceed with sending the IPI.
 * Returns false otherwise.
 */
bool call_function_single_prep_ipi(int cpu)
{
	if (set_nr_if_polling(cpu_rq(cpu)->idle)) {
		trace_sched_wake_idle_without_ipi(cpu);
		return false;
	}

	return true;
}

/*
 * Queue a task on the target CPUs wake_list and wake the CPU via IPI if
 * necessary. The wakee CPU on receipt of the IPI will queue the task
 * via sched_ttwu_wakeup() for activation so the wakee incurs the cost
 * of the wakeup instead of the waker.
 */
static void __ttwu_queue_wakelist(struct task_struct *p, int cpu, int wake_flags)
{
	struct rq *rq = cpu_rq(cpu);

	p->sched_remote_wakeup = !!(wake_flags & WF_MIGRATED);

	WRITE_ONCE(rq->ttwu_pending, 1);
	__smp_call_single_queue(cpu, &p->wake_entry.llist);
}

void wake_up_if_idle(int cpu)
{
	struct rq *rq = cpu_rq(cpu);

	guard(rcu)();
	if (is_idle_task(rcu_dereference(rq->curr))) {
		guard(rq_lock_irqsave)(rq);
		if (is_idle_task(rq->curr))
			resched_curr(rq);
	}
}

bool cpus_equal_capacity(int this_cpu, int that_cpu)
{
	if (!sched_asym_cpucap_active())
		return true;

	if (this_cpu == that_cpu)
		return true;

	return arch_scale_cpu_capacity(this_cpu) == arch_scale_cpu_capacity(that_cpu);
}

bool cpus_share_cache(int this_cpu, int that_cpu)
{
	if (this_cpu == that_cpu)
		return true;

	return per_cpu(sd_llc_id, this_cpu) == per_cpu(sd_llc_id, that_cpu);
}

/*
 * Whether CPUs are share cache resources, which means LLC on non-cluster
 * machines and LLC tag or L2 on machines with clusters.
 */
bool cpus_share_resources(int this_cpu, int that_cpu)
{
	if (this_cpu == that_cpu)
		return true;

	return per_cpu(sd_share_id, this_cpu) == per_cpu(sd_share_id, that_cpu);
}

static inline bool ttwu_queue_cond(struct task_struct *p, int cpu)
{
	/*
	 * The BPF scheduler may depend on select_task_rq() being invoked during
	 * wakeups. In addition, @p may end up executing on a different CPU
	 * regardless of what happens in the wakeup path making the ttwu_queue
	 * optimization less meaningful. Skip if on SCX.
	 */
	if (task_on_scx(p))
		return false;

	/*
	 * Do not complicate things with the async wake_list while the CPU is
	 * in hotplug state.
	 */
	if (!cpu_active(cpu))
		return false;

	/* Ensure the task will still be allowed to run on the CPU. */
	if (!cpumask_test_cpu(cpu, p->cpus_ptr))
		return false;

	/*
	 * If the CPU does not share cache, then queue the task on the
	 * remote rqs wakelist to avoid accessing remote data.
	 */
	if (!cpus_share_cache(smp_processor_id(), cpu))
		return true;

	if (cpu == smp_processor_id())
		return false;

	/*
	 * If the wakee cpu is idle, or the task is descheduling and the
	 * only running task on the CPU, then use the wakelist to offload
	 * the task activation to the idle (or soon-to-be-idle) CPU as
	 * the current CPU is likely busy. nr_running is checked to
	 * avoid unnecessary task stacking.
	 *
	 * Note that we can only get here with (wakee) p->on_rq=0,
	 * p->on_cpu can be whatever, we've done the dequeue, so
	 * the wakee has been accounted out of ->nr_running.
	 */
	if (!cpu_rq(cpu)->nr_running)
		return true;

	return false;
}

static bool ttwu_queue_wakelist(struct task_struct *p, int cpu, int wake_flags)
{
	if (sched_feat(TTWU_QUEUE) && ttwu_queue_cond(p, cpu)) {
		sched_clock_cpu(cpu); /* Sync clocks across CPUs */
		__ttwu_queue_wakelist(p, cpu, wake_flags);
		return true;
	}

	return false;
}

#else /* !CONFIG_SMP */

static inline bool ttwu_queue_wakelist(struct task_struct *p, int cpu, int wake_flags)
{
	return false;
}

#endif /* CONFIG_SMP */

static void ttwu_queue(struct task_struct *p, int cpu, int wake_flags)
{
	struct rq *rq = cpu_rq(cpu);
	struct rq_flags rf;

	if (ttwu_queue_wakelist(p, cpu, wake_flags))
		return;

	rq_lock(rq, &rf);
	update_rq_clock(rq);
	ttwu_do_activate(rq, p, wake_flags, &rf);
	rq_unlock(rq, &rf);
}

/*
 * Invoked from try_to_wake_up() to check whether the task can be woken up.
 *
 * The caller holds p::pi_lock if p != current or has preemption
 * disabled when p == current.
 *
 * The rules of saved_state:
 *
 *   The related locking code always holds p::pi_lock when updating
 *   p::saved_state, which means the code is fully serialized in both cases.
 *
 *   For PREEMPT_RT, the lock wait and lock wakeups happen via TASK_RTLOCK_WAIT.
 *   No other bits set. This allows to distinguish all wakeup scenarios.
 *
 *   For FREEZER, the wakeup happens via TASK_FROZEN. No other bits set. This
 *   allows us to prevent early wakeup of tasks before they can be run on
 *   asymmetric ISA architectures (eg ARMv9).
 */
static __always_inline
bool ttwu_state_match(struct task_struct *p, unsigned int state, int *success)
{
	int match;

	if (IS_ENABLED(CONFIG_DEBUG_PREEMPT)) {
		WARN_ON_ONCE((state & TASK_RTLOCK_WAIT) &&
			     state != TASK_RTLOCK_WAIT);
	}

	*success = !!(match = __task_state_match(p, state));

	/*
	 * Saved state preserves the task state across blocking on
	 * an RT lock or TASK_FREEZABLE tasks.  If the state matches,
	 * set p::saved_state to TASK_RUNNING, but do not wake the task
	 * because it waits for a lock wakeup or __thaw_task(). Also
	 * indicate success because from the regular waker's point of
	 * view this has succeeded.
	 *
	 * After acquiring the lock the task will restore p::__state
	 * from p::saved_state which ensures that the regular
	 * wakeup is not lost. The restore will also set
	 * p::saved_state to TASK_RUNNING so any further tests will
	 * not result in false positives vs. @success
	 */
	if (match < 0)
		p->saved_state = TASK_RUNNING;

	return match > 0;
}

/*
 * Notes on Program-Order guarantees on SMP systems.
 *
 *  MIGRATION
 *
 * The basic program-order guarantee on SMP systems is that when a task [t]
 * migrates, all its activity on its old CPU [c0] happens-before any subsequent
 * execution on its new CPU [c1].
 *
 * For migration (of runnable tasks) this is provided by the following means:
 *
 *  A) UNLOCK of the rq(c0)->lock scheduling out task t
 *  B) migration for t is required to synchronize *both* rq(c0)->lock and
 *     rq(c1)->lock (if not at the same time, then in that order).
 *  C) LOCK of the rq(c1)->lock scheduling in task
 *
 * Release/acquire chaining guarantees that B happens after A and C after B.
 * Note: the CPU doing B need not be c0 or c1
 *
 * Example:
 *
 *   CPU0            CPU1            CPU2
 *
 *   LOCK rq(0)->lock
 *   sched-out X
 *   sched-in Y
 *   UNLOCK rq(0)->lock
 *
 *                                   LOCK rq(0)->lock // orders against CPU0
 *                                   dequeue X
 *                                   UNLOCK rq(0)->lock
 *
 *                                   LOCK rq(1)->lock
 *                                   enqueue X
 *                                   UNLOCK rq(1)->lock
 *
 *                   LOCK rq(1)->lock // orders against CPU2
 *                   sched-out Z
 *                   sched-in X
 *                   UNLOCK rq(1)->lock
 *
 *
 *  BLOCKING -- aka. SLEEP + WAKEUP
 *
 * For blocking we (obviously) need to provide the same guarantee as for
 * migration. However the means are completely different as there is no lock
 * chain to provide order. Instead we do:
 *
 *   1) smp_store_release(X->on_cpu, 0)   -- finish_task()
 *   2) smp_cond_load_acquire(!X->on_cpu) -- try_to_wake_up()
 *
 * Example:
 *
 *   CPU0 (schedule)  CPU1 (try_to_wake_up) CPU2 (schedule)
 *
 *   LOCK rq(0)->lock LOCK X->pi_lock
 *   dequeue X
 *   sched-out X
 *   smp_store_release(X->on_cpu, 0);
 *
 *                    smp_cond_load_acquire(&X->on_cpu, !VAL);
 *                    X->state = WAKING
 *                    set_task_cpu(X,2)
 *
 *                    LOCK rq(2)->lock
 *                    enqueue X
 *                    X->state = RUNNING
 *                    UNLOCK rq(2)->lock
 *
 *                                          LOCK rq(2)->lock // orders against CPU1
 *                                          sched-out Z
 *                                          sched-in X
 *                                          UNLOCK rq(2)->lock
 *
 *                    UNLOCK X->pi_lock
 *   UNLOCK rq(0)->lock
 *
 *
 * However, for wakeups there is a second guarantee we must provide, namely we
 * must ensure that CONDITION=1 done by the caller can not be reordered with
 * accesses to the task state; see try_to_wake_up() and set_current_state().
 */

/**
 * try_to_wake_up - wake up a thread
 * @p: the thread to be awakened
 * @state: the mask of task states that can be woken
 * @wake_flags: wake modifier flags (WF_*)
 *
 * Conceptually does:
 *
 *   If (@state & @p->state) @p->state = TASK_RUNNING.
 *
 * If the task was not queued/runnable, also place it back on a runqueue.
 *
 * This function is atomic against schedule() which would dequeue the task.
 *
 * It issues a full memory barrier before accessing @p->state, see the comment
 * with set_current_state().
 *
 * Uses p->pi_lock to serialize against concurrent wake-ups.
 *
 * Relies on p->pi_lock stabilizing:
 *  - p->sched_class
 *  - p->cpus_ptr
 *  - p->sched_task_group
 * in order to do migration, see its use of select_task_rq()/set_task_cpu().
 *
 * Tries really hard to only take one task_rq(p)->lock for performance.
 * Takes rq->lock in:
 *  - ttwu_runnable()    -- old rq, unavoidable, see comment there;
 *  - ttwu_queue()       -- new rq, for enqueue of the task;
 *  - psi_ttwu_dequeue() -- much sadness :-( accounting will kill us.
 *
 * As a consequence we race really badly with just about everything. See the
 * many memory barriers and their comments for details.
 *
 * Return: %true if @p->state changes (an actual wakeup was done),
 *	   %false otherwise.
 */
int try_to_wake_up(struct task_struct *p, unsigned int state, int wake_flags)
{
	guard(preempt)();
	int cpu, success = 0;

	wake_flags |= WF_TTWU;

	if (p == current) {
		/*
		 * We're waking current, this means 'p->on_rq' and 'task_cpu(p)
		 * == smp_processor_id()'. Together this means we can special
		 * case the whole 'p->on_rq && ttwu_runnable()' case below
		 * without taking any locks.
		 *
		 * Specifically, given current runs ttwu() we must be before
		 * schedule()'s block_task(), as such this must not observe
		 * sched_delayed.
		 *
		 * In particular:
		 *  - we rely on Program-Order guarantees for all the ordering,
		 *  - we're serialized against set_special_state() by virtue of
		 *    it disabling IRQs (this allows not taking ->pi_lock).
		 */
		SCHED_WARN_ON(p->se.sched_delayed);
		if (!ttwu_state_match(p, state, &success))
			goto out;

		trace_sched_waking(p);
		ttwu_do_wakeup(p);
		goto out;
	}

	/*
	 * If we are going to wake up a thread waiting for CONDITION we
	 * need to ensure that CONDITION=1 done by the caller can not be
	 * reordered with p->state check below. This pairs with smp_store_mb()
	 * in set_current_state() that the waiting thread does.
	 */
	scoped_guard (raw_spinlock_irqsave, &p->pi_lock) {
		smp_mb__after_spinlock();
		if (!ttwu_state_match(p, state, &success))
			break;

		trace_sched_waking(p);

		/*
		 * Ensure we load p->on_rq _after_ p->state, otherwise it would
		 * be possible to, falsely, observe p->on_rq == 0 and get stuck
		 * in smp_cond_load_acquire() below.
		 *
		 * sched_ttwu_pending()			try_to_wake_up()
		 *   STORE p->on_rq = 1			  LOAD p->state
		 *   UNLOCK rq->lock
		 *
		 * __schedule() (switch to task 'p')
		 *   LOCK rq->lock			  smp_rmb();
		 *   smp_mb__after_spinlock();
		 *   UNLOCK rq->lock
		 *
		 * [task p]
		 *   STORE p->state = UNINTERRUPTIBLE	  LOAD p->on_rq
		 *
		 * Pairs with the LOCK+smp_mb__after_spinlock() on rq->lock in
		 * __schedule().  See the comment for smp_mb__after_spinlock().
		 *
		 * A similar smp_rmb() lives in __task_needs_rq_lock().
		 */
		smp_rmb();
		if (READ_ONCE(p->on_rq) && ttwu_runnable(p, wake_flags))
			break;

#ifdef CONFIG_SMP
		/*
		 * Ensure we load p->on_cpu _after_ p->on_rq, otherwise it would be
		 * possible to, falsely, observe p->on_cpu == 0.
		 *
		 * One must be running (->on_cpu == 1) in order to remove oneself
		 * from the runqueue.
		 *
		 * __schedule() (switch to task 'p')	try_to_wake_up()
		 *   STORE p->on_cpu = 1		  LOAD p->on_rq
		 *   UNLOCK rq->lock
		 *
		 * __schedule() (put 'p' to sleep)
		 *   LOCK rq->lock			  smp_rmb();
		 *   smp_mb__after_spinlock();
		 *   STORE p->on_rq = 0			  LOAD p->on_cpu
		 *
		 * Pairs with the LOCK+smp_mb__after_spinlock() on rq->lock in
		 * __schedule().  See the comment for smp_mb__after_spinlock().
		 *
		 * Form a control-dep-acquire with p->on_rq == 0 above, to ensure
		 * schedule()'s deactivate_task() has 'happened' and p will no longer
		 * care about it's own p->state. See the comment in __schedule().
		 */
		smp_acquire__after_ctrl_dep();

		/*
		 * We're doing the wakeup (@success == 1), they did a dequeue (p->on_rq
		 * == 0), which means we need to do an enqueue, change p->state to
		 * TASK_WAKING such that we can unlock p->pi_lock before doing the
		 * enqueue, such as ttwu_queue_wakelist().
		 */
		WRITE_ONCE(p->__state, TASK_WAKING);

		/*
		 * If the owning (remote) CPU is still in the middle of schedule() with
		 * this task as prev, considering queueing p on the remote CPUs wake_list
		 * which potentially sends an IPI instead of spinning on p->on_cpu to
		 * let the waker make forward progress. This is safe because IRQs are
		 * disabled and the IPI will deliver after on_cpu is cleared.
		 *
		 * Ensure we load task_cpu(p) after p->on_cpu:
		 *
		 * set_task_cpu(p, cpu);
		 *   STORE p->cpu = @cpu
		 * __schedule() (switch to task 'p')
		 *   LOCK rq->lock
		 *   smp_mb__after_spin_lock()		smp_cond_load_acquire(&p->on_cpu)
		 *   STORE p->on_cpu = 1		LOAD p->cpu
		 *
		 * to ensure we observe the correct CPU on which the task is currently
		 * scheduling.
		 */
		if (smp_load_acquire(&p->on_cpu) &&
		    ttwu_queue_wakelist(p, task_cpu(p), wake_flags))
			break;

		/*
		 * If the owning (remote) CPU is still in the middle of schedule() with
		 * this task as prev, wait until it's done referencing the task.
		 *
		 * Pairs with the smp_store_release() in finish_task().
		 *
		 * This ensures that tasks getting woken will be fully ordered against
		 * their previous state and preserve Program Order.
		 */
		smp_cond_load_acquire(&p->on_cpu, !VAL);

		cpu = select_task_rq(p, p->wake_cpu, &wake_flags);
		if (task_cpu(p) != cpu) {
			if (p->in_iowait) {
				delayacct_blkio_end(p);
				atomic_dec(&task_rq(p)->nr_iowait);
			}

			wake_flags |= WF_MIGRATED;
			psi_ttwu_dequeue(p);
			set_task_cpu(p, cpu);
		}
#else
		cpu = task_cpu(p);
#endif /* CONFIG_SMP */

		ttwu_queue(p, cpu, wake_flags);
	}
out:
	if (success)
		ttwu_stat(p, task_cpu(p), wake_flags);

	return success;
}

static bool __task_needs_rq_lock(struct task_struct *p)
{
	unsigned int state = READ_ONCE(p->__state);

	/*
	 * Since pi->lock blocks try_to_wake_up(), we don't need rq->lock when
	 * the task is blocked. Make sure to check @state since ttwu() can drop
	 * locks at the end, see ttwu_queue_wakelist().
	 */
	if (state == TASK_RUNNING || state == TASK_WAKING)
		return true;

	/*
	 * Ensure we load p->on_rq after p->__state, otherwise it would be
	 * possible to, falsely, observe p->on_rq == 0.
	 *
	 * See try_to_wake_up() for a longer comment.
	 */
	smp_rmb();
	if (p->on_rq)
		return true;

#ifdef CONFIG_SMP
	/*
	 * Ensure the task has finished __schedule() and will not be referenced
	 * anymore. Again, see try_to_wake_up() for a longer comment.
	 */
	smp_rmb();
	smp_cond_load_acquire(&p->on_cpu, !VAL);
#endif

	return false;
}

/**
 * task_call_func - Invoke a function on task in fixed state
 * @p: Process for which the function is to be invoked, can be @current.
 * @func: Function to invoke.
 * @arg: Argument to function.
 *
 * Fix the task in it's current state by avoiding wakeups and or rq operations
 * and call @func(@arg) on it.  This function can use task_is_runnable() and
 * task_curr() to work out what the state is, if required.  Given that @func
 * can be invoked with a runqueue lock held, it had better be quite
 * lightweight.
 *
 * Returns:
 *   Whatever @func returns
 */
int task_call_func(struct task_struct *p, task_call_f func, void *arg)
{
	struct rq *rq = NULL;
	struct rq_flags rf;
	int ret;

	raw_spin_lock_irqsave(&p->pi_lock, rf.flags);

	if (__task_needs_rq_lock(p))
		rq = __task_rq_lock(p, &rf);

	/*
	 * At this point the task is pinned; either:
	 *  - blocked and we're holding off wakeups	 (pi->lock)
	 *  - woken, and we're holding off enqueue	 (rq->lock)
	 *  - queued, and we're holding off schedule	 (rq->lock)
	 *  - running, and we're holding off de-schedule (rq->lock)
	 *
	 * The called function (@func) can use: task_curr(), p->on_rq and
	 * p->__state to differentiate between these states.
	 */
	ret = func(p, arg);

	if (rq)
		rq_unlock(rq, &rf);

	raw_spin_unlock_irqrestore(&p->pi_lock, rf.flags);
	return ret;
}

/**
 * cpu_curr_snapshot - Return a snapshot of the currently running task
 * @cpu: The CPU on which to snapshot the task.
 *
 * Returns the task_struct pointer of the task "currently" running on
 * the specified CPU.
 *
 * If the specified CPU was offline, the return value is whatever it
 * is, perhaps a pointer to the task_struct structure of that CPU's idle
 * task, but there is no guarantee.  Callers wishing a useful return
 * value must take some action to ensure that the specified CPU remains
 * online throughout.
 *
 * This function executes full memory barriers before and after fetching
 * the pointer, which permits the caller to confine this function's fetch
 * with respect to the caller's accesses to other shared variables.
 */
struct task_struct *cpu_curr_snapshot(int cpu)
{
	struct rq *rq = cpu_rq(cpu);
	struct task_struct *t;
	struct rq_flags rf;

	rq_lock_irqsave(rq, &rf);
	smp_mb__after_spinlock(); /* Pairing determined by caller's synchronization design. */
	t = rcu_dereference(cpu_curr(cpu));
	rq_unlock_irqrestore(rq, &rf);
	smp_mb(); /* Pairing determined by caller's synchronization design. */

	return t;
}

/**
 * wake_up_process - Wake up a specific process
 * @p: The process to be woken up.
 *
 * Attempt to wake up the nominated process and move it to the set of runnable
 * processes.
 *
 * Return: 1 if the process was woken up, 0 if it was already running.
 *
 * This function executes a full memory barrier before accessing the task state.
 */
int wake_up_process(struct task_struct *p)
{
	return try_to_wake_up(p, TASK_NORMAL, 0);
}
EXPORT_SYMBOL(wake_up_process);

int wake_up_state(struct task_struct *p, unsigned int state)
{
	return try_to_wake_up(p, state, 0);
}

/*
 * Perform scheduler related setup for a newly forked process p.
 * p is forked by current.
 *
 * __sched_fork() is basic setup used by init_idle() too:
 */
static void __sched_fork(unsigned long clone_flags, struct task_struct *p)
{
	p->on_rq			= 0;

	p->se.on_rq			= 0;
	p->se.exec_start		= 0;
	p->se.sum_exec_runtime		= 0;
	p->se.prev_sum_exec_runtime	= 0;
	p->se.nr_migrations		= 0;
	p->se.vruntime			= 0;
	p->se.vlag			= 0;
	INIT_LIST_HEAD(&p->se.group_node);

	/* A delayed task cannot be in clone(). */
	SCHED_WARN_ON(p->se.sched_delayed);

#ifdef CONFIG_FAIR_GROUP_SCHED
	p->se.cfs_rq			= NULL;
#endif

#ifdef CONFIG_SCHEDSTATS
	/* Even if schedstat is disabled, there should not be garbage */
	memset(&p->stats, 0, sizeof(p->stats));
#endif

	init_dl_entity(&p->dl);

	INIT_LIST_HEAD(&p->rt.run_list);
	p->rt.timeout		= 0;
	p->rt.time_slice	= sched_rr_timeslice;
	p->rt.on_rq		= 0;
	p->rt.on_list		= 0;

#ifdef CONFIG_SCHED_CLASS_EXT
	init_scx_entity(&p->scx);
#endif

#ifdef CONFIG_PREEMPT_NOTIFIERS
	INIT_HLIST_HEAD(&p->preempt_notifiers);
#endif

#ifdef CONFIG_COMPACTION
	p->capture_control = NULL;
#endif
	init_numa_balancing(clone_flags, p);
#ifdef CONFIG_SMP
	p->wake_entry.u_flags = CSD_TYPE_TTWU;
	p->migration_pending = NULL;
#endif
	init_sched_mm_cid(p);
}

DEFINE_STATIC_KEY_FALSE(sched_numa_balancing);

#ifdef CONFIG_NUMA_BALANCING

int sysctl_numa_balancing_mode;

static void __set_numabalancing_state(bool enabled)
{
	if (enabled)
		static_branch_enable(&sched_numa_balancing);
	else
		static_branch_disable(&sched_numa_balancing);
}

void set_numabalancing_state(bool enabled)
{
	if (enabled)
		sysctl_numa_balancing_mode = NUMA_BALANCING_NORMAL;
	else
		sysctl_numa_balancing_mode = NUMA_BALANCING_DISABLED;
	__set_numabalancing_state(enabled);
}

#ifdef CONFIG_PROC_SYSCTL
static void reset_memory_tiering(void)
{
	struct pglist_data *pgdat;

	for_each_online_pgdat(pgdat) {
		pgdat->nbp_threshold = 0;
		pgdat->nbp_th_nr_cand = node_page_state(pgdat, PGPROMOTE_CANDIDATE);
		pgdat->nbp_th_start = jiffies_to_msecs(jiffies);
	}
}

static int sysctl_numa_balancing(const struct ctl_table *table, int write,
			  void *buffer, size_t *lenp, loff_t *ppos)
{
	struct ctl_table t;
	int err;
	int state = sysctl_numa_balancing_mode;

	if (write && !capable(CAP_SYS_ADMIN))
		return -EPERM;

	t = *table;
	t.data = &state;
	err = proc_dointvec_minmax(&t, write, buffer, lenp, ppos);
	if (err < 0)
		return err;
	if (write) {
		if (!(sysctl_numa_balancing_mode & NUMA_BALANCING_MEMORY_TIERING) &&
		    (state & NUMA_BALANCING_MEMORY_TIERING))
			reset_memory_tiering();
		sysctl_numa_balancing_mode = state;
		__set_numabalancing_state(state);
	}
	return err;
}
#endif
#endif

#ifdef CONFIG_SCHEDSTATS

DEFINE_STATIC_KEY_FALSE(sched_schedstats);

static void set_schedstats(bool enabled)
{
	if (enabled)
		static_branch_enable(&sched_schedstats);
	else
		static_branch_disable(&sched_schedstats);
}

void force_schedstat_enabled(void)
{
	if (!schedstat_enabled()) {
		pr_info("kernel profiling enabled schedstats, disable via kernel.sched_schedstats.\n");
		static_branch_enable(&sched_schedstats);
	}
}

static int __init setup_schedstats(char *str)
{
	int ret = 0;
	if (!str)
		goto out;

	if (!strcmp(str, "enable")) {
		set_schedstats(true);
		ret = 1;
	} else if (!strcmp(str, "disable")) {
		set_schedstats(false);
		ret = 1;
	}
out:
	if (!ret)
		pr_warn("Unable to parse schedstats=\n");

	return ret;
}
__setup("schedstats=", setup_schedstats);

#ifdef CONFIG_PROC_SYSCTL
static int sysctl_schedstats(const struct ctl_table *table, int write, void *buffer,
		size_t *lenp, loff_t *ppos)
{
	struct ctl_table t;
	int err;
	int state = static_branch_likely(&sched_schedstats);

	if (write && !capable(CAP_SYS_ADMIN))
		return -EPERM;

	t = *table;
	t.data = &state;
	err = proc_dointvec_minmax(&t, write, buffer, lenp, ppos);
	if (err < 0)
		return err;
	if (write)
		set_schedstats(state);
	return err;
}
#endif /* CONFIG_PROC_SYSCTL */
#endif /* CONFIG_SCHEDSTATS */

#ifdef CONFIG_SYSCTL
static struct ctl_table sched_core_sysctls[] = {
#ifdef CONFIG_SCHEDSTATS
	{
		.procname       = "sched_schedstats",
		.data           = NULL,
		.maxlen         = sizeof(unsigned int),
		.mode           = 0644,
		.proc_handler   = sysctl_schedstats,
		.extra1         = SYSCTL_ZERO,
		.extra2         = SYSCTL_ONE,
	},
#endif /* CONFIG_SCHEDSTATS */
#ifdef CONFIG_UCLAMP_TASK
	{
		.procname       = "sched_util_clamp_min",
		.data           = &sysctl_sched_uclamp_util_min,
		.maxlen         = sizeof(unsigned int),
		.mode           = 0644,
		.proc_handler   = sysctl_sched_uclamp_handler,
	},
	{
		.procname       = "sched_util_clamp_max",
		.data           = &sysctl_sched_uclamp_util_max,
		.maxlen         = sizeof(unsigned int),
		.mode           = 0644,
		.proc_handler   = sysctl_sched_uclamp_handler,
	},
	{
		.procname       = "sched_util_clamp_min_rt_default",
		.data           = &sysctl_sched_uclamp_util_min_rt_default,
		.maxlen         = sizeof(unsigned int),
		.mode           = 0644,
		.proc_handler   = sysctl_sched_uclamp_handler,
	},
#endif /* CONFIG_UCLAMP_TASK */
#ifdef CONFIG_NUMA_BALANCING
	{
		.procname	= "numa_balancing",
		.data		= NULL, /* filled in by handler */
		.maxlen		= sizeof(unsigned int),
		.mode		= 0644,
		.proc_handler	= sysctl_numa_balancing,
		.extra1		= SYSCTL_ZERO,
		.extra2		= SYSCTL_FOUR,
	},
#endif /* CONFIG_NUMA_BALANCING */
};
static int __init sched_core_sysctl_init(void)
{
	register_sysctl_init("kernel", sched_core_sysctls);
	return 0;
}
late_initcall(sched_core_sysctl_init);
#endif /* CONFIG_SYSCTL */

/*
 * fork()/clone()-time setup:
 */
int sched_fork(unsigned long clone_flags, struct task_struct *p)
{
	__sched_fork(clone_flags, p);
	/*
	 * We mark the process as NEW here. This guarantees that
	 * nobody will actually run it, and a signal or other external
	 * event cannot wake it up and insert it on the runqueue either.
	 */
	p->__state = TASK_NEW;

	/*
	 * Make sure we do not leak PI boosting priority to the child.
	 */
	p->prio = current->normal_prio;

	uclamp_fork(p);

	/*
	 * Revert to default priority/policy on fork if requested.
	 */
	if (unlikely(p->sched_reset_on_fork)) {
		if (task_has_dl_policy(p) || task_has_rt_policy(p)) {
			p->policy = SCHED_NORMAL;
			p->static_prio = NICE_TO_PRIO(0);
			p->rt_priority = 0;
		} else if (PRIO_TO_NICE(p->static_prio) < 0)
			p->static_prio = NICE_TO_PRIO(0);

		p->prio = p->normal_prio = p->static_prio;
		set_load_weight(p, false);
		p->se.custom_slice = 0;
		p->se.slice = sysctl_sched_base_slice;

		/*
		 * We don't need the reset flag anymore after the fork. It has
		 * fulfilled its duty:
		 */
		p->sched_reset_on_fork = 0;
	}

	if (dl_prio(p->prio))
		return -EAGAIN;

	scx_pre_fork(p);

	if (rt_prio(p->prio)) {
		p->sched_class = &rt_sched_class;
#ifdef CONFIG_SCHED_CLASS_EXT
	} else if (task_should_scx(p->policy)) {
		p->sched_class = &ext_sched_class;
#endif
	} else {
		p->sched_class = &fair_sched_class;
	}

	init_entity_runnable_average(&p->se);


#ifdef CONFIG_SCHED_INFO
	if (likely(sched_info_on()))
		memset(&p->sched_info, 0, sizeof(p->sched_info));
#endif
#if defined(CONFIG_SMP)
	p->on_cpu = 0;
#endif
	init_task_preempt_count(p);
#ifdef CONFIG_SMP
	plist_node_init(&p->pushable_tasks, MAX_PRIO);
	RB_CLEAR_NODE(&p->pushable_dl_tasks);
#endif
	return 0;
}

int sched_cgroup_fork(struct task_struct *p, struct kernel_clone_args *kargs)
{
	unsigned long flags;

	/*
	 * Because we're not yet on the pid-hash, p->pi_lock isn't strictly
	 * required yet, but lockdep gets upset if rules are violated.
	 */
	raw_spin_lock_irqsave(&p->pi_lock, flags);
#ifdef CONFIG_CGROUP_SCHED
	if (1) {
		struct task_group *tg;
		tg = container_of(kargs->cset->subsys[cpu_cgrp_id],
				  struct task_group, css);
		tg = autogroup_task_group(p, tg);
		p->sched_task_group = tg;
	}
#endif
	rseq_migrate(p);
	/*
	 * We're setting the CPU for the first time, we don't migrate,
	 * so use __set_task_cpu().
	 */
	__set_task_cpu(p, smp_processor_id());
	if (p->sched_class->task_fork)
		p->sched_class->task_fork(p);
	raw_spin_unlock_irqrestore(&p->pi_lock, flags);

	return scx_fork(p);
}

void sched_cancel_fork(struct task_struct *p)
{
	scx_cancel_fork(p);
}

void sched_post_fork(struct task_struct *p)
{
	uclamp_post_fork(p);
	scx_post_fork(p);
}

unsigned long to_ratio(u64 period, u64 runtime)
{
	if (runtime == RUNTIME_INF)
		return BW_UNIT;

	/*
	 * Doing this here saves a lot of checks in all
	 * the calling paths, and returning zero seems
	 * safe for them anyway.
	 */
	if (period == 0)
		return 0;

	return div64_u64(runtime << BW_SHIFT, period);
}

/*
 * wake_up_new_task - wake up a newly created task for the first time.
 *
 * This function will do some initial scheduler statistics housekeeping
 * that must be done for every newly created context, then puts the task
 * on the runqueue and wakes it.
 */
void wake_up_new_task(struct task_struct *p)
{
	struct rq_flags rf;
	struct rq *rq;
	int wake_flags = WF_FORK;

	raw_spin_lock_irqsave(&p->pi_lock, rf.flags);
	WRITE_ONCE(p->__state, TASK_RUNNING);
#ifdef CONFIG_SMP
	/*
	 * Fork balancing, do it here and not earlier because:
	 *  - cpus_ptr can change in the fork path
	 *  - any previously selected CPU might disappear through hotplug
	 *
	 * Use __set_task_cpu() to avoid calling sched_class::migrate_task_rq,
	 * as we're not fully set-up yet.
	 */
	p->recent_used_cpu = task_cpu(p);
	rseq_migrate(p);
	__set_task_cpu(p, select_task_rq(p, task_cpu(p), &wake_flags));
#endif
	rq = __task_rq_lock(p, &rf);
	update_rq_clock(rq);
	post_init_entity_util_avg(p);

	activate_task(rq, p, ENQUEUE_NOCLOCK | ENQUEUE_INITIAL);
	trace_sched_wakeup_new(p);
	wakeup_preempt(rq, p, wake_flags);
#ifdef CONFIG_SMP
	if (p->sched_class->task_woken) {
		/*
		 * Nothing relies on rq->lock after this, so it's fine to
		 * drop it.
		 */
		rq_unpin_lock(rq, &rf);
		p->sched_class->task_woken(rq, p);
		rq_repin_lock(rq, &rf);
	}
#endif
	task_rq_unlock(rq, p, &rf);
}

#ifdef CONFIG_PREEMPT_NOTIFIERS

static DEFINE_STATIC_KEY_FALSE(preempt_notifier_key);

void preempt_notifier_inc(void)
{
	static_branch_inc(&preempt_notifier_key);
}
EXPORT_SYMBOL_GPL(preempt_notifier_inc);

void preempt_notifier_dec(void)
{
	static_branch_dec(&preempt_notifier_key);
}
EXPORT_SYMBOL_GPL(preempt_notifier_dec);

/**
 * preempt_notifier_register - tell me when current is being preempted & rescheduled
 * @notifier: notifier struct to register
 */
void preempt_notifier_register(struct preempt_notifier *notifier)
{
	if (!static_branch_unlikely(&preempt_notifier_key))
		WARN(1, "registering preempt_notifier while notifiers disabled\n");

	hlist_add_head(&notifier->link, &current->preempt_notifiers);
}
EXPORT_SYMBOL_GPL(preempt_notifier_register);

/**
 * preempt_notifier_unregister - no longer interested in preemption notifications
 * @notifier: notifier struct to unregister
 *
 * This is *not* safe to call from within a preemption notifier.
 */
void preempt_notifier_unregister(struct preempt_notifier *notifier)
{
	hlist_del(&notifier->link);
}
EXPORT_SYMBOL_GPL(preempt_notifier_unregister);

static void __fire_sched_in_preempt_notifiers(struct task_struct *curr)
{
	struct preempt_notifier *notifier;

	hlist_for_each_entry(notifier, &curr->preempt_notifiers, link)
		notifier->ops->sched_in(notifier, raw_smp_processor_id());
}

static __always_inline void fire_sched_in_preempt_notifiers(struct task_struct *curr)
{
	if (static_branch_unlikely(&preempt_notifier_key))
		__fire_sched_in_preempt_notifiers(curr);
}

static void
__fire_sched_out_preempt_notifiers(struct task_struct *curr,
				   struct task_struct *next)
{
	struct preempt_notifier *notifier;

	hlist_for_each_entry(notifier, &curr->preempt_notifiers, link)
		notifier->ops->sched_out(notifier, next);
}

static __always_inline void
fire_sched_out_preempt_notifiers(struct task_struct *curr,
				 struct task_struct *next)
{
	if (static_branch_unlikely(&preempt_notifier_key))
		__fire_sched_out_preempt_notifiers(curr, next);
}

#else /* !CONFIG_PREEMPT_NOTIFIERS */

static inline void fire_sched_in_preempt_notifiers(struct task_struct *curr)
{
}

static inline void
fire_sched_out_preempt_notifiers(struct task_struct *curr,
				 struct task_struct *next)
{
}

#endif /* CONFIG_PREEMPT_NOTIFIERS */

static inline void prepare_task(struct task_struct *next)
{
#ifdef CONFIG_SMP
	/*
	 * Claim the task as running, we do this before switching to it
	 * such that any running task will have this set.
	 *
	 * See the smp_load_acquire(&p->on_cpu) case in ttwu() and
	 * its ordering comment.
	 */
	WRITE_ONCE(next->on_cpu, 1);
#endif
}

static inline void finish_task(struct task_struct *prev)
{
#ifdef CONFIG_SMP
	/*
	 * This must be the very last reference to @prev from this CPU. After
	 * p->on_cpu is cleared, the task can be moved to a different CPU. We
	 * must ensure this doesn't happen until the switch is completely
	 * finished.
	 *
	 * In particular, the load of prev->state in finish_task_switch() must
	 * happen before this.
	 *
	 * Pairs with the smp_cond_load_acquire() in try_to_wake_up().
	 */
	smp_store_release(&prev->on_cpu, 0);
#endif
}

#ifdef CONFIG_SMP

static void do_balance_callbacks(struct rq *rq, struct balance_callback *head)
{
	void (*func)(struct rq *rq);
	struct balance_callback *next;

	lockdep_assert_rq_held(rq);

	while (head) {
		func = (void (*)(struct rq *))head->func;
		next = head->next;
		head->next = NULL;
		head = next;

		func(rq);
	}
}

static void balance_push(struct rq *rq);

/*
 * balance_push_callback is a right abuse of the callback interface and plays
 * by significantly different rules.
 *
 * Where the normal balance_callback's purpose is to be ran in the same context
 * that queued it (only later, when it's safe to drop rq->lock again),
 * balance_push_callback is specifically targeted at __schedule().
 *
 * This abuse is tolerated because it places all the unlikely/odd cases behind
 * a single test, namely: rq->balance_callback == NULL.
 */
struct balance_callback balance_push_callback = {
	.next = NULL,
	.func = balance_push,
};

static inline struct balance_callback *
__splice_balance_callbacks(struct rq *rq, bool split)
{
	struct balance_callback *head = rq->balance_callback;

	if (likely(!head))
		return NULL;

	lockdep_assert_rq_held(rq);
	/*
	 * Must not take balance_push_callback off the list when
	 * splice_balance_callbacks() and balance_callbacks() are not
	 * in the same rq->lock section.
	 *
	 * In that case it would be possible for __schedule() to interleave
	 * and observe the list empty.
	 */
	if (split && head == &balance_push_callback)
		head = NULL;
	else
		rq->balance_callback = NULL;

	return head;
}

struct balance_callback *splice_balance_callbacks(struct rq *rq)
{
	return __splice_balance_callbacks(rq, true);
}

static void __balance_callbacks(struct rq *rq)
{
	do_balance_callbacks(rq, __splice_balance_callbacks(rq, false));
}

void balance_callbacks(struct rq *rq, struct balance_callback *head)
{
	unsigned long flags;

	if (unlikely(head)) {
		raw_spin_rq_lock_irqsave(rq, flags);
		do_balance_callbacks(rq, head);
		raw_spin_rq_unlock_irqrestore(rq, flags);
	}
}

#else

static inline void __balance_callbacks(struct rq *rq)
{
}

#endif

static inline void
prepare_lock_switch(struct rq *rq, struct task_struct *next, struct rq_flags *rf)
{
	/*
	 * Since the runqueue lock will be released by the next
	 * task (which is an invalid locking op but in the case
	 * of the scheduler it's an obvious special-case), so we
	 * do an early lockdep release here:
	 */
	rq_unpin_lock(rq, rf);
	spin_release(&__rq_lockp(rq)->dep_map, _THIS_IP_);
#ifdef CONFIG_DEBUG_SPINLOCK
	/* this is a valid case when another task releases the spinlock */
	rq_lockp(rq)->owner = next;
#endif
}

static inline void finish_lock_switch(struct rq *rq)
{
	/*
	 * If we are tracking spinlock dependencies then we have to
	 * fix up the runqueue lock - which gets 'carried over' from
	 * prev into current:
	 */
	spin_acquire(&__rq_lockp(rq)->dep_map, 0, 0, _THIS_IP_);
	__balance_callbacks(rq);
	raw_spin_rq_unlock_irq(rq);
}

/*
 * NOP if the arch has not defined these:
 */

#ifndef prepare_arch_switch
# define prepare_arch_switch(next)	do { } while (0)
#endif

#ifndef finish_arch_post_lock_switch
# define finish_arch_post_lock_switch()	do { } while (0)
#endif

static inline void kmap_local_sched_out(void)
{
#ifdef CONFIG_KMAP_LOCAL
	if (unlikely(current->kmap_ctrl.idx))
		__kmap_local_sched_out();
#endif
}

static inline void kmap_local_sched_in(void)
{
#ifdef CONFIG_KMAP_LOCAL
	if (unlikely(current->kmap_ctrl.idx))
		__kmap_local_sched_in();
#endif
}

/**
 * prepare_task_switch - prepare to switch tasks
 * @rq: the runqueue preparing to switch
 * @prev: the current task that is being switched out
 * @next: the task we are going to switch to.
 *
 * This is called with the rq lock held and interrupts off. It must
 * be paired with a subsequent finish_task_switch after the context
 * switch.
 *
 * prepare_task_switch sets up locking and calls architecture specific
 * hooks.
 */
static inline void
prepare_task_switch(struct rq *rq, struct task_struct *prev,
		    struct task_struct *next)
{
	kcov_prepare_switch(prev);
	sched_info_switch(rq, prev, next);
	perf_event_task_sched_out(prev, next);
	rseq_preempt(prev);
	fire_sched_out_preempt_notifiers(prev, next);
	kmap_local_sched_out();
	prepare_task(next);
	prepare_arch_switch(next);
}

/**
 * finish_task_switch - clean up after a task-switch
 * @prev: the thread we just switched away from.
 *
 * finish_task_switch must be called after the context switch, paired
 * with a prepare_task_switch call before the context switch.
 * finish_task_switch will reconcile locking set up by prepare_task_switch,
 * and do any other architecture-specific cleanup actions.
 *
 * Note that we may have delayed dropping an mm in context_switch(). If
 * so, we finish that here outside of the runqueue lock. (Doing it
 * with the lock held can cause deadlocks; see schedule() for
 * details.)
 *
 * The context switch have flipped the stack from under us and restored the
 * local variables which were saved when this task called schedule() in the
 * past. 'prev == current' is still correct but we need to recalculate this_rq
 * because prev may have moved to another CPU.
 */
static struct rq *finish_task_switch(struct task_struct *prev)
	__releases(rq->lock)
{
	struct rq *rq = this_rq();
	struct mm_struct *mm = rq->prev_mm;
	unsigned int prev_state;

	/*
	 * The previous task will have left us with a preempt_count of 2
	 * because it left us after:
	 *
	 *	schedule()
	 *	  preempt_disable();			// 1
	 *	  __schedule()
	 *	    raw_spin_lock_irq(&rq->lock)	// 2
	 *
	 * Also, see FORK_PREEMPT_COUNT.
	 */
	if (WARN_ONCE(preempt_count() != 2*PREEMPT_DISABLE_OFFSET,
		      "corrupted preempt_count: %s/%d/0x%x\n",
		      current->comm, current->pid, preempt_count()))
		preempt_count_set(FORK_PREEMPT_COUNT);

	rq->prev_mm = NULL;

	/*
	 * A task struct has one reference for the use as "current".
	 * If a task dies, then it sets TASK_DEAD in tsk->state and calls
	 * schedule one last time. The schedule call will never return, and
	 * the scheduled task must drop that reference.
	 *
	 * We must observe prev->state before clearing prev->on_cpu (in
	 * finish_task), otherwise a concurrent wakeup can get prev
	 * running on another CPU and we could rave with its RUNNING -> DEAD
	 * transition, resulting in a double drop.
	 */
	prev_state = READ_ONCE(prev->__state);
	vtime_task_switch(prev);
	perf_event_task_sched_in(prev, current);
	finish_task(prev);
	tick_nohz_task_switch();
	finish_lock_switch(rq);
	finish_arch_post_lock_switch();
	kcov_finish_switch(current);
	/*
	 * kmap_local_sched_out() is invoked with rq::lock held and
	 * interrupts disabled. There is no requirement for that, but the
	 * sched out code does not have an interrupt enabled section.
	 * Restoring the maps on sched in does not require interrupts being
	 * disabled either.
	 */
	kmap_local_sched_in();

	fire_sched_in_preempt_notifiers(current);
	/*
	 * When switching through a kernel thread, the loop in
	 * membarrier_{private,global}_expedited() may have observed that
	 * kernel thread and not issued an IPI. It is therefore possible to
	 * schedule between user->kernel->user threads without passing though
	 * switch_mm(). Membarrier requires a barrier after storing to
	 * rq->curr, before returning to userspace, so provide them here:
	 *
	 * - a full memory barrier for {PRIVATE,GLOBAL}_EXPEDITED, implicitly
	 *   provided by mmdrop_lazy_tlb(),
	 * - a sync_core for SYNC_CORE.
	 */
	if (mm) {
		membarrier_mm_sync_core_before_usermode(mm);
		mmdrop_lazy_tlb_sched(mm);
	}

	if (unlikely(prev_state == TASK_DEAD)) {
		if (prev->sched_class->task_dead)
			prev->sched_class->task_dead(prev);

		/* Task is done with its stack. */
		put_task_stack(prev);

		put_task_struct_rcu_user(prev);
	}

	return rq;
}

/**
 * schedule_tail - first thing a freshly forked thread must call.
 * @prev: the thread we just switched away from.
 */
asmlinkage __visible void schedule_tail(struct task_struct *prev)
	__releases(rq->lock)
{
	/*
	 * New tasks start with FORK_PREEMPT_COUNT, see there and
	 * finish_task_switch() for details.
	 *
	 * finish_task_switch() will drop rq->lock() and lower preempt_count
	 * and the preempt_enable() will end up enabling preemption (on
	 * PREEMPT_COUNT kernels).
	 */

	finish_task_switch(prev);
	preempt_enable();

	if (current->set_child_tid)
		put_user(task_pid_vnr(current), current->set_child_tid);

	calculate_sigpending();
}

/*
 * context_switch - switch to the new MM and the new thread's register state.
 */
static __always_inline struct rq *
context_switch(struct rq *rq, struct task_struct *prev,
	       struct task_struct *next, struct rq_flags *rf)
{
	prepare_task_switch(rq, prev, next);

	/*
	 * For paravirt, this is coupled with an exit in switch_to to
	 * combine the page table reload and the switch backend into
	 * one hypercall.
	 */
	arch_start_context_switch(prev);

	/*
	 * kernel -> kernel   lazy + transfer active
	 *   user -> kernel   lazy + mmgrab_lazy_tlb() active
	 *
	 * kernel ->   user   switch + mmdrop_lazy_tlb() active
	 *   user ->   user   switch
	 *
	 * switch_mm_cid() needs to be updated if the barriers provided
	 * by context_switch() are modified.
	 */
	if (!next->mm) {                                // to kernel
		enter_lazy_tlb(prev->active_mm, next);

		next->active_mm = prev->active_mm;
		if (prev->mm)                           // from user
			mmgrab_lazy_tlb(prev->active_mm);
		else
			prev->active_mm = NULL;
	} else {                                        // to user
		membarrier_switch_mm(rq, prev->active_mm, next->mm);
		/*
		 * sys_membarrier() requires an smp_mb() between setting
		 * rq->curr / membarrier_switch_mm() and returning to userspace.
		 *
		 * The below provides this either through switch_mm(), or in
		 * case 'prev->active_mm == next->mm' through
		 * finish_task_switch()'s mmdrop().
		 */
		switch_mm_irqs_off(prev->active_mm, next->mm, next);
		lru_gen_use_mm(next->mm);

		if (!prev->mm) {                        // from kernel
			/* will mmdrop_lazy_tlb() in finish_task_switch(). */
			rq->prev_mm = prev->active_mm;
			prev->active_mm = NULL;
		}
	}

	/* switch_mm_cid() requires the memory barriers above. */
	switch_mm_cid(rq, prev, next);

	prepare_lock_switch(rq, next, rf);

	/* Here we just switch the register state and the stack. */
	switch_to(prev, next, prev);
	barrier();

	return finish_task_switch(prev);
}

/*
 * nr_running and nr_context_switches:
 *
 * externally visible scheduler statistics: current number of runnable
 * threads, total number of context switches performed since bootup.
 */
unsigned int nr_running(void)
{
	unsigned int i, sum = 0;

	for_each_online_cpu(i)
		sum += cpu_rq(i)->nr_running;

	return sum;
}

/*
 * Check if only the current task is running on the CPU.
 *
 * Caution: this function does not check that the caller has disabled
 * preemption, thus the result might have a time-of-check-to-time-of-use
 * race.  The caller is responsible to use it correctly, for example:
 *
 * - from a non-preemptible section (of course)
 *
 * - from a thread that is bound to a single CPU
 *
 * - in a loop with very short iterations (e.g. a polling loop)
 */
bool single_task_running(void)
{
	return raw_rq()->nr_running == 1;
}
EXPORT_SYMBOL(single_task_running);

unsigned long long nr_context_switches_cpu(int cpu)
{
	return cpu_rq(cpu)->nr_switches;
}

unsigned long long nr_context_switches(void)
{
	int i;
	unsigned long long sum = 0;

	for_each_possible_cpu(i)
		sum += cpu_rq(i)->nr_switches;

	return sum;
}

/*
 * Consumers of these two interfaces, like for example the cpuidle menu
 * governor, are using nonsensical data. Preferring shallow idle state selection
 * for a CPU that has IO-wait which might not even end up running the task when
 * it does become runnable.
 */

unsigned int nr_iowait_cpu(int cpu)
{
	return atomic_read(&cpu_rq(cpu)->nr_iowait);
}

/*
 * IO-wait accounting, and how it's mostly bollocks (on SMP).
 *
 * The idea behind IO-wait account is to account the idle time that we could
 * have spend running if it were not for IO. That is, if we were to improve the
 * storage performance, we'd have a proportional reduction in IO-wait time.
 *
 * This all works nicely on UP, where, when a task blocks on IO, we account
 * idle time as IO-wait, because if the storage were faster, it could've been
 * running and we'd not be idle.
 *
 * This has been extended to SMP, by doing the same for each CPU. This however
 * is broken.
 *
 * Imagine for instance the case where two tasks block on one CPU, only the one
 * CPU will have IO-wait accounted, while the other has regular idle. Even
 * though, if the storage were faster, both could've ran at the same time,
 * utilising both CPUs.
 *
 * This means, that when looking globally, the current IO-wait accounting on
 * SMP is a lower bound, by reason of under accounting.
 *
 * Worse, since the numbers are provided per CPU, they are sometimes
 * interpreted per CPU, and that is nonsensical. A blocked task isn't strictly
 * associated with any one particular CPU, it can wake to another CPU than it
 * blocked on. This means the per CPU IO-wait number is meaningless.
 *
 * Task CPU affinities can make all that even more 'interesting'.
 */

unsigned int nr_iowait(void)
{
	unsigned int i, sum = 0;

	for_each_possible_cpu(i)
		sum += nr_iowait_cpu(i);

	return sum;
}

#ifdef CONFIG_SMP

/*
 * sched_exec - execve() is a valuable balancing opportunity, because at
 * this point the task has the smallest effective memory and cache footprint.
 */
void sched_exec(void)
{
	struct task_struct *p = current;
	struct migration_arg arg;
	int dest_cpu;

	scoped_guard (raw_spinlock_irqsave, &p->pi_lock) {
		dest_cpu = p->sched_class->select_task_rq(p, task_cpu(p), WF_EXEC);
		if (dest_cpu == smp_processor_id())
			return;

		if (unlikely(!cpu_active(dest_cpu)))
			return;

		arg = (struct migration_arg){ p, dest_cpu };
	}
	stop_one_cpu(task_cpu(p), migration_cpu_stop, &arg);
}

#endif

DEFINE_PER_CPU(struct kernel_stat, kstat);
DEFINE_PER_CPU(struct kernel_cpustat, kernel_cpustat);

EXPORT_PER_CPU_SYMBOL(kstat);
EXPORT_PER_CPU_SYMBOL(kernel_cpustat);

/*
 * The function fair_sched_class.update_curr accesses the struct curr
 * and its field curr->exec_start; when called from task_sched_runtime(),
 * we observe a high rate of cache misses in practice.
 * Prefetching this data results in improved performance.
 */
static inline void prefetch_curr_exec_start(struct task_struct *p)
{
#ifdef CONFIG_FAIR_GROUP_SCHED
	struct sched_entity *curr = p->se.cfs_rq->curr;
#else
	struct sched_entity *curr = task_rq(p)->cfs.curr;
#endif
	prefetch(curr);
	prefetch(&curr->exec_start);
}

/*
 * Return accounted runtime for the task.
 * In case the task is currently running, return the runtime plus current's
 * pending runtime that have not been accounted yet.
 */
unsigned long long task_sched_runtime(struct task_struct *p)
{
	struct rq_flags rf;
	struct rq *rq;
	u64 ns;

#if defined(CONFIG_64BIT) && defined(CONFIG_SMP)
	/*
	 * 64-bit doesn't need locks to atomically read a 64-bit value.
	 * So we have a optimization chance when the task's delta_exec is 0.
	 * Reading ->on_cpu is racy, but this is OK.
	 *
	 * If we race with it leaving CPU, we'll take a lock. So we're correct.
	 * If we race with it entering CPU, unaccounted time is 0. This is
	 * indistinguishable from the read occurring a few cycles earlier.
	 * If we see ->on_cpu without ->on_rq, the task is leaving, and has
	 * been accounted, so we're correct here as well.
	 */
	if (!p->on_cpu || !task_on_rq_queued(p))
		return p->se.sum_exec_runtime;
#endif

	rq = task_rq_lock(p, &rf);
	/*
	 * Must be ->curr _and_ ->on_rq.  If dequeued, we would
	 * project cycles that may never be accounted to this
	 * thread, breaking clock_gettime().
	 */
	if (task_current(rq, p) && task_on_rq_queued(p)) {
		prefetch_curr_exec_start(p);
		update_rq_clock(rq);
		p->sched_class->update_curr(rq);
	}
	ns = p->se.sum_exec_runtime;
	task_rq_unlock(rq, p, &rf);

	return ns;
}

#ifdef CONFIG_SCHED_DEBUG
static u64 cpu_resched_latency(struct rq *rq)
{
	int latency_warn_ms = READ_ONCE(sysctl_resched_latency_warn_ms);
	u64 resched_latency, now = rq_clock(rq);
	static bool warned_once;

	if (sysctl_resched_latency_warn_once && warned_once)
		return 0;

	if (!need_resched() || !latency_warn_ms)
		return 0;

	if (system_state == SYSTEM_BOOTING)
		return 0;

	if (!rq->last_seen_need_resched_ns) {
		rq->last_seen_need_resched_ns = now;
		rq->ticks_without_resched = 0;
		return 0;
	}

	rq->ticks_without_resched++;
	resched_latency = now - rq->last_seen_need_resched_ns;
	if (resched_latency <= latency_warn_ms * NSEC_PER_MSEC)
		return 0;

	warned_once = true;

	return resched_latency;
}

static int __init setup_resched_latency_warn_ms(char *str)
{
	long val;

	if ((kstrtol(str, 0, &val))) {
		pr_warn("Unable to set resched_latency_warn_ms\n");
		return 1;
	}

	sysctl_resched_latency_warn_ms = val;
	return 1;
}
__setup("resched_latency_warn_ms=", setup_resched_latency_warn_ms);
#else
static inline u64 cpu_resched_latency(struct rq *rq) { return 0; }
#endif /* CONFIG_SCHED_DEBUG */

/*
 * This function gets called by the timer code, with HZ frequency.
 * We call it with interrupts disabled.
 */
void sched_tick(void)
{
	int cpu = smp_processor_id();
	struct rq *rq = cpu_rq(cpu);
	struct task_struct *curr;
	struct rq_flags rf;
	unsigned long hw_pressure;
	u64 resched_latency;

	if (housekeeping_cpu(cpu, HK_TYPE_TICK))
		arch_scale_freq_tick();

	sched_clock_tick();

	rq_lock(rq, &rf);

	curr = rq->curr;
	psi_account_irqtime(rq, curr, NULL);

	update_rq_clock(rq);
	hw_pressure = arch_scale_hw_pressure(cpu_of(rq));
	update_hw_load_avg(rq_clock_task(rq), rq, hw_pressure);
	curr->sched_class->task_tick(rq, curr, 0);
	if (sched_feat(LATENCY_WARN))
		resched_latency = cpu_resched_latency(rq);
	calc_global_load_tick(rq);
	sched_core_tick(rq);
	task_tick_mm_cid(rq, curr);
	scx_tick(rq);

	rq_unlock(rq, &rf);

	if (sched_feat(LATENCY_WARN) && resched_latency)
		resched_latency_warn(cpu, resched_latency);

	perf_event_task_tick();

	if (curr->flags & PF_WQ_WORKER)
		wq_worker_tick(curr);

#ifdef CONFIG_SMP
	if (!scx_switched_all()) {
		rq->idle_balance = idle_cpu(cpu);
		sched_balance_trigger(rq);
	}
#endif
}

#ifdef CONFIG_NO_HZ_FULL

struct tick_work {
	int			cpu;
	atomic_t		state;
	struct delayed_work	work;
};
/* Values for ->state, see diagram below. */
#define TICK_SCHED_REMOTE_OFFLINE	0
#define TICK_SCHED_REMOTE_OFFLINING	1
#define TICK_SCHED_REMOTE_RUNNING	2

/*
 * State diagram for ->state:
 *
 *
 *          TICK_SCHED_REMOTE_OFFLINE
 *                    |   ^
 *                    |   |
 *                    |   | sched_tick_remote()
 *                    |   |
 *                    |   |
 *                    +--TICK_SCHED_REMOTE_OFFLINING
 *                    |   ^
 *                    |   |
 * sched_tick_start() |   | sched_tick_stop()
 *                    |   |
 *                    V   |
 *          TICK_SCHED_REMOTE_RUNNING
 *
 *
 * Other transitions get WARN_ON_ONCE(), except that sched_tick_remote()
 * and sched_tick_start() are happy to leave the state in RUNNING.
 */

static struct tick_work __percpu *tick_work_cpu;

static void sched_tick_remote(struct work_struct *work)
{
	struct delayed_work *dwork = to_delayed_work(work);
	struct tick_work *twork = container_of(dwork, struct tick_work, work);
	int cpu = twork->cpu;
	struct rq *rq = cpu_rq(cpu);
	int os;

	/*
	 * Handle the tick only if it appears the remote CPU is running in full
	 * dynticks mode. The check is racy by nature, but missing a tick or
	 * having one too much is no big deal because the scheduler tick updates
	 * statistics and checks timeslices in a time-independent way, regardless
	 * of when exactly it is running.
	 */
	if (tick_nohz_tick_stopped_cpu(cpu)) {
		guard(rq_lock_irq)(rq);
		struct task_struct *curr = rq->curr;

		if (cpu_online(cpu)) {
			update_rq_clock(rq);

			if (!is_idle_task(curr)) {
				/*
				 * Make sure the next tick runs within a
				 * reasonable amount of time.
				 */
				u64 delta = rq_clock_task(rq) - curr->se.exec_start;
				WARN_ON_ONCE(delta > (u64)NSEC_PER_SEC * 3);
			}
			curr->sched_class->task_tick(rq, curr, 0);

			calc_load_nohz_remote(rq);
		}
	}

	/*
	 * Run the remote tick once per second (1Hz). This arbitrary
	 * frequency is large enough to avoid overload but short enough
	 * to keep scheduler internal stats reasonably up to date.  But
	 * first update state to reflect hotplug activity if required.
	 */
	os = atomic_fetch_add_unless(&twork->state, -1, TICK_SCHED_REMOTE_RUNNING);
	WARN_ON_ONCE(os == TICK_SCHED_REMOTE_OFFLINE);
	if (os == TICK_SCHED_REMOTE_RUNNING)
		queue_delayed_work(system_unbound_wq, dwork, HZ);
}

static void sched_tick_start(int cpu)
{
	int os;
	struct tick_work *twork;

	if (housekeeping_cpu(cpu, HK_TYPE_TICK))
		return;

	WARN_ON_ONCE(!tick_work_cpu);

	twork = per_cpu_ptr(tick_work_cpu, cpu);
	os = atomic_xchg(&twork->state, TICK_SCHED_REMOTE_RUNNING);
	WARN_ON_ONCE(os == TICK_SCHED_REMOTE_RUNNING);
	if (os == TICK_SCHED_REMOTE_OFFLINE) {
		twork->cpu = cpu;
		INIT_DELAYED_WORK(&twork->work, sched_tick_remote);
		queue_delayed_work(system_unbound_wq, &twork->work, HZ);
	}
}

#ifdef CONFIG_HOTPLUG_CPU
static void sched_tick_stop(int cpu)
{
	struct tick_work *twork;
	int os;

	if (housekeeping_cpu(cpu, HK_TYPE_TICK))
		return;

	WARN_ON_ONCE(!tick_work_cpu);

	twork = per_cpu_ptr(tick_work_cpu, cpu);
	/* There cannot be competing actions, but don't rely on stop-machine. */
	os = atomic_xchg(&twork->state, TICK_SCHED_REMOTE_OFFLINING);
	WARN_ON_ONCE(os != TICK_SCHED_REMOTE_RUNNING);
	/* Don't cancel, as this would mess up the state machine. */
}
#endif /* CONFIG_HOTPLUG_CPU */

int __init sched_tick_offload_init(void)
{
	tick_work_cpu = alloc_percpu(struct tick_work);
	BUG_ON(!tick_work_cpu);
	return 0;
}

#else /* !CONFIG_NO_HZ_FULL */
static inline void sched_tick_start(int cpu) { }
static inline void sched_tick_stop(int cpu) { }
#endif

#if defined(CONFIG_PREEMPTION) && (defined(CONFIG_DEBUG_PREEMPT) || \
				defined(CONFIG_TRACE_PREEMPT_TOGGLE))
/*
 * If the value passed in is equal to the current preempt count
 * then we just disabled preemption. Start timing the latency.
 */
static inline void preempt_latency_start(int val)
{
	if (preempt_count() == val) {
		unsigned long ip = get_lock_parent_ip();
#ifdef CONFIG_DEBUG_PREEMPT
		current->preempt_disable_ip = ip;
#endif
		trace_preempt_off(CALLER_ADDR0, ip);
	}
}

void preempt_count_add(int val)
{
#ifdef CONFIG_DEBUG_PREEMPT
	/*
	 * Underflow?
	 */
	if (DEBUG_LOCKS_WARN_ON((preempt_count() < 0)))
		return;
#endif
	__preempt_count_add(val);
#ifdef CONFIG_DEBUG_PREEMPT
	/*
	 * Spinlock count overflowing soon?
	 */
	DEBUG_LOCKS_WARN_ON((preempt_count() & PREEMPT_MASK) >=
				PREEMPT_MASK - 10);
#endif
	preempt_latency_start(val);
}
EXPORT_SYMBOL(preempt_count_add);
NOKPROBE_SYMBOL(preempt_count_add);

/*
 * If the value passed in equals to the current preempt count
 * then we just enabled preemption. Stop timing the latency.
 */
static inline void preempt_latency_stop(int val)
{
	if (preempt_count() == val)
		trace_preempt_on(CALLER_ADDR0, get_lock_parent_ip());
}

void preempt_count_sub(int val)
{
#ifdef CONFIG_DEBUG_PREEMPT
	/*
	 * Underflow?
	 */
	if (DEBUG_LOCKS_WARN_ON(val > preempt_count()))
		return;
	/*
	 * Is the spinlock portion underflowing?
	 */
	if (DEBUG_LOCKS_WARN_ON((val < PREEMPT_MASK) &&
			!(preempt_count() & PREEMPT_MASK)))
		return;
#endif

	preempt_latency_stop(val);
	__preempt_count_sub(val);
}
EXPORT_SYMBOL(preempt_count_sub);
NOKPROBE_SYMBOL(preempt_count_sub);

#else
static inline void preempt_latency_start(int val) { }
static inline void preempt_latency_stop(int val) { }
#endif

static inline unsigned long get_preempt_disable_ip(struct task_struct *p)
{
#ifdef CONFIG_DEBUG_PREEMPT
	return p->preempt_disable_ip;
#else
	return 0;
#endif
}

/*
 * Print scheduling while atomic bug:
 */
static noinline void __schedule_bug(struct task_struct *prev)
{
	/* Save this before calling printk(), since that will clobber it */
	unsigned long preempt_disable_ip = get_preempt_disable_ip(current);

	if (oops_in_progress)
		return;

	printk(KERN_ERR "BUG: scheduling while atomic: %s/%d/0x%08x\n",
		prev->comm, prev->pid, preempt_count());

	debug_show_held_locks(prev);
	print_modules();
	if (irqs_disabled())
		print_irqtrace_events(prev);
	if (IS_ENABLED(CONFIG_DEBUG_PREEMPT)) {
		pr_err("Preemption disabled at:");
		print_ip_sym(KERN_ERR, preempt_disable_ip);
	}
	check_panic_on_warn("scheduling while atomic");

	dump_stack();
	add_taint(TAINT_WARN, LOCKDEP_STILL_OK);
}

/*
 * Various schedule()-time debugging checks and statistics:
 */
static inline void schedule_debug(struct task_struct *prev, bool preempt)
{
#ifdef CONFIG_SCHED_STACK_END_CHECK
	if (task_stack_end_corrupted(prev))
		panic("corrupted stack end detected inside scheduler\n");

	if (task_scs_end_corrupted(prev))
		panic("corrupted shadow stack detected inside scheduler\n");
#endif

#ifdef CONFIG_DEBUG_ATOMIC_SLEEP
	if (!preempt && READ_ONCE(prev->__state) && prev->non_block_count) {
		printk(KERN_ERR "BUG: scheduling in a non-blocking section: %s/%d/%i\n",
			prev->comm, prev->pid, prev->non_block_count);
		dump_stack();
		add_taint(TAINT_WARN, LOCKDEP_STILL_OK);
	}
#endif

	if (unlikely(in_atomic_preempt_off())) {
		__schedule_bug(prev);
		preempt_count_set(PREEMPT_DISABLED);
	}
	rcu_sleep_check();
	SCHED_WARN_ON(ct_state() == CT_STATE_USER);

	profile_hit(SCHED_PROFILING, __builtin_return_address(0));

	schedstat_inc(this_rq()->sched_count);
}

static void prev_balance(struct rq *rq, struct task_struct *prev,
			 struct rq_flags *rf)
{
	const struct sched_class *start_class = prev->sched_class;
	const struct sched_class *class;

#ifdef CONFIG_SCHED_CLASS_EXT
	/*
	 * SCX requires a balance() call before every pick_next_task() including
	 * when waking up from SCHED_IDLE. If @start_class is below SCX, start
	 * from SCX instead.
	 */
	if (scx_enabled() && sched_class_above(&ext_sched_class, start_class))
		start_class = &ext_sched_class;
#endif

	/*
	 * We must do the balancing pass before put_prev_task(), such
	 * that when we release the rq->lock the task is in the same
	 * state as before we took rq->lock.
	 *
	 * We can terminate the balance pass as soon as we know there is
	 * a runnable task of @class priority or higher.
	 */
	for_active_class_range(class, start_class, &idle_sched_class) {
		if (class->balance && class->balance(rq, prev, rf))
			break;
	}
}

/*
 * Pick up the highest-prio task:
 */
static inline struct task_struct *
__pick_next_task(struct rq *rq, struct task_struct *prev, struct rq_flags *rf)
{
	const struct sched_class *class;
	struct task_struct *p;

	rq->dl_server = NULL;

	if (scx_enabled())
		goto restart;

	/*
	 * Optimization: we know that if all tasks are in the fair class we can
	 * call that function directly, but only if the @prev task wasn't of a
	 * higher scheduling class, because otherwise those lose the
	 * opportunity to pull in more work from other CPUs.
	 */
	if (likely(!sched_class_above(prev->sched_class, &fair_sched_class) &&
		   rq->nr_running == rq->cfs.h_nr_running)) {

		p = pick_next_task_fair(rq, prev, rf);
		if (unlikely(p == RETRY_TASK))
			goto restart;

		/* Assume the next prioritized class is idle_sched_class */
		if (!p) {
			p = pick_task_idle(rq);
			put_prev_set_next_task(rq, prev, p);
		}

		return p;
	}

restart:
	prev_balance(rq, prev, rf);

	for_each_active_class(class) {
		if (class->pick_next_task) {
			p = class->pick_next_task(rq, prev);
			if (p)
				return p;
		} else {
			p = class->pick_task(rq);
			if (p) {
				put_prev_set_next_task(rq, prev, p);
				return p;
			}
		}
	}

	BUG(); /* The idle class should always have a runnable task. */
}

#ifdef CONFIG_SCHED_CORE
static inline bool is_task_rq_idle(struct task_struct *t)
{
	return (task_rq(t)->idle == t);
}

static inline bool cookie_equals(struct task_struct *a, unsigned long cookie)
{
	return is_task_rq_idle(a) || (a->core_cookie == cookie);
}

static inline bool cookie_match(struct task_struct *a, struct task_struct *b)
{
	if (is_task_rq_idle(a) || is_task_rq_idle(b))
		return true;

	return a->core_cookie == b->core_cookie;
}

static inline struct task_struct *pick_task(struct rq *rq)
{
	const struct sched_class *class;
	struct task_struct *p;

	rq->dl_server = NULL;

	for_each_active_class(class) {
		p = class->pick_task(rq);
		if (p)
			return p;
	}

	BUG(); /* The idle class should always have a runnable task. */
}

extern void task_vruntime_update(struct rq *rq, struct task_struct *p, bool in_fi);

static void queue_core_balance(struct rq *rq);

static struct task_struct *
pick_next_task(struct rq *rq, struct task_struct *prev, struct rq_flags *rf)
{
	struct task_struct *next, *p, *max = NULL;
	const struct cpumask *smt_mask;
	bool fi_before = false;
	bool core_clock_updated = (rq == rq->core);
	unsigned long cookie;
	int i, cpu, occ = 0;
	struct rq *rq_i;
	bool need_sync;

	if (!sched_core_enabled(rq))
		return __pick_next_task(rq, prev, rf);

	cpu = cpu_of(rq);

	/* Stopper task is switching into idle, no need core-wide selection. */
	if (cpu_is_offline(cpu)) {
		/*
		 * Reset core_pick so that we don't enter the fastpath when
		 * coming online. core_pick would already be migrated to
		 * another cpu during offline.
		 */
		rq->core_pick = NULL;
		rq->core_dl_server = NULL;
		return __pick_next_task(rq, prev, rf);
	}

	/*
	 * If there were no {en,de}queues since we picked (IOW, the task
	 * pointers are all still valid), and we haven't scheduled the last
	 * pick yet, do so now.
	 *
	 * rq->core_pick can be NULL if no selection was made for a CPU because
	 * it was either offline or went offline during a sibling's core-wide
	 * selection. In this case, do a core-wide selection.
	 */
	if (rq->core->core_pick_seq == rq->core->core_task_seq &&
	    rq->core->core_pick_seq != rq->core_sched_seq &&
	    rq->core_pick) {
		WRITE_ONCE(rq->core_sched_seq, rq->core->core_pick_seq);

		next = rq->core_pick;
		rq->dl_server = rq->core_dl_server;
		rq->core_pick = NULL;
		rq->core_dl_server = NULL;
		goto out_set_next;
	}

	prev_balance(rq, prev, rf);

	smt_mask = cpu_smt_mask(cpu);
	need_sync = !!rq->core->core_cookie;

	/* reset state */
	rq->core->core_cookie = 0UL;
	if (rq->core->core_forceidle_count) {
		if (!core_clock_updated) {
			update_rq_clock(rq->core);
			core_clock_updated = true;
		}
		sched_core_account_forceidle(rq);
		/* reset after accounting force idle */
		rq->core->core_forceidle_start = 0;
		rq->core->core_forceidle_count = 0;
		rq->core->core_forceidle_occupation = 0;
		need_sync = true;
		fi_before = true;
	}

	/*
	 * core->core_task_seq, core->core_pick_seq, rq->core_sched_seq
	 *
	 * @task_seq guards the task state ({en,de}queues)
	 * @pick_seq is the @task_seq we did a selection on
	 * @sched_seq is the @pick_seq we scheduled
	 *
	 * However, preemptions can cause multiple picks on the same task set.
	 * 'Fix' this by also increasing @task_seq for every pick.
	 */
	rq->core->core_task_seq++;

	/*
	 * Optimize for common case where this CPU has no cookies
	 * and there are no cookied tasks running on siblings.
	 */
	if (!need_sync) {
		next = pick_task(rq);
		if (!next->core_cookie) {
			rq->core_pick = NULL;
			rq->core_dl_server = NULL;
			/*
			 * For robustness, update the min_vruntime_fi for
			 * unconstrained picks as well.
			 */
			WARN_ON_ONCE(fi_before);
			task_vruntime_update(rq, next, false);
			goto out_set_next;
		}
	}

	/*
	 * For each thread: do the regular task pick and find the max prio task
	 * amongst them.
	 *
	 * Tie-break prio towards the current CPU
	 */
	for_each_cpu_wrap(i, smt_mask, cpu) {
		rq_i = cpu_rq(i);

		/*
		 * Current cpu always has its clock updated on entrance to
		 * pick_next_task(). If the current cpu is not the core,
		 * the core may also have been updated above.
		 */
		if (i != cpu && (rq_i != rq->core || !core_clock_updated))
			update_rq_clock(rq_i);

		rq_i->core_pick = p = pick_task(rq_i);
		rq_i->core_dl_server = rq_i->dl_server;

		if (!max || prio_less(max, p, fi_before))
			max = p;
	}

	cookie = rq->core->core_cookie = max->core_cookie;

	/*
	 * For each thread: try and find a runnable task that matches @max or
	 * force idle.
	 */
	for_each_cpu(i, smt_mask) {
		rq_i = cpu_rq(i);
		p = rq_i->core_pick;

		if (!cookie_equals(p, cookie)) {
			p = NULL;
			if (cookie)
				p = sched_core_find(rq_i, cookie);
			if (!p)
				p = idle_sched_class.pick_task(rq_i);
		}

		rq_i->core_pick = p;
		rq_i->core_dl_server = NULL;

		if (p == rq_i->idle) {
			if (rq_i->nr_running) {
				rq->core->core_forceidle_count++;
				if (!fi_before)
					rq->core->core_forceidle_seq++;
			}
		} else {
			occ++;
		}
	}

	if (schedstat_enabled() && rq->core->core_forceidle_count) {
		rq->core->core_forceidle_start = rq_clock(rq->core);
		rq->core->core_forceidle_occupation = occ;
	}

	rq->core->core_pick_seq = rq->core->core_task_seq;
	next = rq->core_pick;
	rq->core_sched_seq = rq->core->core_pick_seq;

	/* Something should have been selected for current CPU */
	WARN_ON_ONCE(!next);

	/*
	 * Reschedule siblings
	 *
	 * NOTE: L1TF -- at this point we're no longer running the old task and
	 * sending an IPI (below) ensures the sibling will no longer be running
	 * their task. This ensures there is no inter-sibling overlap between
	 * non-matching user state.
	 */
	for_each_cpu(i, smt_mask) {
		rq_i = cpu_rq(i);

		/*
		 * An online sibling might have gone offline before a task
		 * could be picked for it, or it might be offline but later
		 * happen to come online, but its too late and nothing was
		 * picked for it.  That's Ok - it will pick tasks for itself,
		 * so ignore it.
		 */
		if (!rq_i->core_pick)
			continue;

		/*
		 * Update for new !FI->FI transitions, or if continuing to be in !FI:
		 * fi_before     fi      update?
		 *  0            0       1
		 *  0            1       1
		 *  1            0       1
		 *  1            1       0
		 */
		if (!(fi_before && rq->core->core_forceidle_count))
			task_vruntime_update(rq_i, rq_i->core_pick, !!rq->core->core_forceidle_count);

		rq_i->core_pick->core_occupation = occ;

		if (i == cpu) {
			rq_i->core_pick = NULL;
			rq_i->core_dl_server = NULL;
			continue;
		}

		/* Did we break L1TF mitigation requirements? */
		WARN_ON_ONCE(!cookie_match(next, rq_i->core_pick));

		if (rq_i->curr == rq_i->core_pick) {
			rq_i->core_pick = NULL;
			rq_i->core_dl_server = NULL;
			continue;
		}

		resched_curr(rq_i);
	}

out_set_next:
	put_prev_set_next_task(rq, prev, next);
	if (rq->core->core_forceidle_count && next == rq->idle)
		queue_core_balance(rq);

	return next;
}

static bool try_steal_cookie(int this, int that)
{
	struct rq *dst = cpu_rq(this), *src = cpu_rq(that);
	struct task_struct *p;
	unsigned long cookie;
	bool success = false;

	guard(irq)();
	guard(double_rq_lock)(dst, src);

	cookie = dst->core->core_cookie;
	if (!cookie)
		return false;

	if (dst->curr != dst->idle)
		return false;

	p = sched_core_find(src, cookie);
	if (!p)
		return false;

	do {
		if (p == src->core_pick || p == src->curr)
			goto next;

		if (!is_cpu_allowed(p, this))
			goto next;

		if (p->core_occupation > dst->idle->core_occupation)
			goto next;
		/*
		 * sched_core_find() and sched_core_next() will ensure
		 * that task @p is not throttled now, we also need to
		 * check whether the runqueue of the destination CPU is
		 * being throttled.
		 */
		if (sched_task_is_throttled(p, this))
			goto next;

		deactivate_task(src, p, 0);
		set_task_cpu(p, this);
		activate_task(dst, p, 0);

		resched_curr(dst);

		success = true;
		break;

next:
		p = sched_core_next(p, cookie);
	} while (p);

	return success;
}

static bool steal_cookie_task(int cpu, struct sched_domain *sd)
{
	int i;

	for_each_cpu_wrap(i, sched_domain_span(sd), cpu + 1) {
		if (i == cpu)
			continue;

		if (need_resched())
			break;

		if (try_steal_cookie(cpu, i))
			return true;
	}

	return false;
}

static void sched_core_balance(struct rq *rq)
{
	struct sched_domain *sd;
	int cpu = cpu_of(rq);

	guard(preempt)();
	guard(rcu)();

	raw_spin_rq_unlock_irq(rq);
	for_each_domain(cpu, sd) {
		if (need_resched())
			break;

		if (steal_cookie_task(cpu, sd))
			break;
	}
	raw_spin_rq_lock_irq(rq);
}

static DEFINE_PER_CPU(struct balance_callback, core_balance_head);

static void queue_core_balance(struct rq *rq)
{
	if (!sched_core_enabled(rq))
		return;

	if (!rq->core->core_cookie)
		return;

	if (!rq->nr_running) /* not forced idle */
		return;

	queue_balance_callback(rq, &per_cpu(core_balance_head, rq->cpu), sched_core_balance);
}

DEFINE_LOCK_GUARD_1(core_lock, int,
		    sched_core_lock(*_T->lock, &_T->flags),
		    sched_core_unlock(*_T->lock, &_T->flags),
		    unsigned long flags)

static void sched_core_cpu_starting(unsigned int cpu)
{
	const struct cpumask *smt_mask = cpu_smt_mask(cpu);
	struct rq *rq = cpu_rq(cpu), *core_rq = NULL;
	int t;

	guard(core_lock)(&cpu);

	WARN_ON_ONCE(rq->core != rq);

	/* if we're the first, we'll be our own leader */
	if (cpumask_weight(smt_mask) == 1)
		return;

	/* find the leader */
	for_each_cpu(t, smt_mask) {
		if (t == cpu)
			continue;
		rq = cpu_rq(t);
		if (rq->core == rq) {
			core_rq = rq;
			break;
		}
	}

	if (WARN_ON_ONCE(!core_rq)) /* whoopsie */
		return;

	/* install and validate core_rq */
	for_each_cpu(t, smt_mask) {
		rq = cpu_rq(t);

		if (t == cpu)
			rq->core = core_rq;

		WARN_ON_ONCE(rq->core != core_rq);
	}
}

static void sched_core_cpu_deactivate(unsigned int cpu)
{
	const struct cpumask *smt_mask = cpu_smt_mask(cpu);
	struct rq *rq = cpu_rq(cpu), *core_rq = NULL;
	int t;

	guard(core_lock)(&cpu);

	/* if we're the last man standing, nothing to do */
	if (cpumask_weight(smt_mask) == 1) {
		WARN_ON_ONCE(rq->core != rq);
		return;
	}

	/* if we're not the leader, nothing to do */
	if (rq->core != rq)
		return;

	/* find a new leader */
	for_each_cpu(t, smt_mask) {
		if (t == cpu)
			continue;
		core_rq = cpu_rq(t);
		break;
	}

	if (WARN_ON_ONCE(!core_rq)) /* impossible */
		return;

	/* copy the shared state to the new leader */
	core_rq->core_task_seq             = rq->core_task_seq;
	core_rq->core_pick_seq             = rq->core_pick_seq;
	core_rq->core_cookie               = rq->core_cookie;
	core_rq->core_forceidle_count      = rq->core_forceidle_count;
	core_rq->core_forceidle_seq        = rq->core_forceidle_seq;
	core_rq->core_forceidle_occupation = rq->core_forceidle_occupation;

	/*
	 * Accounting edge for forced idle is handled in pick_next_task().
	 * Don't need another one here, since the hotplug thread shouldn't
	 * have a cookie.
	 */
	core_rq->core_forceidle_start = 0;

	/* install new leader */
	for_each_cpu(t, smt_mask) {
		rq = cpu_rq(t);
		rq->core = core_rq;
	}
}

static inline void sched_core_cpu_dying(unsigned int cpu)
{
	struct rq *rq = cpu_rq(cpu);

	if (rq->core != rq)
		rq->core = rq;
}

#else /* !CONFIG_SCHED_CORE */

static inline void sched_core_cpu_starting(unsigned int cpu) {}
static inline void sched_core_cpu_deactivate(unsigned int cpu) {}
static inline void sched_core_cpu_dying(unsigned int cpu) {}

static struct task_struct *
pick_next_task(struct rq *rq, struct task_struct *prev, struct rq_flags *rf)
{
	return __pick_next_task(rq, prev, rf);
}

#endif /* CONFIG_SCHED_CORE */

/*
 * Constants for the sched_mode argument of __schedule().
 *
 * The mode argument allows RT enabled kernels to differentiate a
 * preemption from blocking on an 'sleeping' spin/rwlock.
 */
#define SM_IDLE			(-1)
#define SM_NONE			0
#define SM_PREEMPT		1
#define SM_RTLOCK_WAIT		2

/*
 * __schedule() is the main scheduler function.
 *
 * The main means of driving the scheduler and thus entering this function are:
 *
 *   1. Explicit blocking: mutex, semaphore, waitqueue, etc.
 *
 *   2. TIF_NEED_RESCHED flag is checked on interrupt and userspace return
 *      paths. For example, see arch/x86/entry_64.S.
 *
 *      To drive preemption between tasks, the scheduler sets the flag in timer
 *      interrupt handler sched_tick().
 *
 *   3. Wakeups don't really cause entry into schedule(). They add a
 *      task to the run-queue and that's it.
 *
 *      Now, if the new task added to the run-queue preempts the current
 *      task, then the wakeup sets TIF_NEED_RESCHED and schedule() gets
 *      called on the nearest possible occasion:
 *
 *       - If the kernel is preemptible (CONFIG_PREEMPTION=y):
 *
 *         - in syscall or exception context, at the next outmost
 *           preempt_enable(). (this might be as soon as the wake_up()'s
 *           spin_unlock()!)
 *
 *         - in IRQ context, return from interrupt-handler to
 *           preemptible context
 *
 *       - If the kernel is not preemptible (CONFIG_PREEMPTION is not set)
 *         then at the next:
 *
 *          - cond_resched() call
 *          - explicit schedule() call
 *          - return from syscall or exception to user-space
 *          - return from interrupt-handler to user-space
 *
 * WARNING: must be called with preemption disabled!
 */
static void __sched notrace __schedule(int sched_mode)
{
	struct task_struct *prev, *next;
	/*
	 * On PREEMPT_RT kernel, SM_RTLOCK_WAIT is noted
	 * as a preemption by schedule_debug() and RCU.
	 */
	bool preempt = sched_mode > SM_NONE;
	bool block = false;
	unsigned long *switch_count;
	unsigned long prev_state;
	struct rq_flags rf;
	struct rq *rq;
	int cpu;

	cpu = smp_processor_id();
	rq = cpu_rq(cpu);
	prev = rq->curr;

	schedule_debug(prev, preempt);

	if (sched_feat(HRTICK) || sched_feat(HRTICK_DL))
		hrtick_clear(rq);

	local_irq_disable();
	rcu_note_context_switch(preempt);

	/*
	 * Make sure that signal_pending_state()->signal_pending() below
	 * can't be reordered with __set_current_state(TASK_INTERRUPTIBLE)
	 * done by the caller to avoid the race with signal_wake_up():
	 *
	 * __set_current_state(@state)		signal_wake_up()
	 * schedule()				  set_tsk_thread_flag(p, TIF_SIGPENDING)
	 *					  wake_up_state(p, state)
	 *   LOCK rq->lock			    LOCK p->pi_state
	 *   smp_mb__after_spinlock()		    smp_mb__after_spinlock()
	 *     if (signal_pending_state())	    if (p->state & @state)
	 *
	 * Also, the membarrier system call requires a full memory barrier
	 * after coming from user-space, before storing to rq->curr; this
	 * barrier matches a full barrier in the proximity of the membarrier
	 * system call exit.
	 */
	rq_lock(rq, &rf);
	smp_mb__after_spinlock();

	/* Promote REQ to ACT */
	rq->clock_update_flags <<= 1;
	update_rq_clock(rq);
	rq->clock_update_flags = RQCF_UPDATED;

	switch_count = &prev->nivcsw;

	/* Task state changes only considers SM_PREEMPT as preemption */
	preempt = sched_mode == SM_PREEMPT;

	/*
	 * We must load prev->state once (task_struct::state is volatile), such
	 * that we form a control dependency vs deactivate_task() below.
	 */
	prev_state = READ_ONCE(prev->__state);
	if (sched_mode == SM_IDLE) {
		/* SCX must consult the BPF scheduler to tell if rq is empty */
		if (!rq->nr_running && !scx_enabled()) {
			next = prev;
			goto picked;
		}
	} else if (!preempt && prev_state) {
		if (signal_pending_state(prev_state, prev)) {
			WRITE_ONCE(prev->__state, TASK_RUNNING);
		} else {
			int flags = DEQUEUE_NOCLOCK;

			prev->sched_contributes_to_load =
				(prev_state & TASK_UNINTERRUPTIBLE) &&
				!(prev_state & TASK_NOLOAD) &&
				!(prev_state & TASK_FROZEN);

			if (unlikely(is_special_task_state(prev_state)))
				flags |= DEQUEUE_SPECIAL;

			/*
			 * __schedule()			ttwu()
			 *   prev_state = prev->state;    if (p->on_rq && ...)
			 *   if (prev_state)		    goto out;
			 *     p->on_rq = 0;		  smp_acquire__after_ctrl_dep();
			 *				  p->state = TASK_WAKING
			 *
			 * Where __schedule() and ttwu() have matching control dependencies.
			 *
			 * After this, schedule() must not care about p->state any more.
			 */
			block_task(rq, prev, flags);
			block = true;
		}
		switch_count = &prev->nvcsw;
	}

	next = pick_next_task(rq, prev, &rf);
picked:
	clear_tsk_need_resched(prev);
	clear_preempt_need_resched();
#ifdef CONFIG_SCHED_DEBUG
	rq->last_seen_need_resched_ns = 0;
#endif

	if (likely(prev != next)) {
		rq->nr_switches++;
		/*
		 * RCU users of rcu_dereference(rq->curr) may not see
		 * changes to task_struct made by pick_next_task().
		 */
		RCU_INIT_POINTER(rq->curr, next);
		/*
		 * The membarrier system call requires each architecture
		 * to have a full memory barrier after updating
		 * rq->curr, before returning to user-space.
		 *
		 * Here are the schemes providing that barrier on the
		 * various architectures:
		 * - mm ? switch_mm() : mmdrop() for x86, s390, sparc, PowerPC,
		 *   RISC-V.  switch_mm() relies on membarrier_arch_switch_mm()
		 *   on PowerPC and on RISC-V.
		 * - finish_lock_switch() for weakly-ordered
		 *   architectures where spin_unlock is a full barrier,
		 * - switch_to() for arm64 (weakly-ordered, spin_unlock
		 *   is a RELEASE barrier),
		 *
		 * The barrier matches a full barrier in the proximity of
		 * the membarrier system call entry.
		 *
		 * On RISC-V, this barrier pairing is also needed for the
		 * SYNC_CORE command when switching between processes, cf.
		 * the inline comments in membarrier_arch_switch_mm().
		 */
		++*switch_count;

		migrate_disable_switch(rq, prev);
		psi_account_irqtime(rq, prev, next);
		psi_sched_switch(prev, next, block);

		trace_sched_switch(preempt, prev, next, prev_state);

		/* Also unlocks the rq: */
		rq = context_switch(rq, prev, next, &rf);
	} else {
		rq_unpin_lock(rq, &rf);
		__balance_callbacks(rq);
		raw_spin_rq_unlock_irq(rq);
	}
}

void __noreturn do_task_dead(void)
{
	/* Causes final put_task_struct in finish_task_switch(): */
	set_special_state(TASK_DEAD);

	/* Tell freezer to ignore us: */
	current->flags |= PF_NOFREEZE;

	__schedule(SM_NONE);
	BUG();

	/* Avoid "noreturn function does return" - but don't continue if BUG() is a NOP: */
	for (;;)
		cpu_relax();
}

static inline void sched_submit_work(struct task_struct *tsk)
{
	static DEFINE_WAIT_OVERRIDE_MAP(sched_map, LD_WAIT_CONFIG);
	unsigned int task_flags;

	/*
	 * Establish LD_WAIT_CONFIG context to ensure none of the code called
	 * will use a blocking primitive -- which would lead to recursion.
	 */
	lock_map_acquire_try(&sched_map);

	task_flags = tsk->flags;
	/*
	 * If a worker goes to sleep, notify and ask workqueue whether it
	 * wants to wake up a task to maintain concurrency.
	 */
	if (task_flags & PF_WQ_WORKER)
		wq_worker_sleeping(tsk);
	else if (task_flags & PF_IO_WORKER)
		io_wq_worker_sleeping(tsk);

	/*
	 * spinlock and rwlock must not flush block requests.  This will
	 * deadlock if the callback attempts to acquire a lock which is
	 * already acquired.
	 */
	SCHED_WARN_ON(current->__state & TASK_RTLOCK_WAIT);

	/*
	 * If we are going to sleep and we have plugged IO queued,
	 * make sure to submit it to avoid deadlocks.
	 */
	blk_flush_plug(tsk->plug, true);

	lock_map_release(&sched_map);
}

static void sched_update_worker(struct task_struct *tsk)
{
	if (tsk->flags & (PF_WQ_WORKER | PF_IO_WORKER | PF_BLOCK_TS)) {
		if (tsk->flags & PF_BLOCK_TS)
			blk_plug_invalidate_ts(tsk);
		if (tsk->flags & PF_WQ_WORKER)
			wq_worker_running(tsk);
		else if (tsk->flags & PF_IO_WORKER)
			io_wq_worker_running(tsk);
	}
}

static __always_inline void __schedule_loop(int sched_mode)
{
	do {
		preempt_disable();
		__schedule(sched_mode);
		sched_preempt_enable_no_resched();
	} while (need_resched());
}

asmlinkage __visible void __sched schedule(void)
{
	struct task_struct *tsk = current;

#ifdef CONFIG_RT_MUTEXES
	lockdep_assert(!tsk->sched_rt_mutex);
#endif

	if (!task_is_running(tsk))
		sched_submit_work(tsk);
	__schedule_loop(SM_NONE);
	sched_update_worker(tsk);
}
EXPORT_SYMBOL(schedule);

/*
 * synchronize_rcu_tasks() makes sure that no task is stuck in preempted
 * state (have scheduled out non-voluntarily) by making sure that all
 * tasks have either left the run queue or have gone into user space.
 * As idle tasks do not do either, they must not ever be preempted
 * (schedule out non-voluntarily).
 *
 * schedule_idle() is similar to schedule_preempt_disable() except that it
 * never enables preemption because it does not call sched_submit_work().
 */
void __sched schedule_idle(void)
{
	/*
	 * As this skips calling sched_submit_work(), which the idle task does
	 * regardless because that function is a NOP when the task is in a
	 * TASK_RUNNING state, make sure this isn't used someplace that the
	 * current task can be in any other state. Note, idle is always in the
	 * TASK_RUNNING state.
	 */
	WARN_ON_ONCE(current->__state);
	do {
		__schedule(SM_IDLE);
	} while (need_resched());
}

#if defined(CONFIG_CONTEXT_TRACKING_USER) && !defined(CONFIG_HAVE_CONTEXT_TRACKING_USER_OFFSTACK)
asmlinkage __visible void __sched schedule_user(void)
{
	/*
	 * If we come here after a random call to set_need_resched(),
	 * or we have been woken up remotely but the IPI has not yet arrived,
	 * we haven't yet exited the RCU idle mode. Do it here manually until
	 * we find a better solution.
	 *
	 * NB: There are buggy callers of this function.  Ideally we
	 * should warn if prev_state != CT_STATE_USER, but that will trigger
	 * too frequently to make sense yet.
	 */
	enum ctx_state prev_state = exception_enter();
	schedule();
	exception_exit(prev_state);
}
#endif

/**
 * schedule_preempt_disabled - called with preemption disabled
 *
 * Returns with preemption disabled. Note: preempt_count must be 1
 */
void __sched schedule_preempt_disabled(void)
{
	sched_preempt_enable_no_resched();
	schedule();
	preempt_disable();
}

#ifdef CONFIG_PREEMPT_RT
void __sched notrace schedule_rtlock(void)
{
	__schedule_loop(SM_RTLOCK_WAIT);
}
NOKPROBE_SYMBOL(schedule_rtlock);
#endif

static void __sched notrace preempt_schedule_common(void)
{
	do {
		/*
		 * Because the function tracer can trace preempt_count_sub()
		 * and it also uses preempt_enable/disable_notrace(), if
		 * NEED_RESCHED is set, the preempt_enable_notrace() called
		 * by the function tracer will call this function again and
		 * cause infinite recursion.
		 *
		 * Preemption must be disabled here before the function
		 * tracer can trace. Break up preempt_disable() into two
		 * calls. One to disable preemption without fear of being
		 * traced. The other to still record the preemption latency,
		 * which can also be traced by the function tracer.
		 */
		preempt_disable_notrace();
		preempt_latency_start(1);
		__schedule(SM_PREEMPT);
		preempt_latency_stop(1);
		preempt_enable_no_resched_notrace();

		/*
		 * Check again in case we missed a preemption opportunity
		 * between schedule and now.
		 */
	} while (need_resched());
}

#ifdef CONFIG_PREEMPTION
/*
 * This is the entry point to schedule() from in-kernel preemption
 * off of preempt_enable.
 */
asmlinkage __visible void __sched notrace preempt_schedule(void)
{
	/*
	 * If there is a non-zero preempt_count or interrupts are disabled,
	 * we do not want to preempt the current task. Just return..
	 */
	if (likely(!preemptible()))
		return;
	preempt_schedule_common();
}
NOKPROBE_SYMBOL(preempt_schedule);
EXPORT_SYMBOL(preempt_schedule);

#ifdef CONFIG_PREEMPT_DYNAMIC
#if defined(CONFIG_HAVE_PREEMPT_DYNAMIC_CALL)
#ifndef preempt_schedule_dynamic_enabled
#define preempt_schedule_dynamic_enabled	preempt_schedule
#define preempt_schedule_dynamic_disabled	NULL
#endif
DEFINE_STATIC_CALL(preempt_schedule, preempt_schedule_dynamic_enabled);
EXPORT_STATIC_CALL_TRAMP(preempt_schedule);
#elif defined(CONFIG_HAVE_PREEMPT_DYNAMIC_KEY)
static DEFINE_STATIC_KEY_TRUE(sk_dynamic_preempt_schedule);
void __sched notrace dynamic_preempt_schedule(void)
{
	if (!static_branch_unlikely(&sk_dynamic_preempt_schedule))
		return;
	preempt_schedule();
}
NOKPROBE_SYMBOL(dynamic_preempt_schedule);
EXPORT_SYMBOL(dynamic_preempt_schedule);
#endif
#endif

/**
 * preempt_schedule_notrace - preempt_schedule called by tracing
 *
 * The tracing infrastructure uses preempt_enable_notrace to prevent
 * recursion and tracing preempt enabling caused by the tracing
 * infrastructure itself. But as tracing can happen in areas coming
 * from userspace or just about to enter userspace, a preempt enable
 * can occur before user_exit() is called. This will cause the scheduler
 * to be called when the system is still in usermode.
 *
 * To prevent this, the preempt_enable_notrace will use this function
 * instead of preempt_schedule() to exit user context if needed before
 * calling the scheduler.
 */
asmlinkage __visible void __sched notrace preempt_schedule_notrace(void)
{
	enum ctx_state prev_ctx;

	if (likely(!preemptible()))
		return;

	do {
		/*
		 * Because the function tracer can trace preempt_count_sub()
		 * and it also uses preempt_enable/disable_notrace(), if
		 * NEED_RESCHED is set, the preempt_enable_notrace() called
		 * by the function tracer will call this function again and
		 * cause infinite recursion.
		 *
		 * Preemption must be disabled here before the function
		 * tracer can trace. Break up preempt_disable() into two
		 * calls. One to disable preemption without fear of being
		 * traced. The other to still record the preemption latency,
		 * which can also be traced by the function tracer.
		 */
		preempt_disable_notrace();
		preempt_latency_start(1);
		/*
		 * Needs preempt disabled in case user_exit() is traced
		 * and the tracer calls preempt_enable_notrace() causing
		 * an infinite recursion.
		 */
		prev_ctx = exception_enter();
		__schedule(SM_PREEMPT);
		exception_exit(prev_ctx);

		preempt_latency_stop(1);
		preempt_enable_no_resched_notrace();
	} while (need_resched());
}
EXPORT_SYMBOL_GPL(preempt_schedule_notrace);

#ifdef CONFIG_PREEMPT_DYNAMIC
#if defined(CONFIG_HAVE_PREEMPT_DYNAMIC_CALL)
#ifndef preempt_schedule_notrace_dynamic_enabled
#define preempt_schedule_notrace_dynamic_enabled	preempt_schedule_notrace
#define preempt_schedule_notrace_dynamic_disabled	NULL
#endif
DEFINE_STATIC_CALL(preempt_schedule_notrace, preempt_schedule_notrace_dynamic_enabled);
EXPORT_STATIC_CALL_TRAMP(preempt_schedule_notrace);
#elif defined(CONFIG_HAVE_PREEMPT_DYNAMIC_KEY)
static DEFINE_STATIC_KEY_TRUE(sk_dynamic_preempt_schedule_notrace);
void __sched notrace dynamic_preempt_schedule_notrace(void)
{
	if (!static_branch_unlikely(&sk_dynamic_preempt_schedule_notrace))
		return;
	preempt_schedule_notrace();
}
NOKPROBE_SYMBOL(dynamic_preempt_schedule_notrace);
EXPORT_SYMBOL(dynamic_preempt_schedule_notrace);
#endif
#endif

#endif /* CONFIG_PREEMPTION */

/*
 * This is the entry point to schedule() from kernel preemption
 * off of IRQ context.
 * Note, that this is called and return with IRQs disabled. This will
 * protect us against recursive calling from IRQ contexts.
 */
asmlinkage __visible void __sched preempt_schedule_irq(void)
{
	enum ctx_state prev_state;

	/* Catch callers which need to be fixed */
	BUG_ON(preempt_count() || !irqs_disabled());

	prev_state = exception_enter();

	do {
		preempt_disable();
		local_irq_enable();
		__schedule(SM_PREEMPT);
		local_irq_disable();
		sched_preempt_enable_no_resched();
	} while (need_resched());

	exception_exit(prev_state);
}

int default_wake_function(wait_queue_entry_t *curr, unsigned mode, int wake_flags,
			  void *key)
{
	WARN_ON_ONCE(IS_ENABLED(CONFIG_SCHED_DEBUG) && wake_flags & ~(WF_SYNC|WF_CURRENT_CPU));
	return try_to_wake_up(curr->private, mode, wake_flags);
}
EXPORT_SYMBOL(default_wake_function);

<<<<<<< HEAD
const struct sched_class *__setscheduler_class(struct task_struct *p, int prio)
=======
const struct sched_class *__setscheduler_class(int policy, int prio)
>>>>>>> 82ff5abc
{
	if (dl_prio(prio))
		return &dl_sched_class;

	if (rt_prio(prio))
		return &rt_sched_class;

#ifdef CONFIG_SCHED_CLASS_EXT
<<<<<<< HEAD
	if (task_should_scx(p))
=======
	if (task_should_scx(policy))
>>>>>>> 82ff5abc
		return &ext_sched_class;
#endif

	return &fair_sched_class;
}

#ifdef CONFIG_RT_MUTEXES

/*
 * Would be more useful with typeof()/auto_type but they don't mix with
 * bit-fields. Since it's a local thing, use int. Keep the generic sounding
 * name such that if someone were to implement this function we get to compare
 * notes.
 */
#define fetch_and_set(x, v) ({ int _x = (x); (x) = (v); _x; })

void rt_mutex_pre_schedule(void)
{
	lockdep_assert(!fetch_and_set(current->sched_rt_mutex, 1));
	sched_submit_work(current);
}

void rt_mutex_schedule(void)
{
	lockdep_assert(current->sched_rt_mutex);
	__schedule_loop(SM_NONE);
}

void rt_mutex_post_schedule(void)
{
	sched_update_worker(current);
	lockdep_assert(fetch_and_set(current->sched_rt_mutex, 0));
}

/*
 * rt_mutex_setprio - set the current priority of a task
 * @p: task to boost
 * @pi_task: donor task
 *
 * This function changes the 'effective' priority of a task. It does
 * not touch ->normal_prio like __setscheduler().
 *
 * Used by the rt_mutex code to implement priority inheritance
 * logic. Call site only calls if the priority of the task changed.
 */
void rt_mutex_setprio(struct task_struct *p, struct task_struct *pi_task)
{
	int prio, oldprio, queued, running, queue_flag =
		DEQUEUE_SAVE | DEQUEUE_MOVE | DEQUEUE_NOCLOCK;
	const struct sched_class *prev_class, *next_class;
	struct rq_flags rf;
	struct rq *rq;

	/* XXX used to be waiter->prio, not waiter->task->prio */
	prio = __rt_effective_prio(pi_task, p->normal_prio);

	/*
	 * If nothing changed; bail early.
	 */
	if (p->pi_top_task == pi_task && prio == p->prio && !dl_prio(prio))
		return;

	rq = __task_rq_lock(p, &rf);
	update_rq_clock(rq);
	/*
	 * Set under pi_lock && rq->lock, such that the value can be used under
	 * either lock.
	 *
	 * Note that there is loads of tricky to make this pointer cache work
	 * right. rt_mutex_slowunlock()+rt_mutex_postunlock() work together to
	 * ensure a task is de-boosted (pi_task is set to NULL) before the
	 * task is allowed to run again (and can exit). This ensures the pointer
	 * points to a blocked task -- which guarantees the task is present.
	 */
	p->pi_top_task = pi_task;

	/*
	 * For FIFO/RR we only need to set prio, if that matches we're done.
	 */
	if (prio == p->prio && !dl_prio(prio))
		goto out_unlock;

	/*
	 * Idle task boosting is a no-no in general. There is one
	 * exception, when PREEMPT_RT and NOHZ is active:
	 *
	 * The idle task calls get_next_timer_interrupt() and holds
	 * the timer wheel base->lock on the CPU and another CPU wants
	 * to access the timer (probably to cancel it). We can safely
	 * ignore the boosting request, as the idle CPU runs this code
	 * with interrupts disabled and will complete the lock
	 * protected section without being interrupted. So there is no
	 * real need to boost.
	 */
	if (unlikely(p == rq->idle)) {
		WARN_ON(p != rq->curr);
		WARN_ON(p->pi_blocked_on);
		goto out_unlock;
	}

	trace_sched_pi_setprio(p, pi_task);
	oldprio = p->prio;

	if (oldprio == prio)
		queue_flag &= ~DEQUEUE_MOVE;

	prev_class = p->sched_class;
<<<<<<< HEAD
	next_class = __setscheduler_class(p, prio);
=======
	next_class = __setscheduler_class(p->policy, prio);
>>>>>>> 82ff5abc

	if (prev_class != next_class && p->se.sched_delayed)
		dequeue_task(rq, p, DEQUEUE_SLEEP | DEQUEUE_DELAYED | DEQUEUE_NOCLOCK);

	queued = task_on_rq_queued(p);
	running = task_current(rq, p);
	if (queued)
		dequeue_task(rq, p, queue_flag);
	if (running)
		put_prev_task(rq, p);

	/*
	 * Boosting condition are:
	 * 1. -rt task is running and holds mutex A
	 *      --> -dl task blocks on mutex A
	 *
	 * 2. -dl task is running and holds mutex A
	 *      --> -dl task blocks on mutex A and could preempt the
	 *          running task
	 */
	if (dl_prio(prio)) {
		if (!dl_prio(p->normal_prio) ||
		    (pi_task && dl_prio(pi_task->prio) &&
		     dl_entity_preempt(&pi_task->dl, &p->dl))) {
			p->dl.pi_se = pi_task->dl.pi_se;
			queue_flag |= ENQUEUE_REPLENISH;
		} else {
			p->dl.pi_se = &p->dl;
		}
	} else if (rt_prio(prio)) {
		if (dl_prio(oldprio))
			p->dl.pi_se = &p->dl;
		if (oldprio < prio)
			queue_flag |= ENQUEUE_HEAD;
	} else {
		if (dl_prio(oldprio))
			p->dl.pi_se = &p->dl;
		if (rt_prio(oldprio))
			p->rt.timeout = 0;
	}

	p->sched_class = next_class;
	p->prio = prio;

	check_class_changing(rq, p, prev_class);

	if (queued)
		enqueue_task(rq, p, queue_flag);
	if (running)
		set_next_task(rq, p);

	check_class_changed(rq, p, prev_class, oldprio);
out_unlock:
	/* Avoid rq from going away on us: */
	preempt_disable();

	rq_unpin_lock(rq, &rf);
	__balance_callbacks(rq);
	raw_spin_rq_unlock(rq);

	preempt_enable();
}
#endif

#if !defined(CONFIG_PREEMPTION) || defined(CONFIG_PREEMPT_DYNAMIC)
int __sched __cond_resched(void)
{
	if (should_resched(0)) {
		preempt_schedule_common();
		return 1;
	}
	/*
	 * In preemptible kernels, ->rcu_read_lock_nesting tells the tick
	 * whether the current CPU is in an RCU read-side critical section,
	 * so the tick can report quiescent states even for CPUs looping
	 * in kernel context.  In contrast, in non-preemptible kernels,
	 * RCU readers leave no in-memory hints, which means that CPU-bound
	 * processes executing in kernel context might never report an
	 * RCU quiescent state.  Therefore, the following code causes
	 * cond_resched() to report a quiescent state, but only when RCU
	 * is in urgent need of one.
	 */
#ifndef CONFIG_PREEMPT_RCU
	rcu_all_qs();
#endif
	return 0;
}
EXPORT_SYMBOL(__cond_resched);
#endif

#ifdef CONFIG_PREEMPT_DYNAMIC
#if defined(CONFIG_HAVE_PREEMPT_DYNAMIC_CALL)
#define cond_resched_dynamic_enabled	__cond_resched
#define cond_resched_dynamic_disabled	((void *)&__static_call_return0)
DEFINE_STATIC_CALL_RET0(cond_resched, __cond_resched);
EXPORT_STATIC_CALL_TRAMP(cond_resched);

#define might_resched_dynamic_enabled	__cond_resched
#define might_resched_dynamic_disabled	((void *)&__static_call_return0)
DEFINE_STATIC_CALL_RET0(might_resched, __cond_resched);
EXPORT_STATIC_CALL_TRAMP(might_resched);
#elif defined(CONFIG_HAVE_PREEMPT_DYNAMIC_KEY)
static DEFINE_STATIC_KEY_FALSE(sk_dynamic_cond_resched);
int __sched dynamic_cond_resched(void)
{
	klp_sched_try_switch();
	if (!static_branch_unlikely(&sk_dynamic_cond_resched))
		return 0;
	return __cond_resched();
}
EXPORT_SYMBOL(dynamic_cond_resched);

static DEFINE_STATIC_KEY_FALSE(sk_dynamic_might_resched);
int __sched dynamic_might_resched(void)
{
	if (!static_branch_unlikely(&sk_dynamic_might_resched))
		return 0;
	return __cond_resched();
}
EXPORT_SYMBOL(dynamic_might_resched);
#endif
#endif

/*
 * __cond_resched_lock() - if a reschedule is pending, drop the given lock,
 * call schedule, and on return reacquire the lock.
 *
 * This works OK both with and without CONFIG_PREEMPTION. We do strange low-level
 * operations here to prevent schedule() from being called twice (once via
 * spin_unlock(), once by hand).
 */
int __cond_resched_lock(spinlock_t *lock)
{
	int resched = should_resched(PREEMPT_LOCK_OFFSET);
	int ret = 0;

	lockdep_assert_held(lock);

	if (spin_needbreak(lock) || resched) {
		spin_unlock(lock);
		if (!_cond_resched())
			cpu_relax();
		ret = 1;
		spin_lock(lock);
	}
	return ret;
}
EXPORT_SYMBOL(__cond_resched_lock);

int __cond_resched_rwlock_read(rwlock_t *lock)
{
	int resched = should_resched(PREEMPT_LOCK_OFFSET);
	int ret = 0;

	lockdep_assert_held_read(lock);

	if (rwlock_needbreak(lock) || resched) {
		read_unlock(lock);
		if (!_cond_resched())
			cpu_relax();
		ret = 1;
		read_lock(lock);
	}
	return ret;
}
EXPORT_SYMBOL(__cond_resched_rwlock_read);

int __cond_resched_rwlock_write(rwlock_t *lock)
{
	int resched = should_resched(PREEMPT_LOCK_OFFSET);
	int ret = 0;

	lockdep_assert_held_write(lock);

	if (rwlock_needbreak(lock) || resched) {
		write_unlock(lock);
		if (!_cond_resched())
			cpu_relax();
		ret = 1;
		write_lock(lock);
	}
	return ret;
}
EXPORT_SYMBOL(__cond_resched_rwlock_write);

#ifdef CONFIG_PREEMPT_DYNAMIC

#ifdef CONFIG_GENERIC_ENTRY
#include <linux/entry-common.h>
#endif

/*
 * SC:cond_resched
 * SC:might_resched
 * SC:preempt_schedule
 * SC:preempt_schedule_notrace
 * SC:irqentry_exit_cond_resched
 *
 *
 * NONE:
 *   cond_resched               <- __cond_resched
 *   might_resched              <- RET0
 *   preempt_schedule           <- NOP
 *   preempt_schedule_notrace   <- NOP
 *   irqentry_exit_cond_resched <- NOP
 *
 * VOLUNTARY:
 *   cond_resched               <- __cond_resched
 *   might_resched              <- __cond_resched
 *   preempt_schedule           <- NOP
 *   preempt_schedule_notrace   <- NOP
 *   irqentry_exit_cond_resched <- NOP
 *
 * FULL:
 *   cond_resched               <- RET0
 *   might_resched              <- RET0
 *   preempt_schedule           <- preempt_schedule
 *   preempt_schedule_notrace   <- preempt_schedule_notrace
 *   irqentry_exit_cond_resched <- irqentry_exit_cond_resched
 */

enum {
	preempt_dynamic_undefined = -1,
	preempt_dynamic_none,
	preempt_dynamic_voluntary,
	preempt_dynamic_full,
};

int preempt_dynamic_mode = preempt_dynamic_undefined;

int sched_dynamic_mode(const char *str)
{
	if (!strcmp(str, "none"))
		return preempt_dynamic_none;

	if (!strcmp(str, "voluntary"))
		return preempt_dynamic_voluntary;

	if (!strcmp(str, "full"))
		return preempt_dynamic_full;

	return -EINVAL;
}

#if defined(CONFIG_HAVE_PREEMPT_DYNAMIC_CALL)
#define preempt_dynamic_enable(f)	static_call_update(f, f##_dynamic_enabled)
#define preempt_dynamic_disable(f)	static_call_update(f, f##_dynamic_disabled)
#elif defined(CONFIG_HAVE_PREEMPT_DYNAMIC_KEY)
#define preempt_dynamic_enable(f)	static_key_enable(&sk_dynamic_##f.key)
#define preempt_dynamic_disable(f)	static_key_disable(&sk_dynamic_##f.key)
#else
#error "Unsupported PREEMPT_DYNAMIC mechanism"
#endif

static DEFINE_MUTEX(sched_dynamic_mutex);
static bool klp_override;

static void __sched_dynamic_update(int mode)
{
	/*
	 * Avoid {NONE,VOLUNTARY} -> FULL transitions from ever ending up in
	 * the ZERO state, which is invalid.
	 */
	if (!klp_override)
		preempt_dynamic_enable(cond_resched);
	preempt_dynamic_enable(might_resched);
	preempt_dynamic_enable(preempt_schedule);
	preempt_dynamic_enable(preempt_schedule_notrace);
	preempt_dynamic_enable(irqentry_exit_cond_resched);

	switch (mode) {
	case preempt_dynamic_none:
		if (!klp_override)
			preempt_dynamic_enable(cond_resched);
		preempt_dynamic_disable(might_resched);
		preempt_dynamic_disable(preempt_schedule);
		preempt_dynamic_disable(preempt_schedule_notrace);
		preempt_dynamic_disable(irqentry_exit_cond_resched);
		if (mode != preempt_dynamic_mode)
			pr_info("Dynamic Preempt: none\n");
		break;

	case preempt_dynamic_voluntary:
		if (!klp_override)
			preempt_dynamic_enable(cond_resched);
		preempt_dynamic_enable(might_resched);
		preempt_dynamic_disable(preempt_schedule);
		preempt_dynamic_disable(preempt_schedule_notrace);
		preempt_dynamic_disable(irqentry_exit_cond_resched);
		if (mode != preempt_dynamic_mode)
			pr_info("Dynamic Preempt: voluntary\n");
		break;

	case preempt_dynamic_full:
		if (!klp_override)
			preempt_dynamic_disable(cond_resched);
		preempt_dynamic_disable(might_resched);
		preempt_dynamic_enable(preempt_schedule);
		preempt_dynamic_enable(preempt_schedule_notrace);
		preempt_dynamic_enable(irqentry_exit_cond_resched);
		if (mode != preempt_dynamic_mode)
			pr_info("Dynamic Preempt: full\n");
		break;
	}

	preempt_dynamic_mode = mode;
}

void sched_dynamic_update(int mode)
{
	mutex_lock(&sched_dynamic_mutex);
	__sched_dynamic_update(mode);
	mutex_unlock(&sched_dynamic_mutex);
}

#ifdef CONFIG_HAVE_PREEMPT_DYNAMIC_CALL

static int klp_cond_resched(void)
{
	__klp_sched_try_switch();
	return __cond_resched();
}

void sched_dynamic_klp_enable(void)
{
	mutex_lock(&sched_dynamic_mutex);

	klp_override = true;
	static_call_update(cond_resched, klp_cond_resched);

	mutex_unlock(&sched_dynamic_mutex);
}

void sched_dynamic_klp_disable(void)
{
	mutex_lock(&sched_dynamic_mutex);

	klp_override = false;
	__sched_dynamic_update(preempt_dynamic_mode);

	mutex_unlock(&sched_dynamic_mutex);
}

#endif /* CONFIG_HAVE_PREEMPT_DYNAMIC_CALL */

static int __init setup_preempt_mode(char *str)
{
	int mode = sched_dynamic_mode(str);
	if (mode < 0) {
		pr_warn("Dynamic Preempt: unsupported mode: %s\n", str);
		return 0;
	}

	sched_dynamic_update(mode);
	return 1;
}
__setup("preempt=", setup_preempt_mode);

static void __init preempt_dynamic_init(void)
{
	if (preempt_dynamic_mode == preempt_dynamic_undefined) {
		if (IS_ENABLED(CONFIG_PREEMPT_NONE)) {
			sched_dynamic_update(preempt_dynamic_none);
		} else if (IS_ENABLED(CONFIG_PREEMPT_VOLUNTARY)) {
			sched_dynamic_update(preempt_dynamic_voluntary);
		} else {
			/* Default static call setting, nothing to do */
			WARN_ON_ONCE(!IS_ENABLED(CONFIG_PREEMPT));
			preempt_dynamic_mode = preempt_dynamic_full;
			pr_info("Dynamic Preempt: full\n");
		}
	}
}

#define PREEMPT_MODEL_ACCESSOR(mode) \
	bool preempt_model_##mode(void)						 \
	{									 \
		WARN_ON_ONCE(preempt_dynamic_mode == preempt_dynamic_undefined); \
		return preempt_dynamic_mode == preempt_dynamic_##mode;		 \
	}									 \
	EXPORT_SYMBOL_GPL(preempt_model_##mode)

PREEMPT_MODEL_ACCESSOR(none);
PREEMPT_MODEL_ACCESSOR(voluntary);
PREEMPT_MODEL_ACCESSOR(full);

#else /* !CONFIG_PREEMPT_DYNAMIC: */

static inline void preempt_dynamic_init(void) { }

#endif /* CONFIG_PREEMPT_DYNAMIC */

int io_schedule_prepare(void)
{
	int old_iowait = current->in_iowait;

	current->in_iowait = 1;
	blk_flush_plug(current->plug, true);
	return old_iowait;
}

void io_schedule_finish(int token)
{
	current->in_iowait = token;
}

/*
 * This task is about to go to sleep on IO. Increment rq->nr_iowait so
 * that process accounting knows that this is a task in IO wait state.
 */
long __sched io_schedule_timeout(long timeout)
{
	int token;
	long ret;

	token = io_schedule_prepare();
	ret = schedule_timeout(timeout);
	io_schedule_finish(token);

	return ret;
}
EXPORT_SYMBOL(io_schedule_timeout);

void __sched io_schedule(void)
{
	int token;

	token = io_schedule_prepare();
	schedule();
	io_schedule_finish(token);
}
EXPORT_SYMBOL(io_schedule);

void sched_show_task(struct task_struct *p)
{
	unsigned long free;
	int ppid;

	if (!try_get_task_stack(p))
		return;

	pr_info("task:%-15.15s state:%c", p->comm, task_state_to_char(p));

	if (task_is_running(p))
		pr_cont("  running task    ");
	free = stack_not_used(p);
	ppid = 0;
	rcu_read_lock();
	if (pid_alive(p))
		ppid = task_pid_nr(rcu_dereference(p->real_parent));
	rcu_read_unlock();
	pr_cont(" stack:%-5lu pid:%-5d tgid:%-5d ppid:%-6d flags:0x%08lx\n",
		free, task_pid_nr(p), task_tgid_nr(p),
		ppid, read_task_thread_flags(p));

	print_worker_info(KERN_INFO, p);
	print_stop_info(KERN_INFO, p);
	print_scx_info(KERN_INFO, p);
	show_stack(p, NULL, KERN_INFO);
	put_task_stack(p);
}
EXPORT_SYMBOL_GPL(sched_show_task);

static inline bool
state_filter_match(unsigned long state_filter, struct task_struct *p)
{
	unsigned int state = READ_ONCE(p->__state);

	/* no filter, everything matches */
	if (!state_filter)
		return true;

	/* filter, but doesn't match */
	if (!(state & state_filter))
		return false;

	/*
	 * When looking for TASK_UNINTERRUPTIBLE skip TASK_IDLE (allows
	 * TASK_KILLABLE).
	 */
	if (state_filter == TASK_UNINTERRUPTIBLE && (state & TASK_NOLOAD))
		return false;

	return true;
}


void show_state_filter(unsigned int state_filter)
{
	struct task_struct *g, *p;

	rcu_read_lock();
	for_each_process_thread(g, p) {
		/*
		 * reset the NMI-timeout, listing all files on a slow
		 * console might take a lot of time:
		 * Also, reset softlockup watchdogs on all CPUs, because
		 * another CPU might be blocked waiting for us to process
		 * an IPI.
		 */
		touch_nmi_watchdog();
		touch_all_softlockup_watchdogs();
		if (state_filter_match(state_filter, p))
			sched_show_task(p);
	}

#ifdef CONFIG_SCHED_DEBUG
	if (!state_filter)
		sysrq_sched_debug_show();
#endif
	rcu_read_unlock();
	/*
	 * Only show locks if all tasks are dumped:
	 */
	if (!state_filter)
		debug_show_all_locks();
}

/**
 * init_idle - set up an idle thread for a given CPU
 * @idle: task in question
 * @cpu: CPU the idle task belongs to
 *
 * NOTE: this function does not set the idle thread's NEED_RESCHED
 * flag, to make booting more robust.
 */
void __init init_idle(struct task_struct *idle, int cpu)
{
#ifdef CONFIG_SMP
	struct affinity_context ac = (struct affinity_context) {
		.new_mask  = cpumask_of(cpu),
		.flags     = 0,
	};
#endif
	struct rq *rq = cpu_rq(cpu);
	unsigned long flags;

	__sched_fork(0, idle);

	raw_spin_lock_irqsave(&idle->pi_lock, flags);
	raw_spin_rq_lock(rq);

	idle->__state = TASK_RUNNING;
	idle->se.exec_start = sched_clock();
	/*
	 * PF_KTHREAD should already be set at this point; regardless, make it
	 * look like a proper per-CPU kthread.
	 */
	idle->flags |= PF_KTHREAD | PF_NO_SETAFFINITY;
	kthread_set_per_cpu(idle, cpu);

#ifdef CONFIG_SMP
	/*
	 * It's possible that init_idle() gets called multiple times on a task,
	 * in that case do_set_cpus_allowed() will not do the right thing.
	 *
	 * And since this is boot we can forgo the serialization.
	 */
	set_cpus_allowed_common(idle, &ac);
#endif
	/*
	 * We're having a chicken and egg problem, even though we are
	 * holding rq->lock, the CPU isn't yet set to this CPU so the
	 * lockdep check in task_group() will fail.
	 *
	 * Similar case to sched_fork(). / Alternatively we could
	 * use task_rq_lock() here and obtain the other rq->lock.
	 *
	 * Silence PROVE_RCU
	 */
	rcu_read_lock();
	__set_task_cpu(idle, cpu);
	rcu_read_unlock();

	rq->idle = idle;
	rcu_assign_pointer(rq->curr, idle);
	idle->on_rq = TASK_ON_RQ_QUEUED;
#ifdef CONFIG_SMP
	idle->on_cpu = 1;
#endif
	raw_spin_rq_unlock(rq);
	raw_spin_unlock_irqrestore(&idle->pi_lock, flags);

	/* Set the preempt count _outside_ the spinlocks! */
	init_idle_preempt_count(idle, cpu);

	/*
	 * The idle tasks have their own, simple scheduling class:
	 */
	idle->sched_class = &idle_sched_class;
	ftrace_graph_init_idle_task(idle, cpu);
	vtime_init_idle(idle, cpu);
#ifdef CONFIG_SMP
	sprintf(idle->comm, "%s/%d", INIT_TASK_COMM, cpu);
#endif
}

#ifdef CONFIG_SMP

int cpuset_cpumask_can_shrink(const struct cpumask *cur,
			      const struct cpumask *trial)
{
	int ret = 1;

	if (cpumask_empty(cur))
		return ret;

	ret = dl_cpuset_cpumask_can_shrink(cur, trial);

	return ret;
}

int task_can_attach(struct task_struct *p)
{
	int ret = 0;

	/*
	 * Kthreads which disallow setaffinity shouldn't be moved
	 * to a new cpuset; we don't want to change their CPU
	 * affinity and isolating such threads by their set of
	 * allowed nodes is unnecessary.  Thus, cpusets are not
	 * applicable for such threads.  This prevents checking for
	 * success of set_cpus_allowed_ptr() on all attached tasks
	 * before cpus_mask may be changed.
	 */
	if (p->flags & PF_NO_SETAFFINITY)
		ret = -EINVAL;

	return ret;
}

bool sched_smp_initialized __read_mostly;

#ifdef CONFIG_NUMA_BALANCING
/* Migrate current task p to target_cpu */
int migrate_task_to(struct task_struct *p, int target_cpu)
{
	struct migration_arg arg = { p, target_cpu };
	int curr_cpu = task_cpu(p);

	if (curr_cpu == target_cpu)
		return 0;

	if (!cpumask_test_cpu(target_cpu, p->cpus_ptr))
		return -EINVAL;

	/* TODO: This is not properly updating schedstats */

	trace_sched_move_numa(p, curr_cpu, target_cpu);
	return stop_one_cpu(curr_cpu, migration_cpu_stop, &arg);
}

/*
 * Requeue a task on a given node and accurately track the number of NUMA
 * tasks on the runqueues
 */
void sched_setnuma(struct task_struct *p, int nid)
{
	bool queued, running;
	struct rq_flags rf;
	struct rq *rq;

	rq = task_rq_lock(p, &rf);
	queued = task_on_rq_queued(p);
	running = task_current(rq, p);

	if (queued)
		dequeue_task(rq, p, DEQUEUE_SAVE);
	if (running)
		put_prev_task(rq, p);

	p->numa_preferred_nid = nid;

	if (queued)
		enqueue_task(rq, p, ENQUEUE_RESTORE | ENQUEUE_NOCLOCK);
	if (running)
		set_next_task(rq, p);
	task_rq_unlock(rq, p, &rf);
}
#endif /* CONFIG_NUMA_BALANCING */

#ifdef CONFIG_HOTPLUG_CPU
/*
 * Ensure that the idle task is using init_mm right before its CPU goes
 * offline.
 */
void idle_task_exit(void)
{
	struct mm_struct *mm = current->active_mm;

	BUG_ON(cpu_online(smp_processor_id()));
	BUG_ON(current != this_rq()->idle);

	if (mm != &init_mm) {
		switch_mm(mm, &init_mm, current);
		finish_arch_post_lock_switch();
	}

	/* finish_cpu(), as ran on the BP, will clean up the active_mm state */
}

static int __balance_push_cpu_stop(void *arg)
{
	struct task_struct *p = arg;
	struct rq *rq = this_rq();
	struct rq_flags rf;
	int cpu;

	raw_spin_lock_irq(&p->pi_lock);
	rq_lock(rq, &rf);

	update_rq_clock(rq);

	if (task_rq(p) == rq && task_on_rq_queued(p)) {
		cpu = select_fallback_rq(rq->cpu, p);
		rq = __migrate_task(rq, &rf, p, cpu);
	}

	rq_unlock(rq, &rf);
	raw_spin_unlock_irq(&p->pi_lock);

	put_task_struct(p);

	return 0;
}

static DEFINE_PER_CPU(struct cpu_stop_work, push_work);

/*
 * Ensure we only run per-cpu kthreads once the CPU goes !active.
 *
 * This is enabled below SCHED_AP_ACTIVE; when !cpu_active(), but only
 * effective when the hotplug motion is down.
 */
static void balance_push(struct rq *rq)
{
	struct task_struct *push_task = rq->curr;

	lockdep_assert_rq_held(rq);

	/*
	 * Ensure the thing is persistent until balance_push_set(.on = false);
	 */
	rq->balance_callback = &balance_push_callback;

	/*
	 * Only active while going offline and when invoked on the outgoing
	 * CPU.
	 */
	if (!cpu_dying(rq->cpu) || rq != this_rq())
		return;

	/*
	 * Both the cpu-hotplug and stop task are in this case and are
	 * required to complete the hotplug process.
	 */
	if (kthread_is_per_cpu(push_task) ||
	    is_migration_disabled(push_task)) {

		/*
		 * If this is the idle task on the outgoing CPU try to wake
		 * up the hotplug control thread which might wait for the
		 * last task to vanish. The rcuwait_active() check is
		 * accurate here because the waiter is pinned on this CPU
		 * and can't obviously be running in parallel.
		 *
		 * On RT kernels this also has to check whether there are
		 * pinned and scheduled out tasks on the runqueue. They
		 * need to leave the migrate disabled section first.
		 */
		if (!rq->nr_running && !rq_has_pinned_tasks(rq) &&
		    rcuwait_active(&rq->hotplug_wait)) {
			raw_spin_rq_unlock(rq);
			rcuwait_wake_up(&rq->hotplug_wait);
			raw_spin_rq_lock(rq);
		}
		return;
	}

	get_task_struct(push_task);
	/*
	 * Temporarily drop rq->lock such that we can wake-up the stop task.
	 * Both preemption and IRQs are still disabled.
	 */
	preempt_disable();
	raw_spin_rq_unlock(rq);
	stop_one_cpu_nowait(rq->cpu, __balance_push_cpu_stop, push_task,
			    this_cpu_ptr(&push_work));
	preempt_enable();
	/*
	 * At this point need_resched() is true and we'll take the loop in
	 * schedule(). The next pick is obviously going to be the stop task
	 * which kthread_is_per_cpu() and will push this task away.
	 */
	raw_spin_rq_lock(rq);
}

static void balance_push_set(int cpu, bool on)
{
	struct rq *rq = cpu_rq(cpu);
	struct rq_flags rf;

	rq_lock_irqsave(rq, &rf);
	if (on) {
		WARN_ON_ONCE(rq->balance_callback);
		rq->balance_callback = &balance_push_callback;
	} else if (rq->balance_callback == &balance_push_callback) {
		rq->balance_callback = NULL;
	}
	rq_unlock_irqrestore(rq, &rf);
}

/*
 * Invoked from a CPUs hotplug control thread after the CPU has been marked
 * inactive. All tasks which are not per CPU kernel threads are either
 * pushed off this CPU now via balance_push() or placed on a different CPU
 * during wakeup. Wait until the CPU is quiescent.
 */
static void balance_hotplug_wait(void)
{
	struct rq *rq = this_rq();

	rcuwait_wait_event(&rq->hotplug_wait,
			   rq->nr_running == 1 && !rq_has_pinned_tasks(rq),
			   TASK_UNINTERRUPTIBLE);
}

#else

static inline void balance_push(struct rq *rq)
{
}

static inline void balance_push_set(int cpu, bool on)
{
}

static inline void balance_hotplug_wait(void)
{
}

#endif /* CONFIG_HOTPLUG_CPU */

void set_rq_online(struct rq *rq)
{
	if (!rq->online) {
		const struct sched_class *class;

		cpumask_set_cpu(rq->cpu, rq->rd->online);
		rq->online = 1;

		for_each_class(class) {
			if (class->rq_online)
				class->rq_online(rq);
		}
	}
}

void set_rq_offline(struct rq *rq)
{
	if (rq->online) {
		const struct sched_class *class;

		update_rq_clock(rq);
		for_each_class(class) {
			if (class->rq_offline)
				class->rq_offline(rq);
		}

		cpumask_clear_cpu(rq->cpu, rq->rd->online);
		rq->online = 0;
	}
}

static inline void sched_set_rq_online(struct rq *rq, int cpu)
{
	struct rq_flags rf;

	rq_lock_irqsave(rq, &rf);
	if (rq->rd) {
		BUG_ON(!cpumask_test_cpu(cpu, rq->rd->span));
		set_rq_online(rq);
	}
	rq_unlock_irqrestore(rq, &rf);
}

static inline void sched_set_rq_offline(struct rq *rq, int cpu)
{
	struct rq_flags rf;

	rq_lock_irqsave(rq, &rf);
	if (rq->rd) {
		BUG_ON(!cpumask_test_cpu(cpu, rq->rd->span));
		set_rq_offline(rq);
	}
	rq_unlock_irqrestore(rq, &rf);
}

/*
 * used to mark begin/end of suspend/resume:
 */
static int num_cpus_frozen;

/*
 * Update cpusets according to cpu_active mask.  If cpusets are
 * disabled, cpuset_update_active_cpus() becomes a simple wrapper
 * around partition_sched_domains().
 *
 * If we come here as part of a suspend/resume, don't touch cpusets because we
 * want to restore it back to its original state upon resume anyway.
 */
static void cpuset_cpu_active(void)
{
	if (cpuhp_tasks_frozen) {
		/*
		 * num_cpus_frozen tracks how many CPUs are involved in suspend
		 * resume sequence. As long as this is not the last online
		 * operation in the resume sequence, just build a single sched
		 * domain, ignoring cpusets.
		 */
		partition_sched_domains(1, NULL, NULL);
		if (--num_cpus_frozen)
			return;
		/*
		 * This is the last CPU online operation. So fall through and
		 * restore the original sched domains by considering the
		 * cpuset configurations.
		 */
		cpuset_force_rebuild();
	}
	cpuset_update_active_cpus();
}

static int cpuset_cpu_inactive(unsigned int cpu)
{
	if (!cpuhp_tasks_frozen) {
		int ret = dl_bw_check_overflow(cpu);

		if (ret)
			return ret;
		cpuset_update_active_cpus();
	} else {
		num_cpus_frozen++;
		partition_sched_domains(1, NULL, NULL);
	}
	return 0;
}

static inline void sched_smt_present_inc(int cpu)
{
#ifdef CONFIG_SCHED_SMT
	if (cpumask_weight(cpu_smt_mask(cpu)) == 2)
		static_branch_inc_cpuslocked(&sched_smt_present);
#endif
}

static inline void sched_smt_present_dec(int cpu)
{
#ifdef CONFIG_SCHED_SMT
	if (cpumask_weight(cpu_smt_mask(cpu)) == 2)
		static_branch_dec_cpuslocked(&sched_smt_present);
#endif
}

int sched_cpu_activate(unsigned int cpu)
{
	struct rq *rq = cpu_rq(cpu);

	/*
	 * Clear the balance_push callback and prepare to schedule
	 * regular tasks.
	 */
	balance_push_set(cpu, false);

	/*
	 * When going up, increment the number of cores with SMT present.
	 */
	sched_smt_present_inc(cpu);
	set_cpu_active(cpu, true);

	if (sched_smp_initialized) {
		sched_update_numa(cpu, true);
		sched_domains_numa_masks_set(cpu);
		cpuset_cpu_active();
	}

	scx_rq_activate(rq);

	/*
	 * Put the rq online, if not already. This happens:
	 *
	 * 1) In the early boot process, because we build the real domains
	 *    after all CPUs have been brought up.
	 *
	 * 2) At runtime, if cpuset_cpu_active() fails to rebuild the
	 *    domains.
	 */
	sched_set_rq_online(rq, cpu);

	return 0;
}

int sched_cpu_deactivate(unsigned int cpu)
{
	struct rq *rq = cpu_rq(cpu);
	int ret;

	/*
	 * Remove CPU from nohz.idle_cpus_mask to prevent participating in
	 * load balancing when not active
	 */
	nohz_balance_exit_idle(rq);

	set_cpu_active(cpu, false);

	/*
	 * From this point forward, this CPU will refuse to run any task that
	 * is not: migrate_disable() or KTHREAD_IS_PER_CPU, and will actively
	 * push those tasks away until this gets cleared, see
	 * sched_cpu_dying().
	 */
	balance_push_set(cpu, true);

	/*
	 * We've cleared cpu_active_mask / set balance_push, wait for all
	 * preempt-disabled and RCU users of this state to go away such that
	 * all new such users will observe it.
	 *
	 * Specifically, we rely on ttwu to no longer target this CPU, see
	 * ttwu_queue_cond() and is_cpu_allowed().
	 *
	 * Do sync before park smpboot threads to take care the RCU boost case.
	 */
	synchronize_rcu();

	sched_set_rq_offline(rq, cpu);

	scx_rq_deactivate(rq);

	/*
	 * When going down, decrement the number of cores with SMT present.
	 */
	sched_smt_present_dec(cpu);

#ifdef CONFIG_SCHED_SMT
	sched_core_cpu_deactivate(cpu);
#endif

	if (!sched_smp_initialized)
		return 0;

	sched_update_numa(cpu, false);
	ret = cpuset_cpu_inactive(cpu);
	if (ret) {
		sched_smt_present_inc(cpu);
		sched_set_rq_online(rq, cpu);
		balance_push_set(cpu, false);
		set_cpu_active(cpu, true);
		sched_update_numa(cpu, true);
		return ret;
	}
	sched_domains_numa_masks_clear(cpu);
	return 0;
}

static void sched_rq_cpu_starting(unsigned int cpu)
{
	struct rq *rq = cpu_rq(cpu);

	rq->calc_load_update = calc_load_update;
	update_max_interval();
}

int sched_cpu_starting(unsigned int cpu)
{
	sched_core_cpu_starting(cpu);
	sched_rq_cpu_starting(cpu);
	sched_tick_start(cpu);
	return 0;
}

#ifdef CONFIG_HOTPLUG_CPU

/*
 * Invoked immediately before the stopper thread is invoked to bring the
 * CPU down completely. At this point all per CPU kthreads except the
 * hotplug thread (current) and the stopper thread (inactive) have been
 * either parked or have been unbound from the outgoing CPU. Ensure that
 * any of those which might be on the way out are gone.
 *
 * If after this point a bound task is being woken on this CPU then the
 * responsible hotplug callback has failed to do it's job.
 * sched_cpu_dying() will catch it with the appropriate fireworks.
 */
int sched_cpu_wait_empty(unsigned int cpu)
{
	balance_hotplug_wait();
	return 0;
}

/*
 * Since this CPU is going 'away' for a while, fold any nr_active delta we
 * might have. Called from the CPU stopper task after ensuring that the
 * stopper is the last running task on the CPU, so nr_active count is
 * stable. We need to take the tear-down thread which is calling this into
 * account, so we hand in adjust = 1 to the load calculation.
 *
 * Also see the comment "Global load-average calculations".
 */
static void calc_load_migrate(struct rq *rq)
{
	long delta = calc_load_fold_active(rq, 1);

	if (delta)
		atomic_long_add(delta, &calc_load_tasks);
}

static void dump_rq_tasks(struct rq *rq, const char *loglvl)
{
	struct task_struct *g, *p;
	int cpu = cpu_of(rq);

	lockdep_assert_rq_held(rq);

	printk("%sCPU%d enqueued tasks (%u total):\n", loglvl, cpu, rq->nr_running);
	for_each_process_thread(g, p) {
		if (task_cpu(p) != cpu)
			continue;

		if (!task_on_rq_queued(p))
			continue;

		printk("%s\tpid: %d, name: %s\n", loglvl, p->pid, p->comm);
	}
}

int sched_cpu_dying(unsigned int cpu)
{
	struct rq *rq = cpu_rq(cpu);
	struct rq_flags rf;

	/* Handle pending wakeups and then migrate everything off */
	sched_tick_stop(cpu);

	rq_lock_irqsave(rq, &rf);
	if (rq->nr_running != 1 || rq_has_pinned_tasks(rq)) {
		WARN(true, "Dying CPU not properly vacated!");
		dump_rq_tasks(rq, KERN_WARNING);
	}
	rq_unlock_irqrestore(rq, &rf);

	calc_load_migrate(rq);
	update_max_interval();
	hrtick_clear(rq);
	sched_core_cpu_dying(cpu);
	return 0;
}
#endif

void __init sched_init_smp(void)
{
	sched_init_numa(NUMA_NO_NODE);

	/*
	 * There's no userspace yet to cause hotplug operations; hence all the
	 * CPU masks are stable and all blatant races in the below code cannot
	 * happen.
	 */
	mutex_lock(&sched_domains_mutex);
	sched_init_domains(cpu_active_mask);
	mutex_unlock(&sched_domains_mutex);

	/* Move init over to a non-isolated CPU */
	if (set_cpus_allowed_ptr(current, housekeeping_cpumask(HK_TYPE_DOMAIN)) < 0)
		BUG();
	current->flags &= ~PF_NO_SETAFFINITY;
	sched_init_granularity();

	init_sched_rt_class();
	init_sched_dl_class();

	sched_smp_initialized = true;
}

static int __init migration_init(void)
{
	sched_cpu_starting(smp_processor_id());
	return 0;
}
early_initcall(migration_init);

#else
void __init sched_init_smp(void)
{
	sched_init_granularity();
}
#endif /* CONFIG_SMP */

int in_sched_functions(unsigned long addr)
{
	return in_lock_functions(addr) ||
		(addr >= (unsigned long)__sched_text_start
		&& addr < (unsigned long)__sched_text_end);
}

#ifdef CONFIG_CGROUP_SCHED
/*
 * Default task group.
 * Every task in system belongs to this group at bootup.
 */
struct task_group root_task_group;
LIST_HEAD(task_groups);

/* Cacheline aligned slab cache for task_group */
static struct kmem_cache *task_group_cache __ro_after_init;
#endif

void __init sched_init(void)
{
	unsigned long ptr = 0;
	int i;

	/* Make sure the linker didn't screw up */
#ifdef CONFIG_SMP
	BUG_ON(!sched_class_above(&stop_sched_class, &dl_sched_class));
#endif
	BUG_ON(!sched_class_above(&dl_sched_class, &rt_sched_class));
	BUG_ON(!sched_class_above(&rt_sched_class, &fair_sched_class));
	BUG_ON(!sched_class_above(&fair_sched_class, &idle_sched_class));
#ifdef CONFIG_SCHED_CLASS_EXT
	BUG_ON(!sched_class_above(&fair_sched_class, &ext_sched_class));
	BUG_ON(!sched_class_above(&ext_sched_class, &idle_sched_class));
#endif

	wait_bit_init();

#ifdef CONFIG_FAIR_GROUP_SCHED
	ptr += 2 * nr_cpu_ids * sizeof(void **);
#endif
#ifdef CONFIG_RT_GROUP_SCHED
	ptr += 2 * nr_cpu_ids * sizeof(void **);
#endif
	if (ptr) {
		ptr = (unsigned long)kzalloc(ptr, GFP_NOWAIT);

#ifdef CONFIG_FAIR_GROUP_SCHED
		root_task_group.se = (struct sched_entity **)ptr;
		ptr += nr_cpu_ids * sizeof(void **);

		root_task_group.cfs_rq = (struct cfs_rq **)ptr;
		ptr += nr_cpu_ids * sizeof(void **);

		root_task_group.shares = ROOT_TASK_GROUP_LOAD;
		init_cfs_bandwidth(&root_task_group.cfs_bandwidth, NULL);
#endif /* CONFIG_FAIR_GROUP_SCHED */
#ifdef CONFIG_EXT_GROUP_SCHED
		root_task_group.scx_weight = CGROUP_WEIGHT_DFL;
#endif /* CONFIG_EXT_GROUP_SCHED */
#ifdef CONFIG_RT_GROUP_SCHED
		root_task_group.rt_se = (struct sched_rt_entity **)ptr;
		ptr += nr_cpu_ids * sizeof(void **);

		root_task_group.rt_rq = (struct rt_rq **)ptr;
		ptr += nr_cpu_ids * sizeof(void **);

#endif /* CONFIG_RT_GROUP_SCHED */
	}

#ifdef CONFIG_SMP
	init_defrootdomain();
#endif

#ifdef CONFIG_RT_GROUP_SCHED
	init_rt_bandwidth(&root_task_group.rt_bandwidth,
			global_rt_period(), global_rt_runtime());
#endif /* CONFIG_RT_GROUP_SCHED */

#ifdef CONFIG_CGROUP_SCHED
	task_group_cache = KMEM_CACHE(task_group, 0);

	list_add(&root_task_group.list, &task_groups);
	INIT_LIST_HEAD(&root_task_group.children);
	INIT_LIST_HEAD(&root_task_group.siblings);
	autogroup_init(&init_task);
#endif /* CONFIG_CGROUP_SCHED */

	for_each_possible_cpu(i) {
		struct rq *rq;

		rq = cpu_rq(i);
		raw_spin_lock_init(&rq->__lock);
		rq->nr_running = 0;
		rq->calc_load_active = 0;
		rq->calc_load_update = jiffies + LOAD_FREQ;
		init_cfs_rq(&rq->cfs);
		init_rt_rq(&rq->rt);
		init_dl_rq(&rq->dl);
#ifdef CONFIG_FAIR_GROUP_SCHED
		INIT_LIST_HEAD(&rq->leaf_cfs_rq_list);
		rq->tmp_alone_branch = &rq->leaf_cfs_rq_list;
		/*
		 * How much CPU bandwidth does root_task_group get?
		 *
		 * In case of task-groups formed through the cgroup filesystem, it
		 * gets 100% of the CPU resources in the system. This overall
		 * system CPU resource is divided among the tasks of
		 * root_task_group and its child task-groups in a fair manner,
		 * based on each entity's (task or task-group's) weight
		 * (se->load.weight).
		 *
		 * In other words, if root_task_group has 10 tasks of weight
		 * 1024) and two child groups A0 and A1 (of weight 1024 each),
		 * then A0's share of the CPU resource is:
		 *
		 *	A0's bandwidth = 1024 / (10*1024 + 1024 + 1024) = 8.33%
		 *
		 * We achieve this by letting root_task_group's tasks sit
		 * directly in rq->cfs (i.e root_task_group->se[] = NULL).
		 */
		init_tg_cfs_entry(&root_task_group, &rq->cfs, NULL, i, NULL);
#endif /* CONFIG_FAIR_GROUP_SCHED */

#ifdef CONFIG_RT_GROUP_SCHED
		/*
		 * This is required for init cpu because rt.c:__enable_runtime()
		 * starts working after scheduler_running, which is not the case
		 * yet.
		 */
		rq->rt.rt_runtime = global_rt_runtime();
		init_tg_rt_entry(&root_task_group, &rq->rt, NULL, i, NULL);
#endif
#ifdef CONFIG_SMP
		rq->sd = NULL;
		rq->rd = NULL;
		rq->cpu_capacity = SCHED_CAPACITY_SCALE;
		rq->balance_callback = &balance_push_callback;
		rq->active_balance = 0;
		rq->next_balance = jiffies;
		rq->push_cpu = 0;
		rq->cpu = i;
		rq->online = 0;
		rq->idle_stamp = 0;
		rq->avg_idle = 2*sysctl_sched_migration_cost;
		rq->max_idle_balance_cost = sysctl_sched_migration_cost;

		INIT_LIST_HEAD(&rq->cfs_tasks);

		rq_attach_root(rq, &def_root_domain);
#ifdef CONFIG_NO_HZ_COMMON
		rq->last_blocked_load_update_tick = jiffies;
		atomic_set(&rq->nohz_flags, 0);

		INIT_CSD(&rq->nohz_csd, nohz_csd_func, rq);
#endif
#ifdef CONFIG_HOTPLUG_CPU
		rcuwait_init(&rq->hotplug_wait);
#endif
#endif /* CONFIG_SMP */
		hrtick_rq_init(rq);
		atomic_set(&rq->nr_iowait, 0);
		fair_server_init(rq);

#ifdef CONFIG_SCHED_CORE
		rq->core = rq;
		rq->core_pick = NULL;
		rq->core_dl_server = NULL;
		rq->core_enabled = 0;
		rq->core_tree = RB_ROOT;
		rq->core_forceidle_count = 0;
		rq->core_forceidle_occupation = 0;
		rq->core_forceidle_start = 0;

		rq->core_cookie = 0UL;
#endif
		zalloc_cpumask_var_node(&rq->scratch_mask, GFP_KERNEL, cpu_to_node(i));
	}

	set_load_weight(&init_task, false);
	init_task.se.slice = sysctl_sched_base_slice,

	/*
	 * The boot idle thread does lazy MMU switching as well:
	 */
	mmgrab_lazy_tlb(&init_mm);
	enter_lazy_tlb(&init_mm, current);

	/*
	 * The idle task doesn't need the kthread struct to function, but it
	 * is dressed up as a per-CPU kthread and thus needs to play the part
	 * if we want to avoid special-casing it in code that deals with per-CPU
	 * kthreads.
	 */
	WARN_ON(!set_kthread_struct(current));

	/*
	 * Make us the idle thread. Technically, schedule() should not be
	 * called from this thread, however somewhere below it might be,
	 * but because we are the idle thread, we just pick up running again
	 * when this runqueue becomes "idle".
	 */
	init_idle(current, smp_processor_id());

	calc_load_update = jiffies + LOAD_FREQ;

#ifdef CONFIG_SMP
	idle_thread_set_boot_cpu();
	balance_push_set(smp_processor_id(), false);
#endif
	init_sched_fair_class();
	init_sched_ext_class();

	psi_init();

	init_uclamp();

	preempt_dynamic_init();

	scheduler_running = 1;
}

#ifdef CONFIG_DEBUG_ATOMIC_SLEEP

void __might_sleep(const char *file, int line)
{
	unsigned int state = get_current_state();
	/*
	 * Blocking primitives will set (and therefore destroy) current->state,
	 * since we will exit with TASK_RUNNING make sure we enter with it,
	 * otherwise we will destroy state.
	 */
	WARN_ONCE(state != TASK_RUNNING && current->task_state_change,
			"do not call blocking ops when !TASK_RUNNING; "
			"state=%x set at [<%p>] %pS\n", state,
			(void *)current->task_state_change,
			(void *)current->task_state_change);

	__might_resched(file, line, 0);
}
EXPORT_SYMBOL(__might_sleep);

static void print_preempt_disable_ip(int preempt_offset, unsigned long ip)
{
	if (!IS_ENABLED(CONFIG_DEBUG_PREEMPT))
		return;

	if (preempt_count() == preempt_offset)
		return;

	pr_err("Preemption disabled at:");
	print_ip_sym(KERN_ERR, ip);
}

static inline bool resched_offsets_ok(unsigned int offsets)
{
	unsigned int nested = preempt_count();

	nested += rcu_preempt_depth() << MIGHT_RESCHED_RCU_SHIFT;

	return nested == offsets;
}

void __might_resched(const char *file, int line, unsigned int offsets)
{
	/* Ratelimiting timestamp: */
	static unsigned long prev_jiffy;

	unsigned long preempt_disable_ip;

	/* WARN_ON_ONCE() by default, no rate limit required: */
	rcu_sleep_check();

	if ((resched_offsets_ok(offsets) && !irqs_disabled() &&
	     !is_idle_task(current) && !current->non_block_count) ||
	    system_state == SYSTEM_BOOTING || system_state > SYSTEM_RUNNING ||
	    oops_in_progress)
		return;

	if (time_before(jiffies, prev_jiffy + HZ) && prev_jiffy)
		return;
	prev_jiffy = jiffies;

	/* Save this before calling printk(), since that will clobber it: */
	preempt_disable_ip = get_preempt_disable_ip(current);

	pr_err("BUG: sleeping function called from invalid context at %s:%d\n",
	       file, line);
	pr_err("in_atomic(): %d, irqs_disabled(): %d, non_block: %d, pid: %d, name: %s\n",
	       in_atomic(), irqs_disabled(), current->non_block_count,
	       current->pid, current->comm);
	pr_err("preempt_count: %x, expected: %x\n", preempt_count(),
	       offsets & MIGHT_RESCHED_PREEMPT_MASK);

	if (IS_ENABLED(CONFIG_PREEMPT_RCU)) {
		pr_err("RCU nest depth: %d, expected: %u\n",
		       rcu_preempt_depth(), offsets >> MIGHT_RESCHED_RCU_SHIFT);
	}

	if (task_stack_end_corrupted(current))
		pr_emerg("Thread overran stack, or stack corrupted\n");

	debug_show_held_locks(current);
	if (irqs_disabled())
		print_irqtrace_events(current);

	print_preempt_disable_ip(offsets & MIGHT_RESCHED_PREEMPT_MASK,
				 preempt_disable_ip);

	dump_stack();
	add_taint(TAINT_WARN, LOCKDEP_STILL_OK);
}
EXPORT_SYMBOL(__might_resched);

void __cant_sleep(const char *file, int line, int preempt_offset)
{
	static unsigned long prev_jiffy;

	if (irqs_disabled())
		return;

	if (!IS_ENABLED(CONFIG_PREEMPT_COUNT))
		return;

	if (preempt_count() > preempt_offset)
		return;

	if (time_before(jiffies, prev_jiffy + HZ) && prev_jiffy)
		return;
	prev_jiffy = jiffies;

	printk(KERN_ERR "BUG: assuming atomic context at %s:%d\n", file, line);
	printk(KERN_ERR "in_atomic(): %d, irqs_disabled(): %d, pid: %d, name: %s\n",
			in_atomic(), irqs_disabled(),
			current->pid, current->comm);

	debug_show_held_locks(current);
	dump_stack();
	add_taint(TAINT_WARN, LOCKDEP_STILL_OK);
}
EXPORT_SYMBOL_GPL(__cant_sleep);

#ifdef CONFIG_SMP
void __cant_migrate(const char *file, int line)
{
	static unsigned long prev_jiffy;

	if (irqs_disabled())
		return;

	if (is_migration_disabled(current))
		return;

	if (!IS_ENABLED(CONFIG_PREEMPT_COUNT))
		return;

	if (preempt_count() > 0)
		return;

	if (time_before(jiffies, prev_jiffy + HZ) && prev_jiffy)
		return;
	prev_jiffy = jiffies;

	pr_err("BUG: assuming non migratable context at %s:%d\n", file, line);
	pr_err("in_atomic(): %d, irqs_disabled(): %d, migration_disabled() %u pid: %d, name: %s\n",
	       in_atomic(), irqs_disabled(), is_migration_disabled(current),
	       current->pid, current->comm);

	debug_show_held_locks(current);
	dump_stack();
	add_taint(TAINT_WARN, LOCKDEP_STILL_OK);
}
EXPORT_SYMBOL_GPL(__cant_migrate);
#endif
#endif

#ifdef CONFIG_MAGIC_SYSRQ
void normalize_rt_tasks(void)
{
	struct task_struct *g, *p;
	struct sched_attr attr = {
		.sched_policy = SCHED_NORMAL,
	};

	read_lock(&tasklist_lock);
	for_each_process_thread(g, p) {
		/*
		 * Only normalize user tasks:
		 */
		if (p->flags & PF_KTHREAD)
			continue;

		p->se.exec_start = 0;
		schedstat_set(p->stats.wait_start,  0);
		schedstat_set(p->stats.sleep_start, 0);
		schedstat_set(p->stats.block_start, 0);

		if (!rt_or_dl_task(p)) {
			/*
			 * Renice negative nice level userspace
			 * tasks back to 0:
			 */
			if (task_nice(p) < 0)
				set_user_nice(p, 0);
			continue;
		}

		__sched_setscheduler(p, &attr, false, false);
	}
	read_unlock(&tasklist_lock);
}

#endif /* CONFIG_MAGIC_SYSRQ */

#if defined(CONFIG_KGDB_KDB)
/*
 * These functions are only useful for KDB.
 *
 * They can only be called when the whole system has been
 * stopped - every CPU needs to be quiescent, and no scheduling
 * activity can take place. Using them for anything else would
 * be a serious bug, and as a result, they aren't even visible
 * under any other configuration.
 */

/**
 * curr_task - return the current task for a given CPU.
 * @cpu: the processor in question.
 *
 * ONLY VALID WHEN THE WHOLE SYSTEM IS STOPPED!
 *
 * Return: The current task for @cpu.
 */
struct task_struct *curr_task(int cpu)
{
	return cpu_curr(cpu);
}

#endif /* defined(CONFIG_KGDB_KDB) */

#ifdef CONFIG_CGROUP_SCHED
/* task_group_lock serializes the addition/removal of task groups */
static DEFINE_SPINLOCK(task_group_lock);

static inline void alloc_uclamp_sched_group(struct task_group *tg,
					    struct task_group *parent)
{
#ifdef CONFIG_UCLAMP_TASK_GROUP
	enum uclamp_id clamp_id;

	for_each_clamp_id(clamp_id) {
		uclamp_se_set(&tg->uclamp_req[clamp_id],
			      uclamp_none(clamp_id), false);
		tg->uclamp[clamp_id] = parent->uclamp[clamp_id];
	}
#endif
}

static void sched_free_group(struct task_group *tg)
{
	free_fair_sched_group(tg);
	free_rt_sched_group(tg);
	autogroup_free(tg);
	kmem_cache_free(task_group_cache, tg);
}

static void sched_free_group_rcu(struct rcu_head *rcu)
{
	sched_free_group(container_of(rcu, struct task_group, rcu));
}

static void sched_unregister_group(struct task_group *tg)
{
	unregister_fair_sched_group(tg);
	unregister_rt_sched_group(tg);
	/*
	 * We have to wait for yet another RCU grace period to expire, as
	 * print_cfs_stats() might run concurrently.
	 */
	call_rcu(&tg->rcu, sched_free_group_rcu);
}

/* allocate runqueue etc for a new task group */
struct task_group *sched_create_group(struct task_group *parent)
{
	struct task_group *tg;

	tg = kmem_cache_alloc(task_group_cache, GFP_KERNEL | __GFP_ZERO);
	if (!tg)
		return ERR_PTR(-ENOMEM);

	if (!alloc_fair_sched_group(tg, parent))
		goto err;

	if (!alloc_rt_sched_group(tg, parent))
		goto err;

	scx_group_set_weight(tg, CGROUP_WEIGHT_DFL);
	alloc_uclamp_sched_group(tg, parent);

	return tg;

err:
	sched_free_group(tg);
	return ERR_PTR(-ENOMEM);
}

void sched_online_group(struct task_group *tg, struct task_group *parent)
{
	unsigned long flags;

	spin_lock_irqsave(&task_group_lock, flags);
	list_add_rcu(&tg->list, &task_groups);

	/* Root should already exist: */
	WARN_ON(!parent);

	tg->parent = parent;
	INIT_LIST_HEAD(&tg->children);
	list_add_rcu(&tg->siblings, &parent->children);
	spin_unlock_irqrestore(&task_group_lock, flags);

	online_fair_sched_group(tg);
}

/* RCU callback to free various structures associated with a task group */
static void sched_unregister_group_rcu(struct rcu_head *rhp)
{
	/* Now it should be safe to free those cfs_rqs: */
	sched_unregister_group(container_of(rhp, struct task_group, rcu));
}

void sched_destroy_group(struct task_group *tg)
{
	/* Wait for possible concurrent references to cfs_rqs complete: */
	call_rcu(&tg->rcu, sched_unregister_group_rcu);
}

void sched_release_group(struct task_group *tg)
{
	unsigned long flags;

	/*
	 * Unlink first, to avoid walk_tg_tree_from() from finding us (via
	 * sched_cfs_period_timer()).
	 *
	 * For this to be effective, we have to wait for all pending users of
	 * this task group to leave their RCU critical section to ensure no new
	 * user will see our dying task group any more. Specifically ensure
	 * that tg_unthrottle_up() won't add decayed cfs_rq's to it.
	 *
	 * We therefore defer calling unregister_fair_sched_group() to
	 * sched_unregister_group() which is guarantied to get called only after the
	 * current RCU grace period has expired.
	 */
	spin_lock_irqsave(&task_group_lock, flags);
	list_del_rcu(&tg->list);
	list_del_rcu(&tg->siblings);
	spin_unlock_irqrestore(&task_group_lock, flags);
}

static struct task_group *sched_get_task_group(struct task_struct *tsk)
{
	struct task_group *tg;

	/*
	 * All callers are synchronized by task_rq_lock(); we do not use RCU
	 * which is pointless here. Thus, we pass "true" to task_css_check()
	 * to prevent lockdep warnings.
	 */
	tg = container_of(task_css_check(tsk, cpu_cgrp_id, true),
			  struct task_group, css);
	tg = autogroup_task_group(tsk, tg);

	return tg;
}

static void sched_change_group(struct task_struct *tsk, struct task_group *group)
{
	tsk->sched_task_group = group;

#ifdef CONFIG_FAIR_GROUP_SCHED
	if (tsk->sched_class->task_change_group)
		tsk->sched_class->task_change_group(tsk);
	else
#endif
		set_task_rq(tsk, task_cpu(tsk));
}

/*
 * Change task's runqueue when it moves between groups.
 *
 * The caller of this function should have put the task in its new group by
 * now. This function just updates tsk->se.cfs_rq and tsk->se.parent to reflect
 * its new group.
 */
void sched_move_task(struct task_struct *tsk)
{
	int queued, running, queue_flags =
		DEQUEUE_SAVE | DEQUEUE_MOVE | DEQUEUE_NOCLOCK;
	struct task_group *group;
	struct rq *rq;

	CLASS(task_rq_lock, rq_guard)(tsk);
	rq = rq_guard.rq;

	/*
	 * Esp. with SCHED_AUTOGROUP enabled it is possible to get superfluous
	 * group changes.
	 */
	group = sched_get_task_group(tsk);
	if (group == tsk->sched_task_group)
		return;

	update_rq_clock(rq);

	running = task_current(rq, tsk);
	queued = task_on_rq_queued(tsk);

	if (queued)
		dequeue_task(rq, tsk, queue_flags);
	if (running)
		put_prev_task(rq, tsk);

	sched_change_group(tsk, group);
	scx_move_task(tsk);

	if (queued)
		enqueue_task(rq, tsk, queue_flags);
	if (running) {
		set_next_task(rq, tsk);
		/*
		 * After changing group, the running task may have joined a
		 * throttled one but it's still the running task. Trigger a
		 * resched to make sure that task can still run.
		 */
		resched_curr(rq);
	}
}

static struct cgroup_subsys_state *
cpu_cgroup_css_alloc(struct cgroup_subsys_state *parent_css)
{
	struct task_group *parent = css_tg(parent_css);
	struct task_group *tg;

	if (!parent) {
		/* This is early initialization for the top cgroup */
		return &root_task_group.css;
	}

	tg = sched_create_group(parent);
	if (IS_ERR(tg))
		return ERR_PTR(-ENOMEM);

	return &tg->css;
}

/* Expose task group only after completing cgroup initialization */
static int cpu_cgroup_css_online(struct cgroup_subsys_state *css)
{
	struct task_group *tg = css_tg(css);
	struct task_group *parent = css_tg(css->parent);
	int ret;

	ret = scx_tg_online(tg);
	if (ret)
		return ret;

	if (parent)
		sched_online_group(tg, parent);

#ifdef CONFIG_UCLAMP_TASK_GROUP
	/* Propagate the effective uclamp value for the new group */
	guard(mutex)(&uclamp_mutex);
	guard(rcu)();
	cpu_util_update_eff(css);
#endif

	return 0;
}

static void cpu_cgroup_css_offline(struct cgroup_subsys_state *css)
{
	struct task_group *tg = css_tg(css);

	scx_tg_offline(tg);
}

static void cpu_cgroup_css_released(struct cgroup_subsys_state *css)
{
	struct task_group *tg = css_tg(css);

	sched_release_group(tg);
}

static void cpu_cgroup_css_free(struct cgroup_subsys_state *css)
{
	struct task_group *tg = css_tg(css);

	/*
	 * Relies on the RCU grace period between css_released() and this.
	 */
	sched_unregister_group(tg);
}

static int cpu_cgroup_can_attach(struct cgroup_taskset *tset)
{
#ifdef CONFIG_RT_GROUP_SCHED
	struct task_struct *task;
	struct cgroup_subsys_state *css;

	cgroup_taskset_for_each(task, css, tset) {
		if (!sched_rt_can_attach(css_tg(css), task))
			return -EINVAL;
	}
#endif
	return scx_cgroup_can_attach(tset);
}

static void cpu_cgroup_attach(struct cgroup_taskset *tset)
{
	struct task_struct *task;
	struct cgroup_subsys_state *css;

	cgroup_taskset_for_each(task, css, tset)
		sched_move_task(task);

	scx_cgroup_finish_attach();
}

static void cpu_cgroup_cancel_attach(struct cgroup_taskset *tset)
{
	scx_cgroup_cancel_attach(tset);
}

#ifdef CONFIG_UCLAMP_TASK_GROUP
static void cpu_util_update_eff(struct cgroup_subsys_state *css)
{
	struct cgroup_subsys_state *top_css = css;
	struct uclamp_se *uc_parent = NULL;
	struct uclamp_se *uc_se = NULL;
	unsigned int eff[UCLAMP_CNT];
	enum uclamp_id clamp_id;
	unsigned int clamps;

	lockdep_assert_held(&uclamp_mutex);
	SCHED_WARN_ON(!rcu_read_lock_held());

	css_for_each_descendant_pre(css, top_css) {
		uc_parent = css_tg(css)->parent
			? css_tg(css)->parent->uclamp : NULL;

		for_each_clamp_id(clamp_id) {
			/* Assume effective clamps matches requested clamps */
			eff[clamp_id] = css_tg(css)->uclamp_req[clamp_id].value;
			/* Cap effective clamps with parent's effective clamps */
			if (uc_parent &&
			    eff[clamp_id] > uc_parent[clamp_id].value) {
				eff[clamp_id] = uc_parent[clamp_id].value;
			}
		}
		/* Ensure protection is always capped by limit */
		eff[UCLAMP_MIN] = min(eff[UCLAMP_MIN], eff[UCLAMP_MAX]);

		/* Propagate most restrictive effective clamps */
		clamps = 0x0;
		uc_se = css_tg(css)->uclamp;
		for_each_clamp_id(clamp_id) {
			if (eff[clamp_id] == uc_se[clamp_id].value)
				continue;
			uc_se[clamp_id].value = eff[clamp_id];
			uc_se[clamp_id].bucket_id = uclamp_bucket_id(eff[clamp_id]);
			clamps |= (0x1 << clamp_id);
		}
		if (!clamps) {
			css = css_rightmost_descendant(css);
			continue;
		}

		/* Immediately update descendants RUNNABLE tasks */
		uclamp_update_active_tasks(css);
	}
}

/*
 * Integer 10^N with a given N exponent by casting to integer the literal "1eN"
 * C expression. Since there is no way to convert a macro argument (N) into a
 * character constant, use two levels of macros.
 */
#define _POW10(exp) ((unsigned int)1e##exp)
#define POW10(exp) _POW10(exp)

struct uclamp_request {
#define UCLAMP_PERCENT_SHIFT	2
#define UCLAMP_PERCENT_SCALE	(100 * POW10(UCLAMP_PERCENT_SHIFT))
	s64 percent;
	u64 util;
	int ret;
};

static inline struct uclamp_request
capacity_from_percent(char *buf)
{
	struct uclamp_request req = {
		.percent = UCLAMP_PERCENT_SCALE,
		.util = SCHED_CAPACITY_SCALE,
		.ret = 0,
	};

	buf = strim(buf);
	if (strcmp(buf, "max")) {
		req.ret = cgroup_parse_float(buf, UCLAMP_PERCENT_SHIFT,
					     &req.percent);
		if (req.ret)
			return req;
		if ((u64)req.percent > UCLAMP_PERCENT_SCALE) {
			req.ret = -ERANGE;
			return req;
		}

		req.util = req.percent << SCHED_CAPACITY_SHIFT;
		req.util = DIV_ROUND_CLOSEST_ULL(req.util, UCLAMP_PERCENT_SCALE);
	}

	return req;
}

static ssize_t cpu_uclamp_write(struct kernfs_open_file *of, char *buf,
				size_t nbytes, loff_t off,
				enum uclamp_id clamp_id)
{
	struct uclamp_request req;
	struct task_group *tg;

	req = capacity_from_percent(buf);
	if (req.ret)
		return req.ret;

	static_branch_enable(&sched_uclamp_used);

	guard(mutex)(&uclamp_mutex);
	guard(rcu)();

	tg = css_tg(of_css(of));
	if (tg->uclamp_req[clamp_id].value != req.util)
		uclamp_se_set(&tg->uclamp_req[clamp_id], req.util, false);

	/*
	 * Because of not recoverable conversion rounding we keep track of the
	 * exact requested value
	 */
	tg->uclamp_pct[clamp_id] = req.percent;

	/* Update effective clamps to track the most restrictive value */
	cpu_util_update_eff(of_css(of));

	return nbytes;
}

static ssize_t cpu_uclamp_min_write(struct kernfs_open_file *of,
				    char *buf, size_t nbytes,
				    loff_t off)
{
	return cpu_uclamp_write(of, buf, nbytes, off, UCLAMP_MIN);
}

static ssize_t cpu_uclamp_max_write(struct kernfs_open_file *of,
				    char *buf, size_t nbytes,
				    loff_t off)
{
	return cpu_uclamp_write(of, buf, nbytes, off, UCLAMP_MAX);
}

static inline void cpu_uclamp_print(struct seq_file *sf,
				    enum uclamp_id clamp_id)
{
	struct task_group *tg;
	u64 util_clamp;
	u64 percent;
	u32 rem;

	scoped_guard (rcu) {
		tg = css_tg(seq_css(sf));
		util_clamp = tg->uclamp_req[clamp_id].value;
	}

	if (util_clamp == SCHED_CAPACITY_SCALE) {
		seq_puts(sf, "max\n");
		return;
	}

	percent = tg->uclamp_pct[clamp_id];
	percent = div_u64_rem(percent, POW10(UCLAMP_PERCENT_SHIFT), &rem);
	seq_printf(sf, "%llu.%0*u\n", percent, UCLAMP_PERCENT_SHIFT, rem);
}

static int cpu_uclamp_min_show(struct seq_file *sf, void *v)
{
	cpu_uclamp_print(sf, UCLAMP_MIN);
	return 0;
}

static int cpu_uclamp_max_show(struct seq_file *sf, void *v)
{
	cpu_uclamp_print(sf, UCLAMP_MAX);
	return 0;
}
#endif /* CONFIG_UCLAMP_TASK_GROUP */

#ifdef CONFIG_GROUP_SCHED_WEIGHT
static unsigned long tg_weight(struct task_group *tg)
{
#ifdef CONFIG_FAIR_GROUP_SCHED
	return scale_load_down(tg->shares);
#else
	return sched_weight_from_cgroup(tg->scx_weight);
#endif
}

static int cpu_shares_write_u64(struct cgroup_subsys_state *css,
				struct cftype *cftype, u64 shareval)
{
	int ret;

	if (shareval > scale_load_down(ULONG_MAX))
		shareval = MAX_SHARES;
	ret = sched_group_set_shares(css_tg(css), scale_load(shareval));
	if (!ret)
		scx_group_set_weight(css_tg(css),
				     sched_weight_to_cgroup(shareval));
	return ret;
}

static u64 cpu_shares_read_u64(struct cgroup_subsys_state *css,
			       struct cftype *cft)
{
	return tg_weight(css_tg(css));
}
#endif /* CONFIG_GROUP_SCHED_WEIGHT */

#ifdef CONFIG_CFS_BANDWIDTH
static DEFINE_MUTEX(cfs_constraints_mutex);

const u64 max_cfs_quota_period = 1 * NSEC_PER_SEC; /* 1s */
static const u64 min_cfs_quota_period = 1 * NSEC_PER_MSEC; /* 1ms */
/* More than 203 days if BW_SHIFT equals 20. */
static const u64 max_cfs_runtime = MAX_BW * NSEC_PER_USEC;

static int __cfs_schedulable(struct task_group *tg, u64 period, u64 runtime);

static int tg_set_cfs_bandwidth(struct task_group *tg, u64 period, u64 quota,
				u64 burst)
{
	int i, ret = 0, runtime_enabled, runtime_was_enabled;
	struct cfs_bandwidth *cfs_b = &tg->cfs_bandwidth;

	if (tg == &root_task_group)
		return -EINVAL;

	/*
	 * Ensure we have at some amount of bandwidth every period.  This is
	 * to prevent reaching a state of large arrears when throttled via
	 * entity_tick() resulting in prolonged exit starvation.
	 */
	if (quota < min_cfs_quota_period || period < min_cfs_quota_period)
		return -EINVAL;

	/*
	 * Likewise, bound things on the other side by preventing insane quota
	 * periods.  This also allows us to normalize in computing quota
	 * feasibility.
	 */
	if (period > max_cfs_quota_period)
		return -EINVAL;

	/*
	 * Bound quota to defend quota against overflow during bandwidth shift.
	 */
	if (quota != RUNTIME_INF && quota > max_cfs_runtime)
		return -EINVAL;

	if (quota != RUNTIME_INF && (burst > quota ||
				     burst + quota > max_cfs_runtime))
		return -EINVAL;

	/*
	 * Prevent race between setting of cfs_rq->runtime_enabled and
	 * unthrottle_offline_cfs_rqs().
	 */
	guard(cpus_read_lock)();
	guard(mutex)(&cfs_constraints_mutex);

	ret = __cfs_schedulable(tg, period, quota);
	if (ret)
		return ret;

	runtime_enabled = quota != RUNTIME_INF;
	runtime_was_enabled = cfs_b->quota != RUNTIME_INF;
	/*
	 * If we need to toggle cfs_bandwidth_used, off->on must occur
	 * before making related changes, and on->off must occur afterwards
	 */
	if (runtime_enabled && !runtime_was_enabled)
		cfs_bandwidth_usage_inc();

	scoped_guard (raw_spinlock_irq, &cfs_b->lock) {
		cfs_b->period = ns_to_ktime(period);
		cfs_b->quota = quota;
		cfs_b->burst = burst;

		__refill_cfs_bandwidth_runtime(cfs_b);

		/*
		 * Restart the period timer (if active) to handle new
		 * period expiry:
		 */
		if (runtime_enabled)
			start_cfs_bandwidth(cfs_b);
	}

	for_each_online_cpu(i) {
		struct cfs_rq *cfs_rq = tg->cfs_rq[i];
		struct rq *rq = cfs_rq->rq;

		guard(rq_lock_irq)(rq);
		cfs_rq->runtime_enabled = runtime_enabled;
		cfs_rq->runtime_remaining = 0;

		if (cfs_rq->throttled)
			unthrottle_cfs_rq(cfs_rq);
	}

	if (runtime_was_enabled && !runtime_enabled)
		cfs_bandwidth_usage_dec();

	return 0;
}

static int tg_set_cfs_quota(struct task_group *tg, long cfs_quota_us)
{
	u64 quota, period, burst;

	period = ktime_to_ns(tg->cfs_bandwidth.period);
	burst = tg->cfs_bandwidth.burst;
	if (cfs_quota_us < 0)
		quota = RUNTIME_INF;
	else if ((u64)cfs_quota_us <= U64_MAX / NSEC_PER_USEC)
		quota = (u64)cfs_quota_us * NSEC_PER_USEC;
	else
		return -EINVAL;

	return tg_set_cfs_bandwidth(tg, period, quota, burst);
}

static long tg_get_cfs_quota(struct task_group *tg)
{
	u64 quota_us;

	if (tg->cfs_bandwidth.quota == RUNTIME_INF)
		return -1;

	quota_us = tg->cfs_bandwidth.quota;
	do_div(quota_us, NSEC_PER_USEC);

	return quota_us;
}

static int tg_set_cfs_period(struct task_group *tg, long cfs_period_us)
{
	u64 quota, period, burst;

	if ((u64)cfs_period_us > U64_MAX / NSEC_PER_USEC)
		return -EINVAL;

	period = (u64)cfs_period_us * NSEC_PER_USEC;
	quota = tg->cfs_bandwidth.quota;
	burst = tg->cfs_bandwidth.burst;

	return tg_set_cfs_bandwidth(tg, period, quota, burst);
}

static long tg_get_cfs_period(struct task_group *tg)
{
	u64 cfs_period_us;

	cfs_period_us = ktime_to_ns(tg->cfs_bandwidth.period);
	do_div(cfs_period_us, NSEC_PER_USEC);

	return cfs_period_us;
}

static int tg_set_cfs_burst(struct task_group *tg, long cfs_burst_us)
{
	u64 quota, period, burst;

	if ((u64)cfs_burst_us > U64_MAX / NSEC_PER_USEC)
		return -EINVAL;

	burst = (u64)cfs_burst_us * NSEC_PER_USEC;
	period = ktime_to_ns(tg->cfs_bandwidth.period);
	quota = tg->cfs_bandwidth.quota;

	return tg_set_cfs_bandwidth(tg, period, quota, burst);
}

static long tg_get_cfs_burst(struct task_group *tg)
{
	u64 burst_us;

	burst_us = tg->cfs_bandwidth.burst;
	do_div(burst_us, NSEC_PER_USEC);

	return burst_us;
}

static s64 cpu_cfs_quota_read_s64(struct cgroup_subsys_state *css,
				  struct cftype *cft)
{
	return tg_get_cfs_quota(css_tg(css));
}

static int cpu_cfs_quota_write_s64(struct cgroup_subsys_state *css,
				   struct cftype *cftype, s64 cfs_quota_us)
{
	return tg_set_cfs_quota(css_tg(css), cfs_quota_us);
}

static u64 cpu_cfs_period_read_u64(struct cgroup_subsys_state *css,
				   struct cftype *cft)
{
	return tg_get_cfs_period(css_tg(css));
}

static int cpu_cfs_period_write_u64(struct cgroup_subsys_state *css,
				    struct cftype *cftype, u64 cfs_period_us)
{
	return tg_set_cfs_period(css_tg(css), cfs_period_us);
}

static u64 cpu_cfs_burst_read_u64(struct cgroup_subsys_state *css,
				  struct cftype *cft)
{
	return tg_get_cfs_burst(css_tg(css));
}

static int cpu_cfs_burst_write_u64(struct cgroup_subsys_state *css,
				   struct cftype *cftype, u64 cfs_burst_us)
{
	return tg_set_cfs_burst(css_tg(css), cfs_burst_us);
}

struct cfs_schedulable_data {
	struct task_group *tg;
	u64 period, quota;
};

/*
 * normalize group quota/period to be quota/max_period
 * note: units are usecs
 */
static u64 normalize_cfs_quota(struct task_group *tg,
			       struct cfs_schedulable_data *d)
{
	u64 quota, period;

	if (tg == d->tg) {
		period = d->period;
		quota = d->quota;
	} else {
		period = tg_get_cfs_period(tg);
		quota = tg_get_cfs_quota(tg);
	}

	/* note: these should typically be equivalent */
	if (quota == RUNTIME_INF || quota == -1)
		return RUNTIME_INF;

	return to_ratio(period, quota);
}

static int tg_cfs_schedulable_down(struct task_group *tg, void *data)
{
	struct cfs_schedulable_data *d = data;
	struct cfs_bandwidth *cfs_b = &tg->cfs_bandwidth;
	s64 quota = 0, parent_quota = -1;

	if (!tg->parent) {
		quota = RUNTIME_INF;
	} else {
		struct cfs_bandwidth *parent_b = &tg->parent->cfs_bandwidth;

		quota = normalize_cfs_quota(tg, d);
		parent_quota = parent_b->hierarchical_quota;

		/*
		 * Ensure max(child_quota) <= parent_quota.  On cgroup2,
		 * always take the non-RUNTIME_INF min.  On cgroup1, only
		 * inherit when no limit is set. In both cases this is used
		 * by the scheduler to determine if a given CFS task has a
		 * bandwidth constraint at some higher level.
		 */
		if (cgroup_subsys_on_dfl(cpu_cgrp_subsys)) {
			if (quota == RUNTIME_INF)
				quota = parent_quota;
			else if (parent_quota != RUNTIME_INF)
				quota = min(quota, parent_quota);
		} else {
			if (quota == RUNTIME_INF)
				quota = parent_quota;
			else if (parent_quota != RUNTIME_INF && quota > parent_quota)
				return -EINVAL;
		}
	}
	cfs_b->hierarchical_quota = quota;

	return 0;
}

static int __cfs_schedulable(struct task_group *tg, u64 period, u64 quota)
{
	struct cfs_schedulable_data data = {
		.tg = tg,
		.period = period,
		.quota = quota,
	};

	if (quota != RUNTIME_INF) {
		do_div(data.period, NSEC_PER_USEC);
		do_div(data.quota, NSEC_PER_USEC);
	}

	guard(rcu)();
	return walk_tg_tree(tg_cfs_schedulable_down, tg_nop, &data);
}

static int cpu_cfs_stat_show(struct seq_file *sf, void *v)
{
	struct task_group *tg = css_tg(seq_css(sf));
	struct cfs_bandwidth *cfs_b = &tg->cfs_bandwidth;

	seq_printf(sf, "nr_periods %d\n", cfs_b->nr_periods);
	seq_printf(sf, "nr_throttled %d\n", cfs_b->nr_throttled);
	seq_printf(sf, "throttled_time %llu\n", cfs_b->throttled_time);

	if (schedstat_enabled() && tg != &root_task_group) {
		struct sched_statistics *stats;
		u64 ws = 0;
		int i;

		for_each_possible_cpu(i) {
			stats = __schedstats_from_se(tg->se[i]);
			ws += schedstat_val(stats->wait_sum);
		}

		seq_printf(sf, "wait_sum %llu\n", ws);
	}

	seq_printf(sf, "nr_bursts %d\n", cfs_b->nr_burst);
	seq_printf(sf, "burst_time %llu\n", cfs_b->burst_time);

	return 0;
}

static u64 throttled_time_self(struct task_group *tg)
{
	int i;
	u64 total = 0;

	for_each_possible_cpu(i) {
		total += READ_ONCE(tg->cfs_rq[i]->throttled_clock_self_time);
	}

	return total;
}

static int cpu_cfs_local_stat_show(struct seq_file *sf, void *v)
{
	struct task_group *tg = css_tg(seq_css(sf));

	seq_printf(sf, "throttled_time %llu\n", throttled_time_self(tg));

	return 0;
}
#endif /* CONFIG_CFS_BANDWIDTH */

#ifdef CONFIG_RT_GROUP_SCHED
static int cpu_rt_runtime_write(struct cgroup_subsys_state *css,
				struct cftype *cft, s64 val)
{
	return sched_group_set_rt_runtime(css_tg(css), val);
}

static s64 cpu_rt_runtime_read(struct cgroup_subsys_state *css,
			       struct cftype *cft)
{
	return sched_group_rt_runtime(css_tg(css));
}

static int cpu_rt_period_write_uint(struct cgroup_subsys_state *css,
				    struct cftype *cftype, u64 rt_period_us)
{
	return sched_group_set_rt_period(css_tg(css), rt_period_us);
}

static u64 cpu_rt_period_read_uint(struct cgroup_subsys_state *css,
				   struct cftype *cft)
{
	return sched_group_rt_period(css_tg(css));
}
#endif /* CONFIG_RT_GROUP_SCHED */

#ifdef CONFIG_GROUP_SCHED_WEIGHT
static s64 cpu_idle_read_s64(struct cgroup_subsys_state *css,
			       struct cftype *cft)
{
	return css_tg(css)->idle;
}

static int cpu_idle_write_s64(struct cgroup_subsys_state *css,
				struct cftype *cft, s64 idle)
{
	int ret;

	ret = sched_group_set_idle(css_tg(css), idle);
	if (!ret)
		scx_group_set_idle(css_tg(css), idle);
	return ret;
}
#endif

static struct cftype cpu_legacy_files[] = {
#ifdef CONFIG_GROUP_SCHED_WEIGHT
	{
		.name = "shares",
		.read_u64 = cpu_shares_read_u64,
		.write_u64 = cpu_shares_write_u64,
	},
	{
		.name = "idle",
		.read_s64 = cpu_idle_read_s64,
		.write_s64 = cpu_idle_write_s64,
	},
#endif
#ifdef CONFIG_CFS_BANDWIDTH
	{
		.name = "cfs_quota_us",
		.read_s64 = cpu_cfs_quota_read_s64,
		.write_s64 = cpu_cfs_quota_write_s64,
	},
	{
		.name = "cfs_period_us",
		.read_u64 = cpu_cfs_period_read_u64,
		.write_u64 = cpu_cfs_period_write_u64,
	},
	{
		.name = "cfs_burst_us",
		.read_u64 = cpu_cfs_burst_read_u64,
		.write_u64 = cpu_cfs_burst_write_u64,
	},
	{
		.name = "stat",
		.seq_show = cpu_cfs_stat_show,
	},
	{
		.name = "stat.local",
		.seq_show = cpu_cfs_local_stat_show,
	},
#endif
#ifdef CONFIG_RT_GROUP_SCHED
	{
		.name = "rt_runtime_us",
		.read_s64 = cpu_rt_runtime_read,
		.write_s64 = cpu_rt_runtime_write,
	},
	{
		.name = "rt_period_us",
		.read_u64 = cpu_rt_period_read_uint,
		.write_u64 = cpu_rt_period_write_uint,
	},
#endif
#ifdef CONFIG_UCLAMP_TASK_GROUP
	{
		.name = "uclamp.min",
		.flags = CFTYPE_NOT_ON_ROOT,
		.seq_show = cpu_uclamp_min_show,
		.write = cpu_uclamp_min_write,
	},
	{
		.name = "uclamp.max",
		.flags = CFTYPE_NOT_ON_ROOT,
		.seq_show = cpu_uclamp_max_show,
		.write = cpu_uclamp_max_write,
	},
#endif
	{ }	/* Terminate */
};

static int cpu_extra_stat_show(struct seq_file *sf,
			       struct cgroup_subsys_state *css)
{
#ifdef CONFIG_CFS_BANDWIDTH
	{
		struct task_group *tg = css_tg(css);
		struct cfs_bandwidth *cfs_b = &tg->cfs_bandwidth;
		u64 throttled_usec, burst_usec;

		throttled_usec = cfs_b->throttled_time;
		do_div(throttled_usec, NSEC_PER_USEC);
		burst_usec = cfs_b->burst_time;
		do_div(burst_usec, NSEC_PER_USEC);

		seq_printf(sf, "nr_periods %d\n"
			   "nr_throttled %d\n"
			   "throttled_usec %llu\n"
			   "nr_bursts %d\n"
			   "burst_usec %llu\n",
			   cfs_b->nr_periods, cfs_b->nr_throttled,
			   throttled_usec, cfs_b->nr_burst, burst_usec);
	}
#endif
	return 0;
}

static int cpu_local_stat_show(struct seq_file *sf,
			       struct cgroup_subsys_state *css)
{
#ifdef CONFIG_CFS_BANDWIDTH
	{
		struct task_group *tg = css_tg(css);
		u64 throttled_self_usec;

		throttled_self_usec = throttled_time_self(tg);
		do_div(throttled_self_usec, NSEC_PER_USEC);

		seq_printf(sf, "throttled_usec %llu\n",
			   throttled_self_usec);
	}
#endif
	return 0;
}

#ifdef CONFIG_GROUP_SCHED_WEIGHT

static u64 cpu_weight_read_u64(struct cgroup_subsys_state *css,
			       struct cftype *cft)
{
	return sched_weight_to_cgroup(tg_weight(css_tg(css)));
}

static int cpu_weight_write_u64(struct cgroup_subsys_state *css,
				struct cftype *cft, u64 cgrp_weight)
{
	unsigned long weight;
	int ret;

	if (cgrp_weight < CGROUP_WEIGHT_MIN || cgrp_weight > CGROUP_WEIGHT_MAX)
		return -ERANGE;

	weight = sched_weight_from_cgroup(cgrp_weight);

	ret = sched_group_set_shares(css_tg(css), scale_load(weight));
	if (!ret)
		scx_group_set_weight(css_tg(css), cgrp_weight);
	return ret;
}

static s64 cpu_weight_nice_read_s64(struct cgroup_subsys_state *css,
				    struct cftype *cft)
{
	unsigned long weight = tg_weight(css_tg(css));
	int last_delta = INT_MAX;
	int prio, delta;

	/* find the closest nice value to the current weight */
	for (prio = 0; prio < ARRAY_SIZE(sched_prio_to_weight); prio++) {
		delta = abs(sched_prio_to_weight[prio] - weight);
		if (delta >= last_delta)
			break;
		last_delta = delta;
	}

	return PRIO_TO_NICE(prio - 1 + MAX_RT_PRIO);
}

static int cpu_weight_nice_write_s64(struct cgroup_subsys_state *css,
				     struct cftype *cft, s64 nice)
{
	unsigned long weight;
	int idx, ret;

	if (nice < MIN_NICE || nice > MAX_NICE)
		return -ERANGE;

	idx = NICE_TO_PRIO(nice) - MAX_RT_PRIO;
	idx = array_index_nospec(idx, 40);
	weight = sched_prio_to_weight[idx];

	ret = sched_group_set_shares(css_tg(css), scale_load(weight));
	if (!ret)
		scx_group_set_weight(css_tg(css),
				     sched_weight_to_cgroup(weight));
	return ret;
}
#endif /* CONFIG_GROUP_SCHED_WEIGHT */

static void __maybe_unused cpu_period_quota_print(struct seq_file *sf,
						  long period, long quota)
{
	if (quota < 0)
		seq_puts(sf, "max");
	else
		seq_printf(sf, "%ld", quota);

	seq_printf(sf, " %ld\n", period);
}

/* caller should put the current value in *@periodp before calling */
static int __maybe_unused cpu_period_quota_parse(char *buf,
						 u64 *periodp, u64 *quotap)
{
	char tok[21];	/* U64_MAX */

	if (sscanf(buf, "%20s %llu", tok, periodp) < 1)
		return -EINVAL;

	*periodp *= NSEC_PER_USEC;

	if (sscanf(tok, "%llu", quotap))
		*quotap *= NSEC_PER_USEC;
	else if (!strcmp(tok, "max"))
		*quotap = RUNTIME_INF;
	else
		return -EINVAL;

	return 0;
}

#ifdef CONFIG_CFS_BANDWIDTH
static int cpu_max_show(struct seq_file *sf, void *v)
{
	struct task_group *tg = css_tg(seq_css(sf));

	cpu_period_quota_print(sf, tg_get_cfs_period(tg), tg_get_cfs_quota(tg));
	return 0;
}

static ssize_t cpu_max_write(struct kernfs_open_file *of,
			     char *buf, size_t nbytes, loff_t off)
{
	struct task_group *tg = css_tg(of_css(of));
	u64 period = tg_get_cfs_period(tg);
	u64 burst = tg->cfs_bandwidth.burst;
	u64 quota;
	int ret;

	ret = cpu_period_quota_parse(buf, &period, &quota);
	if (!ret)
		ret = tg_set_cfs_bandwidth(tg, period, quota, burst);
	return ret ?: nbytes;
}
#endif

static struct cftype cpu_files[] = {
#ifdef CONFIG_GROUP_SCHED_WEIGHT
	{
		.name = "weight",
		.flags = CFTYPE_NOT_ON_ROOT,
		.read_u64 = cpu_weight_read_u64,
		.write_u64 = cpu_weight_write_u64,
	},
	{
		.name = "weight.nice",
		.flags = CFTYPE_NOT_ON_ROOT,
		.read_s64 = cpu_weight_nice_read_s64,
		.write_s64 = cpu_weight_nice_write_s64,
	},
	{
		.name = "idle",
		.flags = CFTYPE_NOT_ON_ROOT,
		.read_s64 = cpu_idle_read_s64,
		.write_s64 = cpu_idle_write_s64,
	},
#endif
#ifdef CONFIG_CFS_BANDWIDTH
	{
		.name = "max",
		.flags = CFTYPE_NOT_ON_ROOT,
		.seq_show = cpu_max_show,
		.write = cpu_max_write,
	},
	{
		.name = "max.burst",
		.flags = CFTYPE_NOT_ON_ROOT,
		.read_u64 = cpu_cfs_burst_read_u64,
		.write_u64 = cpu_cfs_burst_write_u64,
	},
#endif
#ifdef CONFIG_UCLAMP_TASK_GROUP
	{
		.name = "uclamp.min",
		.flags = CFTYPE_NOT_ON_ROOT,
		.seq_show = cpu_uclamp_min_show,
		.write = cpu_uclamp_min_write,
	},
	{
		.name = "uclamp.max",
		.flags = CFTYPE_NOT_ON_ROOT,
		.seq_show = cpu_uclamp_max_show,
		.write = cpu_uclamp_max_write,
	},
#endif
	{ }	/* terminate */
};

struct cgroup_subsys cpu_cgrp_subsys = {
	.css_alloc	= cpu_cgroup_css_alloc,
	.css_online	= cpu_cgroup_css_online,
	.css_offline	= cpu_cgroup_css_offline,
	.css_released	= cpu_cgroup_css_released,
	.css_free	= cpu_cgroup_css_free,
	.css_extra_stat_show = cpu_extra_stat_show,
	.css_local_stat_show = cpu_local_stat_show,
	.can_attach	= cpu_cgroup_can_attach,
	.attach		= cpu_cgroup_attach,
	.cancel_attach	= cpu_cgroup_cancel_attach,
	.legacy_cftypes	= cpu_legacy_files,
	.dfl_cftypes	= cpu_files,
	.early_init	= true,
	.threaded	= true,
};

#endif	/* CONFIG_CGROUP_SCHED */

void dump_cpu_task(int cpu)
{
	if (in_hardirq() && cpu == smp_processor_id()) {
		struct pt_regs *regs;

		regs = get_irq_regs();
		if (regs) {
			show_regs(regs);
			return;
		}
	}

	if (trigger_single_cpu_backtrace(cpu))
		return;

	pr_info("Task dump for CPU %d:\n", cpu);
	sched_show_task(cpu_curr(cpu));
}

/*
 * Nice levels are multiplicative, with a gentle 10% change for every
 * nice level changed. I.e. when a CPU-bound task goes from nice 0 to
 * nice 1, it will get ~10% less CPU time than another CPU-bound task
 * that remained on nice 0.
 *
 * The "10% effect" is relative and cumulative: from _any_ nice level,
 * if you go up 1 level, it's -10% CPU usage, if you go down 1 level
 * it's +10% CPU usage. (to achieve that we use a multiplier of 1.25.
 * If a task goes up by ~10% and another task goes down by ~10% then
 * the relative distance between them is ~25%.)
 */
const int sched_prio_to_weight[40] = {
 /* -20 */     88761,     71755,     56483,     46273,     36291,
 /* -15 */     29154,     23254,     18705,     14949,     11916,
 /* -10 */      9548,      7620,      6100,      4904,      3906,
 /*  -5 */      3121,      2501,      1991,      1586,      1277,
 /*   0 */      1024,       820,       655,       526,       423,
 /*   5 */       335,       272,       215,       172,       137,
 /*  10 */       110,        87,        70,        56,        45,
 /*  15 */        36,        29,        23,        18,        15,
};

/*
 * Inverse (2^32/x) values of the sched_prio_to_weight[] array, pre-calculated.
 *
 * In cases where the weight does not change often, we can use the
 * pre-calculated inverse to speed up arithmetics by turning divisions
 * into multiplications:
 */
const u32 sched_prio_to_wmult[40] = {
 /* -20 */     48388,     59856,     76040,     92818,    118348,
 /* -15 */    147320,    184698,    229616,    287308,    360437,
 /* -10 */    449829,    563644,    704093,    875809,   1099582,
 /*  -5 */   1376151,   1717300,   2157191,   2708050,   3363326,
 /*   0 */   4194304,   5237765,   6557202,   8165337,  10153587,
 /*   5 */  12820798,  15790321,  19976592,  24970740,  31350126,
 /*  10 */  39045157,  49367440,  61356676,  76695844,  95443717,
 /*  15 */ 119304647, 148102320, 186737708, 238609294, 286331153,
};

void call_trace_sched_update_nr_running(struct rq *rq, int count)
{
        trace_sched_update_nr_running_tp(rq, count);
}

#ifdef CONFIG_SCHED_MM_CID

/*
 * @cid_lock: Guarantee forward-progress of cid allocation.
 *
 * Concurrency ID allocation within a bitmap is mostly lock-free. The cid_lock
 * is only used when contention is detected by the lock-free allocation so
 * forward progress can be guaranteed.
 */
DEFINE_RAW_SPINLOCK(cid_lock);

/*
 * @use_cid_lock: Select cid allocation behavior: lock-free vs spinlock.
 *
 * When @use_cid_lock is 0, the cid allocation is lock-free. When contention is
 * detected, it is set to 1 to ensure that all newly coming allocations are
 * serialized by @cid_lock until the allocation which detected contention
 * completes and sets @use_cid_lock back to 0. This guarantees forward progress
 * of a cid allocation.
 */
int use_cid_lock;

/*
 * mm_cid remote-clear implements a lock-free algorithm to clear per-mm/cpu cid
 * concurrently with respect to the execution of the source runqueue context
 * switch.
 *
 * There is one basic properties we want to guarantee here:
 *
 * (1) Remote-clear should _never_ mark a per-cpu cid UNSET when it is actively
 * used by a task. That would lead to concurrent allocation of the cid and
 * userspace corruption.
 *
 * Provide this guarantee by introducing a Dekker memory ordering to guarantee
 * that a pair of loads observe at least one of a pair of stores, which can be
 * shown as:
 *
 *      X = Y = 0
 *
 *      w[X]=1          w[Y]=1
 *      MB              MB
 *      r[Y]=y          r[X]=x
 *
 * Which guarantees that x==0 && y==0 is impossible. But rather than using
 * values 0 and 1, this algorithm cares about specific state transitions of the
 * runqueue current task (as updated by the scheduler context switch), and the
 * per-mm/cpu cid value.
 *
 * Let's introduce task (Y) which has task->mm == mm and task (N) which has
 * task->mm != mm for the rest of the discussion. There are two scheduler state
 * transitions on context switch we care about:
 *
 * (TSA) Store to rq->curr with transition from (N) to (Y)
 *
 * (TSB) Store to rq->curr with transition from (Y) to (N)
 *
 * On the remote-clear side, there is one transition we care about:
 *
 * (TMA) cmpxchg to *pcpu_cid to set the LAZY flag
 *
 * There is also a transition to UNSET state which can be performed from all
 * sides (scheduler, remote-clear). It is always performed with a cmpxchg which
 * guarantees that only a single thread will succeed:
 *
 * (TMB) cmpxchg to *pcpu_cid to mark UNSET
 *
 * Just to be clear, what we do _not_ want to happen is a transition to UNSET
 * when a thread is actively using the cid (property (1)).
 *
 * Let's looks at the relevant combinations of TSA/TSB, and TMA transitions.
 *
 * Scenario A) (TSA)+(TMA) (from next task perspective)
 *
 * CPU0                                      CPU1
 *
 * Context switch CS-1                       Remote-clear
 *   - store to rq->curr: (N)->(Y) (TSA)     - cmpxchg to *pcpu_id to LAZY (TMA)
 *                                             (implied barrier after cmpxchg)
 *   - switch_mm_cid()
 *     - memory barrier (see switch_mm_cid()
 *       comment explaining how this barrier
 *       is combined with other scheduler
 *       barriers)
 *     - mm_cid_get (next)
 *       - READ_ONCE(*pcpu_cid)              - rcu_dereference(src_rq->curr)
 *
 * This Dekker ensures that either task (Y) is observed by the
 * rcu_dereference() or the LAZY flag is observed by READ_ONCE(), or both are
 * observed.
 *
 * If task (Y) store is observed by rcu_dereference(), it means that there is
 * still an active task on the cpu. Remote-clear will therefore not transition
 * to UNSET, which fulfills property (1).
 *
 * If task (Y) is not observed, but the lazy flag is observed by READ_ONCE(),
 * it will move its state to UNSET, which clears the percpu cid perhaps
 * uselessly (which is not an issue for correctness). Because task (Y) is not
 * observed, CPU1 can move ahead to set the state to UNSET. Because moving
 * state to UNSET is done with a cmpxchg expecting that the old state has the
 * LAZY flag set, only one thread will successfully UNSET.
 *
 * If both states (LAZY flag and task (Y)) are observed, the thread on CPU0
 * will observe the LAZY flag and transition to UNSET (perhaps uselessly), and
 * CPU1 will observe task (Y) and do nothing more, which is fine.
 *
 * What we are effectively preventing with this Dekker is a scenario where
 * neither LAZY flag nor store (Y) are observed, which would fail property (1)
 * because this would UNSET a cid which is actively used.
 */

void sched_mm_cid_migrate_from(struct task_struct *t)
{
	t->migrate_from_cpu = task_cpu(t);
}

static
int __sched_mm_cid_migrate_from_fetch_cid(struct rq *src_rq,
					  struct task_struct *t,
					  struct mm_cid *src_pcpu_cid)
{
	struct mm_struct *mm = t->mm;
	struct task_struct *src_task;
	int src_cid, last_mm_cid;

	if (!mm)
		return -1;

	last_mm_cid = t->last_mm_cid;
	/*
	 * If the migrated task has no last cid, or if the current
	 * task on src rq uses the cid, it means the source cid does not need
	 * to be moved to the destination cpu.
	 */
	if (last_mm_cid == -1)
		return -1;
	src_cid = READ_ONCE(src_pcpu_cid->cid);
	if (!mm_cid_is_valid(src_cid) || last_mm_cid != src_cid)
		return -1;

	/*
	 * If we observe an active task using the mm on this rq, it means we
	 * are not the last task to be migrated from this cpu for this mm, so
	 * there is no need to move src_cid to the destination cpu.
	 */
	guard(rcu)();
	src_task = rcu_dereference(src_rq->curr);
	if (READ_ONCE(src_task->mm_cid_active) && src_task->mm == mm) {
		t->last_mm_cid = -1;
		return -1;
	}

	return src_cid;
}

static
int __sched_mm_cid_migrate_from_try_steal_cid(struct rq *src_rq,
					      struct task_struct *t,
					      struct mm_cid *src_pcpu_cid,
					      int src_cid)
{
	struct task_struct *src_task;
	struct mm_struct *mm = t->mm;
	int lazy_cid;

	if (src_cid == -1)
		return -1;

	/*
	 * Attempt to clear the source cpu cid to move it to the destination
	 * cpu.
	 */
	lazy_cid = mm_cid_set_lazy_put(src_cid);
	if (!try_cmpxchg(&src_pcpu_cid->cid, &src_cid, lazy_cid))
		return -1;

	/*
	 * The implicit barrier after cmpxchg per-mm/cpu cid before loading
	 * rq->curr->mm matches the scheduler barrier in context_switch()
	 * between store to rq->curr and load of prev and next task's
	 * per-mm/cpu cid.
	 *
	 * The implicit barrier after cmpxchg per-mm/cpu cid before loading
	 * rq->curr->mm_cid_active matches the barrier in
	 * sched_mm_cid_exit_signals(), sched_mm_cid_before_execve(), and
	 * sched_mm_cid_after_execve() between store to t->mm_cid_active and
	 * load of per-mm/cpu cid.
	 */

	/*
	 * If we observe an active task using the mm on this rq after setting
	 * the lazy-put flag, this task will be responsible for transitioning
	 * from lazy-put flag set to MM_CID_UNSET.
	 */
	scoped_guard (rcu) {
		src_task = rcu_dereference(src_rq->curr);
		if (READ_ONCE(src_task->mm_cid_active) && src_task->mm == mm) {
			/*
			 * We observed an active task for this mm, there is therefore
			 * no point in moving this cid to the destination cpu.
			 */
			t->last_mm_cid = -1;
			return -1;
		}
	}

	/*
	 * The src_cid is unused, so it can be unset.
	 */
	if (!try_cmpxchg(&src_pcpu_cid->cid, &lazy_cid, MM_CID_UNSET))
		return -1;
	return src_cid;
}

/*
 * Migration to dst cpu. Called with dst_rq lock held.
 * Interrupts are disabled, which keeps the window of cid ownership without the
 * source rq lock held small.
 */
void sched_mm_cid_migrate_to(struct rq *dst_rq, struct task_struct *t)
{
	struct mm_cid *src_pcpu_cid, *dst_pcpu_cid;
	struct mm_struct *mm = t->mm;
	int src_cid, dst_cid, src_cpu;
	struct rq *src_rq;

	lockdep_assert_rq_held(dst_rq);

	if (!mm)
		return;
	src_cpu = t->migrate_from_cpu;
	if (src_cpu == -1) {
		t->last_mm_cid = -1;
		return;
	}
	/*
	 * Move the src cid if the dst cid is unset. This keeps id
	 * allocation closest to 0 in cases where few threads migrate around
	 * many CPUs.
	 *
	 * If destination cid is already set, we may have to just clear
	 * the src cid to ensure compactness in frequent migrations
	 * scenarios.
	 *
	 * It is not useful to clear the src cid when the number of threads is
	 * greater or equal to the number of allowed CPUs, because user-space
	 * can expect that the number of allowed cids can reach the number of
	 * allowed CPUs.
	 */
	dst_pcpu_cid = per_cpu_ptr(mm->pcpu_cid, cpu_of(dst_rq));
	dst_cid = READ_ONCE(dst_pcpu_cid->cid);
	if (!mm_cid_is_unset(dst_cid) &&
	    atomic_read(&mm->mm_users) >= t->nr_cpus_allowed)
		return;
	src_pcpu_cid = per_cpu_ptr(mm->pcpu_cid, src_cpu);
	src_rq = cpu_rq(src_cpu);
	src_cid = __sched_mm_cid_migrate_from_fetch_cid(src_rq, t, src_pcpu_cid);
	if (src_cid == -1)
		return;
	src_cid = __sched_mm_cid_migrate_from_try_steal_cid(src_rq, t, src_pcpu_cid,
							    src_cid);
	if (src_cid == -1)
		return;
	if (!mm_cid_is_unset(dst_cid)) {
		__mm_cid_put(mm, src_cid);
		return;
	}
	/* Move src_cid to dst cpu. */
	mm_cid_snapshot_time(dst_rq, mm);
	WRITE_ONCE(dst_pcpu_cid->cid, src_cid);
}

static void sched_mm_cid_remote_clear(struct mm_struct *mm, struct mm_cid *pcpu_cid,
				      int cpu)
{
	struct rq *rq = cpu_rq(cpu);
	struct task_struct *t;
	int cid, lazy_cid;

	cid = READ_ONCE(pcpu_cid->cid);
	if (!mm_cid_is_valid(cid))
		return;

	/*
	 * Clear the cpu cid if it is set to keep cid allocation compact.  If
	 * there happens to be other tasks left on the source cpu using this
	 * mm, the next task using this mm will reallocate its cid on context
	 * switch.
	 */
	lazy_cid = mm_cid_set_lazy_put(cid);
	if (!try_cmpxchg(&pcpu_cid->cid, &cid, lazy_cid))
		return;

	/*
	 * The implicit barrier after cmpxchg per-mm/cpu cid before loading
	 * rq->curr->mm matches the scheduler barrier in context_switch()
	 * between store to rq->curr and load of prev and next task's
	 * per-mm/cpu cid.
	 *
	 * The implicit barrier after cmpxchg per-mm/cpu cid before loading
	 * rq->curr->mm_cid_active matches the barrier in
	 * sched_mm_cid_exit_signals(), sched_mm_cid_before_execve(), and
	 * sched_mm_cid_after_execve() between store to t->mm_cid_active and
	 * load of per-mm/cpu cid.
	 */

	/*
	 * If we observe an active task using the mm on this rq after setting
	 * the lazy-put flag, that task will be responsible for transitioning
	 * from lazy-put flag set to MM_CID_UNSET.
	 */
	scoped_guard (rcu) {
		t = rcu_dereference(rq->curr);
		if (READ_ONCE(t->mm_cid_active) && t->mm == mm)
			return;
	}

	/*
	 * The cid is unused, so it can be unset.
	 * Disable interrupts to keep the window of cid ownership without rq
	 * lock small.
	 */
	scoped_guard (irqsave) {
		if (try_cmpxchg(&pcpu_cid->cid, &lazy_cid, MM_CID_UNSET))
			__mm_cid_put(mm, cid);
	}
}

static void sched_mm_cid_remote_clear_old(struct mm_struct *mm, int cpu)
{
	struct rq *rq = cpu_rq(cpu);
	struct mm_cid *pcpu_cid;
	struct task_struct *curr;
	u64 rq_clock;

	/*
	 * rq->clock load is racy on 32-bit but one spurious clear once in a
	 * while is irrelevant.
	 */
	rq_clock = READ_ONCE(rq->clock);
	pcpu_cid = per_cpu_ptr(mm->pcpu_cid, cpu);

	/*
	 * In order to take care of infrequently scheduled tasks, bump the time
	 * snapshot associated with this cid if an active task using the mm is
	 * observed on this rq.
	 */
	scoped_guard (rcu) {
		curr = rcu_dereference(rq->curr);
		if (READ_ONCE(curr->mm_cid_active) && curr->mm == mm) {
			WRITE_ONCE(pcpu_cid->time, rq_clock);
			return;
		}
	}

	if (rq_clock < pcpu_cid->time + SCHED_MM_CID_PERIOD_NS)
		return;
	sched_mm_cid_remote_clear(mm, pcpu_cid, cpu);
}

static void sched_mm_cid_remote_clear_weight(struct mm_struct *mm, int cpu,
					     int weight)
{
	struct mm_cid *pcpu_cid;
	int cid;

	pcpu_cid = per_cpu_ptr(mm->pcpu_cid, cpu);
	cid = READ_ONCE(pcpu_cid->cid);
	if (!mm_cid_is_valid(cid) || cid < weight)
		return;
	sched_mm_cid_remote_clear(mm, pcpu_cid, cpu);
}

static void task_mm_cid_work(struct callback_head *work)
{
	unsigned long now = jiffies, old_scan, next_scan;
	struct task_struct *t = current;
	struct cpumask *cidmask;
	struct mm_struct *mm;
	int weight, cpu;

	SCHED_WARN_ON(t != container_of(work, struct task_struct, cid_work));

	work->next = work;	/* Prevent double-add */
	if (t->flags & PF_EXITING)
		return;
	mm = t->mm;
	if (!mm)
		return;
	old_scan = READ_ONCE(mm->mm_cid_next_scan);
	next_scan = now + msecs_to_jiffies(MM_CID_SCAN_DELAY);
	if (!old_scan) {
		unsigned long res;

		res = cmpxchg(&mm->mm_cid_next_scan, old_scan, next_scan);
		if (res != old_scan)
			old_scan = res;
		else
			old_scan = next_scan;
	}
	if (time_before(now, old_scan))
		return;
	if (!try_cmpxchg(&mm->mm_cid_next_scan, &old_scan, next_scan))
		return;
	cidmask = mm_cidmask(mm);
	/* Clear cids that were not recently used. */
	for_each_possible_cpu(cpu)
		sched_mm_cid_remote_clear_old(mm, cpu);
	weight = cpumask_weight(cidmask);
	/*
	 * Clear cids that are greater or equal to the cidmask weight to
	 * recompact it.
	 */
	for_each_possible_cpu(cpu)
		sched_mm_cid_remote_clear_weight(mm, cpu, weight);
}

void init_sched_mm_cid(struct task_struct *t)
{
	struct mm_struct *mm = t->mm;
	int mm_users = 0;

	if (mm) {
		mm_users = atomic_read(&mm->mm_users);
		if (mm_users == 1)
			mm->mm_cid_next_scan = jiffies + msecs_to_jiffies(MM_CID_SCAN_DELAY);
	}
	t->cid_work.next = &t->cid_work;	/* Protect against double add */
	init_task_work(&t->cid_work, task_mm_cid_work);
}

void task_tick_mm_cid(struct rq *rq, struct task_struct *curr)
{
	struct callback_head *work = &curr->cid_work;
	unsigned long now = jiffies;

	if (!curr->mm || (curr->flags & (PF_EXITING | PF_KTHREAD)) ||
	    work->next != work)
		return;
	if (time_before(now, READ_ONCE(curr->mm->mm_cid_next_scan)))
		return;

	/* No page allocation under rq lock */
	task_work_add(curr, work, TWA_RESUME | TWAF_NO_ALLOC);
}

void sched_mm_cid_exit_signals(struct task_struct *t)
{
	struct mm_struct *mm = t->mm;
	struct rq *rq;

	if (!mm)
		return;

	preempt_disable();
	rq = this_rq();
	guard(rq_lock_irqsave)(rq);
	preempt_enable_no_resched();	/* holding spinlock */
	WRITE_ONCE(t->mm_cid_active, 0);
	/*
	 * Store t->mm_cid_active before loading per-mm/cpu cid.
	 * Matches barrier in sched_mm_cid_remote_clear_old().
	 */
	smp_mb();
	mm_cid_put(mm);
	t->last_mm_cid = t->mm_cid = -1;
}

void sched_mm_cid_before_execve(struct task_struct *t)
{
	struct mm_struct *mm = t->mm;
	struct rq *rq;

	if (!mm)
		return;

	preempt_disable();
	rq = this_rq();
	guard(rq_lock_irqsave)(rq);
	preempt_enable_no_resched();	/* holding spinlock */
	WRITE_ONCE(t->mm_cid_active, 0);
	/*
	 * Store t->mm_cid_active before loading per-mm/cpu cid.
	 * Matches barrier in sched_mm_cid_remote_clear_old().
	 */
	smp_mb();
	mm_cid_put(mm);
	t->last_mm_cid = t->mm_cid = -1;
}

void sched_mm_cid_after_execve(struct task_struct *t)
{
	struct mm_struct *mm = t->mm;
	struct rq *rq;

	if (!mm)
		return;

	preempt_disable();
	rq = this_rq();
	scoped_guard (rq_lock_irqsave, rq) {
		preempt_enable_no_resched();	/* holding spinlock */
		WRITE_ONCE(t->mm_cid_active, 1);
		/*
		 * Store t->mm_cid_active before loading per-mm/cpu cid.
		 * Matches barrier in sched_mm_cid_remote_clear_old().
		 */
		smp_mb();
		t->last_mm_cid = t->mm_cid = mm_cid_get(rq, mm);
	}
	rseq_set_notify_resume(t);
}

void sched_mm_cid_fork(struct task_struct *t)
{
	WARN_ON_ONCE(!t->mm || t->mm_cid != -1);
	t->mm_cid_active = 1;
}
#endif

#ifdef CONFIG_SCHED_CLASS_EXT
void sched_deq_and_put_task(struct task_struct *p, int queue_flags,
			    struct sched_enq_and_set_ctx *ctx)
{
	struct rq *rq = task_rq(p);

	lockdep_assert_rq_held(rq);

	*ctx = (struct sched_enq_and_set_ctx){
		.p = p,
		.queue_flags = queue_flags,
		.queued = task_on_rq_queued(p),
		.running = task_current(rq, p),
	};

	update_rq_clock(rq);
	if (ctx->queued)
		dequeue_task(rq, p, queue_flags | DEQUEUE_NOCLOCK);
	if (ctx->running)
		put_prev_task(rq, p);
}

void sched_enq_and_set_task(struct sched_enq_and_set_ctx *ctx)
{
	struct rq *rq = task_rq(ctx->p);

	lockdep_assert_rq_held(rq);

	if (ctx->queued)
		enqueue_task(rq, ctx->p, ctx->queue_flags | ENQUEUE_NOCLOCK);
	if (ctx->running)
		set_next_task(rq, ctx->p);
}
#endif	/* CONFIG_SCHED_CLASS_EXT */<|MERGE_RESOLUTION|>--- conflicted
+++ resolved
@@ -7025,11 +7025,7 @@
 }
 EXPORT_SYMBOL(default_wake_function);
 
-<<<<<<< HEAD
-const struct sched_class *__setscheduler_class(struct task_struct *p, int prio)
-=======
 const struct sched_class *__setscheduler_class(int policy, int prio)
->>>>>>> 82ff5abc
 {
 	if (dl_prio(prio))
 		return &dl_sched_class;
@@ -7038,11 +7034,7 @@
 		return &rt_sched_class;
 
 #ifdef CONFIG_SCHED_CLASS_EXT
-<<<<<<< HEAD
-	if (task_should_scx(p))
-=======
 	if (task_should_scx(policy))
->>>>>>> 82ff5abc
 		return &ext_sched_class;
 #endif
 
@@ -7150,11 +7142,7 @@
 		queue_flag &= ~DEQUEUE_MOVE;
 
 	prev_class = p->sched_class;
-<<<<<<< HEAD
-	next_class = __setscheduler_class(p, prio);
-=======
 	next_class = __setscheduler_class(p->policy, prio);
->>>>>>> 82ff5abc
 
 	if (prev_class != next_class && p->se.sched_delayed)
 		dequeue_task(rq, p, DEQUEUE_SLEEP | DEQUEUE_DELAYED | DEQUEUE_NOCLOCK);
