--- conflicted
+++ resolved
@@ -1414,23 +1414,9 @@
 	pm_runtime_put_sync(dsi->dev);
 }
 
-<<<<<<< HEAD
-static void exynos_dsi_mode_set(struct drm_encoder *encoder,
-				struct drm_display_mode *mode,
-				struct drm_display_mode *adjusted_mode)
-{
-	struct exynos_dsi *dsi = encoder_to_dsi(encoder);
-
-	drm_mode_copy(&dsi->mode, adjusted_mode);
-}
-
-static enum drm_connector_status
-exynos_dsi_detect(struct drm_connector *connector, bool force)
-=======
 static void exynos_dsi_mode_set(struct drm_bridge *bridge,
 				const struct drm_display_mode *mode,
 				const struct drm_display_mode *adjusted_mode)
->>>>>>> 88084a3d
 {
 	struct exynos_dsi *dsi = bridge_to_dsi(bridge);
 
@@ -1445,44 +1431,6 @@
 	return drm_bridge_attach(bridge->encoder, dsi->out_bridge, NULL, flags);
 }
 
-<<<<<<< HEAD
-static const struct drm_connector_helper_funcs exynos_dsi_connector_helper_funcs = {
-	.get_modes = exynos_dsi_get_modes,
-};
-
-static int exynos_dsi_create_connector(struct drm_encoder *encoder)
-{
-	struct exynos_dsi *dsi = encoder_to_dsi(encoder);
-	struct drm_connector *connector = &dsi->connector;
-	struct drm_device *drm = encoder->dev;
-	int ret;
-
-	connector->polled = DRM_CONNECTOR_POLL_HPD;
-
-	ret = drm_connector_init(drm, connector, &exynos_dsi_connector_funcs,
-				 DRM_MODE_CONNECTOR_DSI);
-	if (ret) {
-		DRM_DEV_ERROR(dsi->dev,
-			      "Failed to initialize connector with drm\n");
-		return ret;
-	}
-
-	connector->status = connector_status_disconnected;
-	drm_connector_helper_add(connector, &exynos_dsi_connector_helper_funcs);
-	drm_connector_attach_encoder(connector, encoder);
-	if (!drm->registered)
-		return 0;
-
-	connector->funcs->reset(connector);
-	drm_connector_register(connector);
-	return 0;
-}
-
-static const struct drm_encoder_helper_funcs exynos_dsi_encoder_helper_funcs = {
-	.enable = exynos_dsi_enable,
-	.disable = exynos_dsi_disable,
-	.mode_set = exynos_dsi_mode_set,
-=======
 static const struct drm_bridge_funcs exynos_dsi_bridge_funcs = {
 	.atomic_duplicate_state		= drm_atomic_helper_bridge_duplicate_state,
 	.atomic_destroy_state		= drm_atomic_helper_bridge_destroy_state,
@@ -1493,7 +1441,6 @@
 	.atomic_post_disable		= exynos_dsi_atomic_post_disable,
 	.mode_set			= exynos_dsi_mode_set,
 	.attach				= exynos_dsi_attach,
->>>>>>> 88084a3d
 };
 
 MODULE_DEVICE_TABLE(of, exynos_dsi_of_match);
