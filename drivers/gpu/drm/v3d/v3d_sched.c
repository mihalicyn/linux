// SPDX-License-Identifier: GPL-2.0+
/* Copyright (C) 2018 Broadcom */

/**
 * DOC: Broadcom V3D scheduling
 *
 * The shared DRM GPU scheduler is used to coordinate submitting jobs
 * to the hardware.  Each DRM fd (roughly a client process) gets its
 * own scheduler entity, which will process jobs in order.  The GPU
 * scheduler will round-robin between clients to submit the next job.
 *
 * For simplicity, and in order to keep latency low for interactive
 * jobs when bulk background jobs are queued up, we submit a new job
 * to the HW only when it has completed the last one, instead of
 * filling up the CT[01]Q FIFOs with jobs.  Similarly, we use
 * drm_sched_job_add_dependency() to manage the dependency between bin and
 * render, instead of having the clients submit jobs using the HW's
 * semaphores to interlock between them.
 */

#include <linux/sched/clock.h>
#include <linux/kthread.h>

#include <drm/drm_syncobj.h>

#include "v3d_drv.h"
#include "v3d_regs.h"
#include "v3d_trace.h"

#define V3D_CSD_CFG012_WG_COUNT_SHIFT 16

static struct v3d_job *
to_v3d_job(struct drm_sched_job *sched_job)
{
	return container_of(sched_job, struct v3d_job, base);
}

static struct v3d_bin_job *
to_bin_job(struct drm_sched_job *sched_job)
{
	return container_of(sched_job, struct v3d_bin_job, base.base);
}

static struct v3d_render_job *
to_render_job(struct drm_sched_job *sched_job)
{
	return container_of(sched_job, struct v3d_render_job, base.base);
}

static struct v3d_tfu_job *
to_tfu_job(struct drm_sched_job *sched_job)
{
	return container_of(sched_job, struct v3d_tfu_job, base.base);
}

static struct v3d_csd_job *
to_csd_job(struct drm_sched_job *sched_job)
{
	return container_of(sched_job, struct v3d_csd_job, base.base);
}

static struct v3d_cpu_job *
to_cpu_job(struct drm_sched_job *sched_job)
{
	return container_of(sched_job, struct v3d_cpu_job, base.base);
}

static void
v3d_sched_job_free(struct drm_sched_job *sched_job)
{
	struct v3d_job *job = to_v3d_job(sched_job);

	v3d_job_cleanup(job);
}

static void
v3d_cpu_job_free(struct drm_sched_job *sched_job)
{
	struct v3d_cpu_job *job = to_cpu_job(sched_job);
	struct v3d_timestamp_query_info *timestamp_query = &job->timestamp_query;
	struct v3d_performance_query_info *performance_query = &job->performance_query;

	if (timestamp_query->queries) {
		for (int i = 0; i < timestamp_query->count; i++)
			drm_syncobj_put(timestamp_query->queries[i].syncobj);
		kvfree(timestamp_query->queries);
	}

	if (performance_query->queries) {
		for (int i = 0; i < performance_query->count; i++)
			drm_syncobj_put(performance_query->queries[i].syncobj);
		kvfree(performance_query->queries);
	}

	v3d_job_cleanup(&job->base);
}

static void
v3d_switch_perfmon(struct v3d_dev *v3d, struct v3d_job *job)
{
	if (job->perfmon != v3d->active_perfmon)
		v3d_perfmon_stop(v3d, v3d->active_perfmon, true);

	if (job->perfmon && v3d->active_perfmon != job->perfmon)
		v3d_perfmon_start(v3d, job->perfmon);
}

static void
v3d_job_start_stats(struct v3d_job *job, enum v3d_queue queue)
{
	struct v3d_dev *v3d = job->v3d;
	struct v3d_file_priv *file = job->file->driver_priv;
	struct v3d_stats *global_stats = &v3d->queue[queue].stats;
	struct v3d_stats *local_stats = &file->stats[queue];
	u64 now = local_clock();

	write_seqcount_begin(&local_stats->lock);
	local_stats->start_ns = now;
	write_seqcount_end(&local_stats->lock);

	write_seqcount_begin(&global_stats->lock);
	global_stats->start_ns = now;
	write_seqcount_end(&global_stats->lock);
}

static void
v3d_stats_update(struct v3d_stats *stats, u64 now)
{
	write_seqcount_begin(&stats->lock);
	stats->enabled_ns += now - stats->start_ns;
	stats->jobs_completed++;
	stats->start_ns = 0;
	write_seqcount_end(&stats->lock);
}

void
v3d_job_update_stats(struct v3d_job *job, enum v3d_queue queue)
{
	struct v3d_dev *v3d = job->v3d;
	struct v3d_file_priv *file = job->file->driver_priv;
	struct v3d_stats *global_stats = &v3d->queue[queue].stats;
	struct v3d_stats *local_stats = &file->stats[queue];
	u64 now = local_clock();

	v3d_stats_update(local_stats, now);
	v3d_stats_update(global_stats, now);
}

static struct dma_fence *v3d_bin_job_run(struct drm_sched_job *sched_job)
{
	struct v3d_bin_job *job = to_bin_job(sched_job);
	struct v3d_dev *v3d = job->base.v3d;
	struct v3d_file_priv *file = job->base.file->driver_priv;
	struct drm_device *dev = &v3d->drm;
	struct dma_fence *fence;
	unsigned long irqflags;

	if (unlikely(job->base.base.s_fence->finished.error))
		return NULL;

	/* Lock required around bin_job update vs
	 * v3d_overflow_mem_work().
	 */
	spin_lock_irqsave(&v3d->job_lock, irqflags);
	v3d->bin_job = job;
	/* Clear out the overflow allocation, so we don't
	 * reuse the overflow attached to a previous job.
	 */
	V3D_CORE_WRITE(0, V3D_PTB_BPOS, 0);
	spin_unlock_irqrestore(&v3d->job_lock, irqflags);

	v3d_invalidate_caches(v3d);

	fence = v3d_fence_create(v3d, V3D_BIN);
	if (IS_ERR(fence))
		return NULL;

	if (job->base.irq_fence)
		dma_fence_put(job->base.irq_fence);
	job->base.irq_fence = dma_fence_get(fence);

	trace_v3d_submit_cl(dev, false, to_v3d_fence(fence)->seqno,
			    job->start, job->end);

<<<<<<< HEAD
	file->start_ns[V3D_BIN] = local_clock();
	v3d->queue[V3D_BIN].start_ns = file->start_ns[V3D_BIN];

=======
	v3d_job_start_stats(&job->base, V3D_BIN);
>>>>>>> 0c383648
	v3d_switch_perfmon(v3d, &job->base);

	/* Set the current and end address of the control list.
	 * Writing the end register is what starts the job.
	 */
	if (job->qma) {
		V3D_CORE_WRITE(0, V3D_CLE_CT0QMA, job->qma);
		V3D_CORE_WRITE(0, V3D_CLE_CT0QMS, job->qms);
	}
	if (job->qts) {
		V3D_CORE_WRITE(0, V3D_CLE_CT0QTS,
			       V3D_CLE_CT0QTS_ENABLE |
			       job->qts);
	}
	V3D_CORE_WRITE(0, V3D_CLE_CT0QBA, job->start);
	V3D_CORE_WRITE(0, V3D_CLE_CT0QEA, job->end);

	return fence;
}

static struct dma_fence *v3d_render_job_run(struct drm_sched_job *sched_job)
{
	struct v3d_render_job *job = to_render_job(sched_job);
	struct v3d_dev *v3d = job->base.v3d;
	struct v3d_file_priv *file = job->base.file->driver_priv;
	struct drm_device *dev = &v3d->drm;
	struct dma_fence *fence;

	if (unlikely(job->base.base.s_fence->finished.error))
		return NULL;

	v3d->render_job = job;

	/* Can we avoid this flush?  We need to be careful of
	 * scheduling, though -- imagine job0 rendering to texture and
	 * job1 reading, and them being executed as bin0, bin1,
	 * render0, render1, so that render1's flush at bin time
	 * wasn't enough.
	 */
	v3d_invalidate_caches(v3d);

	fence = v3d_fence_create(v3d, V3D_RENDER);
	if (IS_ERR(fence))
		return NULL;

	if (job->base.irq_fence)
		dma_fence_put(job->base.irq_fence);
	job->base.irq_fence = dma_fence_get(fence);

	trace_v3d_submit_cl(dev, true, to_v3d_fence(fence)->seqno,
			    job->start, job->end);

<<<<<<< HEAD
	file->start_ns[V3D_RENDER] = local_clock();
	v3d->queue[V3D_RENDER].start_ns = file->start_ns[V3D_RENDER];

=======
	v3d_job_start_stats(&job->base, V3D_RENDER);
>>>>>>> 0c383648
	v3d_switch_perfmon(v3d, &job->base);

	/* XXX: Set the QCFG */

	/* Set the current and end address of the control list.
	 * Writing the end register is what starts the job.
	 */
	V3D_CORE_WRITE(0, V3D_CLE_CT1QBA, job->start);
	V3D_CORE_WRITE(0, V3D_CLE_CT1QEA, job->end);

	return fence;
}

static struct dma_fence *
v3d_tfu_job_run(struct drm_sched_job *sched_job)
{
	struct v3d_tfu_job *job = to_tfu_job(sched_job);
	struct v3d_dev *v3d = job->base.v3d;
	struct v3d_file_priv *file = job->base.file->driver_priv;
	struct drm_device *dev = &v3d->drm;
	struct dma_fence *fence;

	fence = v3d_fence_create(v3d, V3D_TFU);
	if (IS_ERR(fence))
		return NULL;

	v3d->tfu_job = job;
	if (job->base.irq_fence)
		dma_fence_put(job->base.irq_fence);
	job->base.irq_fence = dma_fence_get(fence);

	trace_v3d_submit_tfu(dev, to_v3d_fence(fence)->seqno);

<<<<<<< HEAD
	file->start_ns[V3D_TFU] = local_clock();
	v3d->queue[V3D_TFU].start_ns = file->start_ns[V3D_TFU];
=======
	v3d_job_start_stats(&job->base, V3D_TFU);
>>>>>>> 0c383648

	V3D_WRITE(V3D_TFU_IIA(v3d->ver), job->args.iia);
	V3D_WRITE(V3D_TFU_IIS(v3d->ver), job->args.iis);
	V3D_WRITE(V3D_TFU_ICA(v3d->ver), job->args.ica);
	V3D_WRITE(V3D_TFU_IUA(v3d->ver), job->args.iua);
	V3D_WRITE(V3D_TFU_IOA(v3d->ver), job->args.ioa);
	if (v3d->ver >= 71)
		V3D_WRITE(V3D_V7_TFU_IOC, job->args.v71.ioc);
	V3D_WRITE(V3D_TFU_IOS(v3d->ver), job->args.ios);
	V3D_WRITE(V3D_TFU_COEF0(v3d->ver), job->args.coef[0]);
	if (v3d->ver >= 71 || (job->args.coef[0] & V3D_TFU_COEF0_USECOEF)) {
		V3D_WRITE(V3D_TFU_COEF1(v3d->ver), job->args.coef[1]);
		V3D_WRITE(V3D_TFU_COEF2(v3d->ver), job->args.coef[2]);
		V3D_WRITE(V3D_TFU_COEF3(v3d->ver), job->args.coef[3]);
	}
	/* ICFG kicks off the job. */
	V3D_WRITE(V3D_TFU_ICFG(v3d->ver), job->args.icfg | V3D_TFU_ICFG_IOC);

	return fence;
}

static struct dma_fence *
v3d_csd_job_run(struct drm_sched_job *sched_job)
{
	struct v3d_csd_job *job = to_csd_job(sched_job);
	struct v3d_dev *v3d = job->base.v3d;
	struct v3d_file_priv *file = job->base.file->driver_priv;
	struct drm_device *dev = &v3d->drm;
	struct dma_fence *fence;
	int i, csd_cfg0_reg, csd_cfg_reg_count;

	v3d->csd_job = job;

	v3d_invalidate_caches(v3d);

	fence = v3d_fence_create(v3d, V3D_CSD);
	if (IS_ERR(fence))
		return NULL;

	if (job->base.irq_fence)
		dma_fence_put(job->base.irq_fence);
	job->base.irq_fence = dma_fence_get(fence);

	trace_v3d_submit_csd(dev, to_v3d_fence(fence)->seqno);

<<<<<<< HEAD
	file->start_ns[V3D_CSD] = local_clock();
	v3d->queue[V3D_CSD].start_ns = file->start_ns[V3D_CSD];

=======
	v3d_job_start_stats(&job->base, V3D_CSD);
>>>>>>> 0c383648
	v3d_switch_perfmon(v3d, &job->base);

	csd_cfg0_reg = V3D_CSD_QUEUED_CFG0(v3d->ver);
	csd_cfg_reg_count = v3d->ver < 71 ? 6 : 7;
	for (i = 1; i <= csd_cfg_reg_count; i++)
		V3D_CORE_WRITE(0, csd_cfg0_reg + 4 * i, job->args.cfg[i]);
	/* CFG0 write kicks off the job. */
	V3D_CORE_WRITE(0, csd_cfg0_reg, job->args.cfg[0]);

	return fence;
}

static void
v3d_rewrite_csd_job_wg_counts_from_indirect(struct v3d_cpu_job *job)
{
	struct v3d_indirect_csd_info *indirect_csd = &job->indirect_csd;
	struct v3d_bo *bo = to_v3d_bo(job->base.bo[0]);
	struct v3d_bo *indirect = to_v3d_bo(indirect_csd->indirect);
	struct drm_v3d_submit_csd *args = &indirect_csd->job->args;
	u32 *wg_counts;

	v3d_get_bo_vaddr(bo);
	v3d_get_bo_vaddr(indirect);

	wg_counts = (uint32_t *)(bo->vaddr + indirect_csd->offset);

	if (wg_counts[0] == 0 || wg_counts[1] == 0 || wg_counts[2] == 0)
		return;

	args->cfg[0] = wg_counts[0] << V3D_CSD_CFG012_WG_COUNT_SHIFT;
	args->cfg[1] = wg_counts[1] << V3D_CSD_CFG012_WG_COUNT_SHIFT;
	args->cfg[2] = wg_counts[2] << V3D_CSD_CFG012_WG_COUNT_SHIFT;
	args->cfg[4] = DIV_ROUND_UP(indirect_csd->wg_size, 16) *
		       (wg_counts[0] * wg_counts[1] * wg_counts[2]) - 1;

	for (int i = 0; i < 3; i++) {
		/* 0xffffffff indicates that the uniform rewrite is not needed */
		if (indirect_csd->wg_uniform_offsets[i] != 0xffffffff) {
			u32 uniform_idx = indirect_csd->wg_uniform_offsets[i];
			((uint32_t *)indirect->vaddr)[uniform_idx] = wg_counts[i];
		}
	}

	v3d_put_bo_vaddr(indirect);
	v3d_put_bo_vaddr(bo);
}

static void
v3d_timestamp_query(struct v3d_cpu_job *job)
{
	struct v3d_timestamp_query_info *timestamp_query = &job->timestamp_query;
	struct v3d_bo *bo = to_v3d_bo(job->base.bo[0]);
	u8 *value_addr;

	v3d_get_bo_vaddr(bo);

	for (int i = 0; i < timestamp_query->count; i++) {
		value_addr = ((u8 *)bo->vaddr) + timestamp_query->queries[i].offset;
		*((u64 *)value_addr) = i == 0 ? ktime_get_ns() : 0ull;

		drm_syncobj_replace_fence(timestamp_query->queries[i].syncobj,
					  job->base.done_fence);
	}

	v3d_put_bo_vaddr(bo);
}

static void
v3d_reset_timestamp_queries(struct v3d_cpu_job *job)
{
	struct v3d_timestamp_query_info *timestamp_query = &job->timestamp_query;
	struct v3d_timestamp_query *queries = timestamp_query->queries;
	struct v3d_bo *bo = to_v3d_bo(job->base.bo[0]);
	u8 *value_addr;

	v3d_get_bo_vaddr(bo);

	for (int i = 0; i < timestamp_query->count; i++) {
		value_addr = ((u8 *)bo->vaddr) + queries[i].offset;
		*((u64 *)value_addr) = 0;

		drm_syncobj_replace_fence(queries[i].syncobj, NULL);
	}

	v3d_put_bo_vaddr(bo);
}

static void
write_to_buffer(void *dst, u32 idx, bool do_64bit, u64 value)
{
	if (do_64bit) {
		u64 *dst64 = (u64 *)dst;

		dst64[idx] = value;
	} else {
		u32 *dst32 = (u32 *)dst;

		dst32[idx] = (u32)value;
	}
}

static void
v3d_copy_query_results(struct v3d_cpu_job *job)
{
	struct v3d_timestamp_query_info *timestamp_query = &job->timestamp_query;
	struct v3d_timestamp_query *queries = timestamp_query->queries;
	struct v3d_bo *bo = to_v3d_bo(job->base.bo[0]);
	struct v3d_bo *timestamp = to_v3d_bo(job->base.bo[1]);
	struct v3d_copy_query_results_info *copy = &job->copy;
	struct dma_fence *fence;
	u8 *query_addr;
	bool available, write_result;
	u8 *data;
	int i;

	v3d_get_bo_vaddr(bo);
	v3d_get_bo_vaddr(timestamp);

	data = ((u8 *)bo->vaddr) + copy->offset;

	for (i = 0; i < timestamp_query->count; i++) {
		fence = drm_syncobj_fence_get(queries[i].syncobj);
		available = fence ? dma_fence_is_signaled(fence) : false;

		write_result = available || copy->do_partial;
		if (write_result) {
			query_addr = ((u8 *)timestamp->vaddr) + queries[i].offset;
			write_to_buffer(data, 0, copy->do_64bit, *((u64 *)query_addr));
		}

		if (copy->availability_bit)
			write_to_buffer(data, 1, copy->do_64bit, available ? 1u : 0u);

		data += copy->stride;

		dma_fence_put(fence);
	}

	v3d_put_bo_vaddr(timestamp);
	v3d_put_bo_vaddr(bo);
}

static void
v3d_reset_performance_queries(struct v3d_cpu_job *job)
{
	struct v3d_performance_query_info *performance_query = &job->performance_query;
	struct v3d_file_priv *v3d_priv = job->base.file->driver_priv;
	struct v3d_dev *v3d = job->base.v3d;
	struct v3d_perfmon *perfmon;

	for (int i = 0; i < performance_query->count; i++) {
		for (int j = 0; j < performance_query->nperfmons; j++) {
			perfmon = v3d_perfmon_find(v3d_priv,
						   performance_query->queries[i].kperfmon_ids[j]);
			if (!perfmon) {
				DRM_DEBUG("Failed to find perfmon.");
				continue;
			}

			v3d_perfmon_stop(v3d, perfmon, false);

			memset(perfmon->values, 0, perfmon->ncounters * sizeof(u64));

			v3d_perfmon_put(perfmon);
		}

		drm_syncobj_replace_fence(performance_query->queries[i].syncobj, NULL);
	}
}

static void
v3d_write_performance_query_result(struct v3d_cpu_job *job, void *data, u32 query)
{
	struct v3d_performance_query_info *performance_query = &job->performance_query;
	struct v3d_copy_query_results_info *copy = &job->copy;
	struct v3d_file_priv *v3d_priv = job->base.file->driver_priv;
	struct v3d_dev *v3d = job->base.v3d;
	struct v3d_perfmon *perfmon;
	u64 counter_values[V3D_PERFCNT_NUM];

	for (int i = 0; i < performance_query->nperfmons; i++) {
		perfmon = v3d_perfmon_find(v3d_priv,
					   performance_query->queries[query].kperfmon_ids[i]);
		if (!perfmon) {
			DRM_DEBUG("Failed to find perfmon.");
			continue;
		}

		v3d_perfmon_stop(v3d, perfmon, true);

		memcpy(&counter_values[i * DRM_V3D_MAX_PERF_COUNTERS], perfmon->values,
		       perfmon->ncounters * sizeof(u64));

		v3d_perfmon_put(perfmon);
	}

	for (int i = 0; i < performance_query->ncounters; i++)
		write_to_buffer(data, i, copy->do_64bit, counter_values[i]);
}

static void
v3d_copy_performance_query(struct v3d_cpu_job *job)
{
	struct v3d_performance_query_info *performance_query = &job->performance_query;
	struct v3d_copy_query_results_info *copy = &job->copy;
	struct v3d_bo *bo = to_v3d_bo(job->base.bo[0]);
	struct dma_fence *fence;
	bool available, write_result;
	u8 *data;

	v3d_get_bo_vaddr(bo);

	data = ((u8 *)bo->vaddr) + copy->offset;

	for (int i = 0; i < performance_query->count; i++) {
		fence = drm_syncobj_fence_get(performance_query->queries[i].syncobj);
		available = fence ? dma_fence_is_signaled(fence) : false;

		write_result = available || copy->do_partial;
		if (write_result)
			v3d_write_performance_query_result(job, data, i);

		if (copy->availability_bit)
			write_to_buffer(data, performance_query->ncounters,
					copy->do_64bit, available ? 1u : 0u);

		data += copy->stride;

		dma_fence_put(fence);
	}

	v3d_put_bo_vaddr(bo);
}

static const v3d_cpu_job_fn cpu_job_function[] = {
	[V3D_CPU_JOB_TYPE_INDIRECT_CSD] = v3d_rewrite_csd_job_wg_counts_from_indirect,
	[V3D_CPU_JOB_TYPE_TIMESTAMP_QUERY] = v3d_timestamp_query,
	[V3D_CPU_JOB_TYPE_RESET_TIMESTAMP_QUERY] = v3d_reset_timestamp_queries,
	[V3D_CPU_JOB_TYPE_COPY_TIMESTAMP_QUERY] = v3d_copy_query_results,
	[V3D_CPU_JOB_TYPE_RESET_PERFORMANCE_QUERY] = v3d_reset_performance_queries,
	[V3D_CPU_JOB_TYPE_COPY_PERFORMANCE_QUERY] = v3d_copy_performance_query,
};

static struct dma_fence *
v3d_cpu_job_run(struct drm_sched_job *sched_job)
{
	struct v3d_cpu_job *job = to_cpu_job(sched_job);
	struct v3d_dev *v3d = job->base.v3d;
<<<<<<< HEAD
	struct v3d_file_priv *file = job->base.file->driver_priv;
	u64 runtime;
=======
>>>>>>> 0c383648

	v3d->cpu_job = job;

	if (job->job_type >= ARRAY_SIZE(cpu_job_function)) {
		DRM_DEBUG_DRIVER("Unknown CPU job: %d\n", job->job_type);
		return NULL;
	}

<<<<<<< HEAD
	file->start_ns[V3D_CPU] = local_clock();
	v3d->queue[V3D_CPU].start_ns = file->start_ns[V3D_CPU];

=======
	v3d_job_start_stats(&job->base, V3D_CPU);
>>>>>>> 0c383648
	trace_v3d_cpu_job_begin(&v3d->drm, job->job_type);

	cpu_job_function[job->job_type](job);

	trace_v3d_cpu_job_end(&v3d->drm, job->job_type);
<<<<<<< HEAD

	runtime = local_clock() - file->start_ns[V3D_CPU];

	file->enabled_ns[V3D_CPU] += runtime;
	v3d->queue[V3D_CPU].enabled_ns += runtime;

	file->jobs_sent[V3D_CPU]++;
	v3d->queue[V3D_CPU].jobs_sent++;

	file->start_ns[V3D_CPU] = 0;
	v3d->queue[V3D_CPU].start_ns = 0;
=======
	v3d_job_update_stats(&job->base, V3D_CPU);
>>>>>>> 0c383648

	return NULL;
}

static struct dma_fence *
v3d_cache_clean_job_run(struct drm_sched_job *sched_job)
{
	struct v3d_job *job = to_v3d_job(sched_job);
	struct v3d_dev *v3d = job->v3d;
	struct v3d_file_priv *file = job->file->driver_priv;
	u64 runtime;

	file->start_ns[V3D_CACHE_CLEAN] = local_clock();
	v3d->queue[V3D_CACHE_CLEAN].start_ns = file->start_ns[V3D_CACHE_CLEAN];

	v3d_job_start_stats(job, V3D_CACHE_CLEAN);

	v3d_clean_caches(v3d);

<<<<<<< HEAD
	runtime = local_clock() - file->start_ns[V3D_CACHE_CLEAN];

	file->enabled_ns[V3D_CACHE_CLEAN] += runtime;
	v3d->queue[V3D_CACHE_CLEAN].enabled_ns += runtime;

	file->jobs_sent[V3D_CACHE_CLEAN]++;
	v3d->queue[V3D_CACHE_CLEAN].jobs_sent++;

	file->start_ns[V3D_CACHE_CLEAN] = 0;
	v3d->queue[V3D_CACHE_CLEAN].start_ns = 0;
=======
	v3d_job_update_stats(job, V3D_CACHE_CLEAN);
>>>>>>> 0c383648

	return NULL;
}

static enum drm_gpu_sched_stat
v3d_gpu_reset_for_timeout(struct v3d_dev *v3d, struct drm_sched_job *sched_job)
{
	enum v3d_queue q;

	mutex_lock(&v3d->reset_lock);

	/* block scheduler */
	for (q = 0; q < V3D_MAX_QUEUES; q++)
		drm_sched_stop(&v3d->queue[q].sched, sched_job);

	if (sched_job)
		drm_sched_increase_karma(sched_job);

	/* get the GPU back into the init state */
	v3d_reset(v3d);

	for (q = 0; q < V3D_MAX_QUEUES; q++)
		drm_sched_resubmit_jobs(&v3d->queue[q].sched);

	/* Unblock schedulers and restart their jobs. */
	for (q = 0; q < V3D_MAX_QUEUES; q++) {
		drm_sched_start(&v3d->queue[q].sched, true);
	}

	mutex_unlock(&v3d->reset_lock);

	return DRM_GPU_SCHED_STAT_NOMINAL;
}

/* If the current address or return address have changed, then the GPU
 * has probably made progress and we should delay the reset.  This
 * could fail if the GPU got in an infinite loop in the CL, but that
 * is pretty unlikely outside of an i-g-t testcase.
 */
static enum drm_gpu_sched_stat
v3d_cl_job_timedout(struct drm_sched_job *sched_job, enum v3d_queue q,
		    u32 *timedout_ctca, u32 *timedout_ctra)
{
	struct v3d_job *job = to_v3d_job(sched_job);
	struct v3d_dev *v3d = job->v3d;
	u32 ctca = V3D_CORE_READ(0, V3D_CLE_CTNCA(q));
	u32 ctra = V3D_CORE_READ(0, V3D_CLE_CTNRA(q));

	if (*timedout_ctca != ctca || *timedout_ctra != ctra) {
		*timedout_ctca = ctca;
		*timedout_ctra = ctra;
		return DRM_GPU_SCHED_STAT_NOMINAL;
	}

	return v3d_gpu_reset_for_timeout(v3d, sched_job);
}

static enum drm_gpu_sched_stat
v3d_bin_job_timedout(struct drm_sched_job *sched_job)
{
	struct v3d_bin_job *job = to_bin_job(sched_job);

	return v3d_cl_job_timedout(sched_job, V3D_BIN,
				   &job->timedout_ctca, &job->timedout_ctra);
}

static enum drm_gpu_sched_stat
v3d_render_job_timedout(struct drm_sched_job *sched_job)
{
	struct v3d_render_job *job = to_render_job(sched_job);

	return v3d_cl_job_timedout(sched_job, V3D_RENDER,
				   &job->timedout_ctca, &job->timedout_ctra);
}

static enum drm_gpu_sched_stat
v3d_generic_job_timedout(struct drm_sched_job *sched_job)
{
	struct v3d_job *job = to_v3d_job(sched_job);

	return v3d_gpu_reset_for_timeout(job->v3d, sched_job);
}

static enum drm_gpu_sched_stat
v3d_csd_job_timedout(struct drm_sched_job *sched_job)
{
	struct v3d_csd_job *job = to_csd_job(sched_job);
	struct v3d_dev *v3d = job->base.v3d;
	u32 batches = V3D_CORE_READ(0, V3D_CSD_CURRENT_CFG4(v3d->ver));

	/* If we've made progress, skip reset and let the timer get
	 * rearmed.
	 */
	if (job->timedout_batches != batches) {
		job->timedout_batches = batches;
		return DRM_GPU_SCHED_STAT_NOMINAL;
	}

	return v3d_gpu_reset_for_timeout(v3d, sched_job);
}

static const struct drm_sched_backend_ops v3d_bin_sched_ops = {
	.run_job = v3d_bin_job_run,
	.timedout_job = v3d_bin_job_timedout,
	.free_job = v3d_sched_job_free,
};

static const struct drm_sched_backend_ops v3d_render_sched_ops = {
	.run_job = v3d_render_job_run,
	.timedout_job = v3d_render_job_timedout,
	.free_job = v3d_sched_job_free,
};

static const struct drm_sched_backend_ops v3d_tfu_sched_ops = {
	.run_job = v3d_tfu_job_run,
	.timedout_job = v3d_generic_job_timedout,
	.free_job = v3d_sched_job_free,
};

static const struct drm_sched_backend_ops v3d_csd_sched_ops = {
	.run_job = v3d_csd_job_run,
	.timedout_job = v3d_csd_job_timedout,
	.free_job = v3d_sched_job_free
};

static const struct drm_sched_backend_ops v3d_cache_clean_sched_ops = {
	.run_job = v3d_cache_clean_job_run,
	.timedout_job = v3d_generic_job_timedout,
	.free_job = v3d_sched_job_free
};

static const struct drm_sched_backend_ops v3d_cpu_sched_ops = {
	.run_job = v3d_cpu_job_run,
	.timedout_job = v3d_generic_job_timedout,
	.free_job = v3d_cpu_job_free
};

int
v3d_sched_init(struct v3d_dev *v3d)
{
	int hw_jobs_limit = 1;
	int job_hang_limit = 0;
	int hang_limit_ms = 500;
	int ret;

	ret = drm_sched_init(&v3d->queue[V3D_BIN].sched,
			     &v3d_bin_sched_ops, NULL,
			     DRM_SCHED_PRIORITY_COUNT,
			     hw_jobs_limit, job_hang_limit,
			     msecs_to_jiffies(hang_limit_ms), NULL,
			     NULL, "v3d_bin", v3d->drm.dev);
	if (ret)
		return ret;

	ret = drm_sched_init(&v3d->queue[V3D_RENDER].sched,
			     &v3d_render_sched_ops, NULL,
			     DRM_SCHED_PRIORITY_COUNT,
			     hw_jobs_limit, job_hang_limit,
			     msecs_to_jiffies(hang_limit_ms), NULL,
			     NULL, "v3d_render", v3d->drm.dev);
	if (ret)
		goto fail;

	ret = drm_sched_init(&v3d->queue[V3D_TFU].sched,
			     &v3d_tfu_sched_ops, NULL,
			     DRM_SCHED_PRIORITY_COUNT,
			     hw_jobs_limit, job_hang_limit,
			     msecs_to_jiffies(hang_limit_ms), NULL,
			     NULL, "v3d_tfu", v3d->drm.dev);
	if (ret)
		goto fail;

	if (v3d_has_csd(v3d)) {
		ret = drm_sched_init(&v3d->queue[V3D_CSD].sched,
				     &v3d_csd_sched_ops, NULL,
				     DRM_SCHED_PRIORITY_COUNT,
				     hw_jobs_limit, job_hang_limit,
				     msecs_to_jiffies(hang_limit_ms), NULL,
				     NULL, "v3d_csd", v3d->drm.dev);
		if (ret)
			goto fail;

		ret = drm_sched_init(&v3d->queue[V3D_CACHE_CLEAN].sched,
				     &v3d_cache_clean_sched_ops, NULL,
				     DRM_SCHED_PRIORITY_COUNT,
				     hw_jobs_limit, job_hang_limit,
				     msecs_to_jiffies(hang_limit_ms), NULL,
				     NULL, "v3d_cache_clean", v3d->drm.dev);
		if (ret)
			goto fail;
	}

	ret = drm_sched_init(&v3d->queue[V3D_CPU].sched,
			     &v3d_cpu_sched_ops, NULL,
			     DRM_SCHED_PRIORITY_COUNT,
			     1, job_hang_limit,
			     msecs_to_jiffies(hang_limit_ms), NULL,
			     NULL, "v3d_cpu", v3d->drm.dev);
	if (ret)
		goto fail;

	return 0;

fail:
	v3d_sched_fini(v3d);
	return ret;
}

void
v3d_sched_fini(struct v3d_dev *v3d)
{
	enum v3d_queue q;

	for (q = 0; q < V3D_MAX_QUEUES; q++) {
		if (v3d->queue[q].sched.ready)
			drm_sched_fini(&v3d->queue[q].sched);
	}
}<|MERGE_RESOLUTION|>--- conflicted
+++ resolved
@@ -150,7 +150,6 @@
 {
 	struct v3d_bin_job *job = to_bin_job(sched_job);
 	struct v3d_dev *v3d = job->base.v3d;
-	struct v3d_file_priv *file = job->base.file->driver_priv;
 	struct drm_device *dev = &v3d->drm;
 	struct dma_fence *fence;
 	unsigned long irqflags;
@@ -182,13 +181,7 @@
 	trace_v3d_submit_cl(dev, false, to_v3d_fence(fence)->seqno,
 			    job->start, job->end);
 
-<<<<<<< HEAD
-	file->start_ns[V3D_BIN] = local_clock();
-	v3d->queue[V3D_BIN].start_ns = file->start_ns[V3D_BIN];
-
-=======
 	v3d_job_start_stats(&job->base, V3D_BIN);
->>>>>>> 0c383648
 	v3d_switch_perfmon(v3d, &job->base);
 
 	/* Set the current and end address of the control list.
@@ -213,7 +206,6 @@
 {
 	struct v3d_render_job *job = to_render_job(sched_job);
 	struct v3d_dev *v3d = job->base.v3d;
-	struct v3d_file_priv *file = job->base.file->driver_priv;
 	struct drm_device *dev = &v3d->drm;
 	struct dma_fence *fence;
 
@@ -241,13 +233,7 @@
 	trace_v3d_submit_cl(dev, true, to_v3d_fence(fence)->seqno,
 			    job->start, job->end);
 
-<<<<<<< HEAD
-	file->start_ns[V3D_RENDER] = local_clock();
-	v3d->queue[V3D_RENDER].start_ns = file->start_ns[V3D_RENDER];
-
-=======
 	v3d_job_start_stats(&job->base, V3D_RENDER);
->>>>>>> 0c383648
 	v3d_switch_perfmon(v3d, &job->base);
 
 	/* XXX: Set the QCFG */
@@ -266,7 +252,6 @@
 {
 	struct v3d_tfu_job *job = to_tfu_job(sched_job);
 	struct v3d_dev *v3d = job->base.v3d;
-	struct v3d_file_priv *file = job->base.file->driver_priv;
 	struct drm_device *dev = &v3d->drm;
 	struct dma_fence *fence;
 
@@ -281,12 +266,7 @@
 
 	trace_v3d_submit_tfu(dev, to_v3d_fence(fence)->seqno);
 
-<<<<<<< HEAD
-	file->start_ns[V3D_TFU] = local_clock();
-	v3d->queue[V3D_TFU].start_ns = file->start_ns[V3D_TFU];
-=======
 	v3d_job_start_stats(&job->base, V3D_TFU);
->>>>>>> 0c383648
 
 	V3D_WRITE(V3D_TFU_IIA(v3d->ver), job->args.iia);
 	V3D_WRITE(V3D_TFU_IIS(v3d->ver), job->args.iis);
@@ -313,7 +293,6 @@
 {
 	struct v3d_csd_job *job = to_csd_job(sched_job);
 	struct v3d_dev *v3d = job->base.v3d;
-	struct v3d_file_priv *file = job->base.file->driver_priv;
 	struct drm_device *dev = &v3d->drm;
 	struct dma_fence *fence;
 	int i, csd_cfg0_reg, csd_cfg_reg_count;
@@ -332,13 +311,7 @@
 
 	trace_v3d_submit_csd(dev, to_v3d_fence(fence)->seqno);
 
-<<<<<<< HEAD
-	file->start_ns[V3D_CSD] = local_clock();
-	v3d->queue[V3D_CSD].start_ns = file->start_ns[V3D_CSD];
-
-=======
 	v3d_job_start_stats(&job->base, V3D_CSD);
->>>>>>> 0c383648
 	v3d_switch_perfmon(v3d, &job->base);
 
 	csd_cfg0_reg = V3D_CSD_QUEUED_CFG0(v3d->ver);
@@ -587,11 +560,6 @@
 {
 	struct v3d_cpu_job *job = to_cpu_job(sched_job);
 	struct v3d_dev *v3d = job->base.v3d;
-<<<<<<< HEAD
-	struct v3d_file_priv *file = job->base.file->driver_priv;
-	u64 runtime;
-=======
->>>>>>> 0c383648
 
 	v3d->cpu_job = job;
 
@@ -600,33 +568,13 @@
 		return NULL;
 	}
 
-<<<<<<< HEAD
-	file->start_ns[V3D_CPU] = local_clock();
-	v3d->queue[V3D_CPU].start_ns = file->start_ns[V3D_CPU];
-
-=======
 	v3d_job_start_stats(&job->base, V3D_CPU);
->>>>>>> 0c383648
 	trace_v3d_cpu_job_begin(&v3d->drm, job->job_type);
 
 	cpu_job_function[job->job_type](job);
 
 	trace_v3d_cpu_job_end(&v3d->drm, job->job_type);
-<<<<<<< HEAD
-
-	runtime = local_clock() - file->start_ns[V3D_CPU];
-
-	file->enabled_ns[V3D_CPU] += runtime;
-	v3d->queue[V3D_CPU].enabled_ns += runtime;
-
-	file->jobs_sent[V3D_CPU]++;
-	v3d->queue[V3D_CPU].jobs_sent++;
-
-	file->start_ns[V3D_CPU] = 0;
-	v3d->queue[V3D_CPU].start_ns = 0;
-=======
 	v3d_job_update_stats(&job->base, V3D_CPU);
->>>>>>> 0c383648
 
 	return NULL;
 }
@@ -636,30 +584,12 @@
 {
 	struct v3d_job *job = to_v3d_job(sched_job);
 	struct v3d_dev *v3d = job->v3d;
-	struct v3d_file_priv *file = job->file->driver_priv;
-	u64 runtime;
-
-	file->start_ns[V3D_CACHE_CLEAN] = local_clock();
-	v3d->queue[V3D_CACHE_CLEAN].start_ns = file->start_ns[V3D_CACHE_CLEAN];
 
 	v3d_job_start_stats(job, V3D_CACHE_CLEAN);
 
 	v3d_clean_caches(v3d);
 
-<<<<<<< HEAD
-	runtime = local_clock() - file->start_ns[V3D_CACHE_CLEAN];
-
-	file->enabled_ns[V3D_CACHE_CLEAN] += runtime;
-	v3d->queue[V3D_CACHE_CLEAN].enabled_ns += runtime;
-
-	file->jobs_sent[V3D_CACHE_CLEAN]++;
-	v3d->queue[V3D_CACHE_CLEAN].jobs_sent++;
-
-	file->start_ns[V3D_CACHE_CLEAN] = 0;
-	v3d->queue[V3D_CACHE_CLEAN].start_ns = 0;
-=======
 	v3d_job_update_stats(job, V3D_CACHE_CLEAN);
->>>>>>> 0c383648
 
 	return NULL;
 }
