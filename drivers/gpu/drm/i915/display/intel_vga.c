--- conflicted
+++ resolved
@@ -16,13 +16,7 @@
 
 static i915_reg_t intel_vga_cntrl_reg(struct intel_display *display)
 {
-<<<<<<< HEAD
-	struct drm_i915_private *i915 = to_i915(display->drm);
-
-	if (IS_VALLEYVIEW(i915) || IS_CHERRYVIEW(i915))
-=======
 	if (display->platform.valleyview || display->platform.cherryview)
->>>>>>> 82ab75c4
 		return VLV_VGACNTRL;
 	else if (DISPLAY_VER(display) >= 5)
 		return CPU_VGACNTRL;
