/*
 * Copyright 2016 Advanced Micro Devices, Inc.
 * All Rights Reserved.
 *
 * Permission is hereby granted, free of charge, to any person obtaining a
 * copy of this software and associated documentation files (the
 * "Software"), to deal in the Software without restriction, including
 * without limitation the rights to use, copy, modify, merge, publish,
 * distribute, sub license, and/or sell copies of the Software, and to
 * permit persons to whom the Software is furnished to do so, subject to
 * the following conditions:
 *
 * THE SOFTWARE IS PROVIDED "AS IS", WITHOUT WARRANTY OF ANY KIND, EXPRESS OR
 * IMPLIED, INCLUDING BUT NOT LIMITED TO THE WARRANTIES OF MERCHANTABILITY,
 * FITNESS FOR A PARTICULAR PURPOSE AND NON-INFRINGEMENT. IN NO EVENT SHALL
 * THE COPYRIGHT HOLDERS, AUTHORS AND/OR ITS SUPPLIERS BE LIABLE FOR ANY CLAIM,
 * DAMAGES OR OTHER LIABILITY, WHETHER IN AN ACTION OF CONTRACT, TORT OR
 * OTHERWISE, ARISING FROM, OUT OF OR IN CONNECTION WITH THE SOFTWARE OR THE
 * USE OR OTHER DEALINGS IN THE SOFTWARE.
 *
 * The above copyright notice and this permission notice (including the
 * next paragraph) shall be included in all copies or substantial portions
 * of the Software.
 *
 */

#include <linux/firmware.h>
#include <linux/module.h>
#include <linux/pci.h>
#include <drm/drm_drv.h>

#include "amdgpu.h"
#include "amdgpu_pm.h"
#include "amdgpu_vcn.h"
#include "soc15d.h"

/* Firmware Names */
#define FIRMWARE_RAVEN		"amdgpu/raven_vcn.bin"
#define FIRMWARE_PICASSO	"amdgpu/picasso_vcn.bin"
#define FIRMWARE_RAVEN2		"amdgpu/raven2_vcn.bin"
#define FIRMWARE_ARCTURUS	"amdgpu/arcturus_vcn.bin"
#define FIRMWARE_RENOIR		"amdgpu/renoir_vcn.bin"
#define FIRMWARE_GREEN_SARDINE	"amdgpu/green_sardine_vcn.bin"
#define FIRMWARE_NAVI10		"amdgpu/navi10_vcn.bin"
#define FIRMWARE_NAVI14		"amdgpu/navi14_vcn.bin"
#define FIRMWARE_NAVI12		"amdgpu/navi12_vcn.bin"
#define FIRMWARE_SIENNA_CICHLID	"amdgpu/sienna_cichlid_vcn.bin"
#define FIRMWARE_NAVY_FLOUNDER	"amdgpu/navy_flounder_vcn.bin"
#define FIRMWARE_VANGOGH	"amdgpu/vangogh_vcn.bin"
#define FIRMWARE_DIMGREY_CAVEFISH	"amdgpu/dimgrey_cavefish_vcn.bin"
#define FIRMWARE_ALDEBARAN	"amdgpu/aldebaran_vcn.bin"
#define FIRMWARE_BEIGE_GOBY	"amdgpu/beige_goby_vcn.bin"
#define FIRMWARE_YELLOW_CARP	"amdgpu/yellow_carp_vcn.bin"

MODULE_FIRMWARE(FIRMWARE_RAVEN);
MODULE_FIRMWARE(FIRMWARE_PICASSO);
MODULE_FIRMWARE(FIRMWARE_RAVEN2);
MODULE_FIRMWARE(FIRMWARE_ARCTURUS);
MODULE_FIRMWARE(FIRMWARE_RENOIR);
MODULE_FIRMWARE(FIRMWARE_GREEN_SARDINE);
MODULE_FIRMWARE(FIRMWARE_ALDEBARAN);
MODULE_FIRMWARE(FIRMWARE_NAVI10);
MODULE_FIRMWARE(FIRMWARE_NAVI14);
MODULE_FIRMWARE(FIRMWARE_NAVI12);
MODULE_FIRMWARE(FIRMWARE_SIENNA_CICHLID);
MODULE_FIRMWARE(FIRMWARE_NAVY_FLOUNDER);
MODULE_FIRMWARE(FIRMWARE_VANGOGH);
MODULE_FIRMWARE(FIRMWARE_DIMGREY_CAVEFISH);
MODULE_FIRMWARE(FIRMWARE_BEIGE_GOBY);
MODULE_FIRMWARE(FIRMWARE_YELLOW_CARP);

static void amdgpu_vcn_idle_work_handler(struct work_struct *work);

int amdgpu_vcn_sw_init(struct amdgpu_device *adev)
{
	unsigned long bo_size;
	const char *fw_name;
	const struct common_firmware_header *hdr;
	unsigned char fw_check;
	int i, r;

	INIT_DELAYED_WORK(&adev->vcn.idle_work, amdgpu_vcn_idle_work_handler);
	mutex_init(&adev->vcn.vcn_pg_lock);
	mutex_init(&adev->vcn.vcn1_jpeg1_workaround);
	atomic_set(&adev->vcn.total_submission_cnt, 0);
	for (i = 0; i < adev->vcn.num_vcn_inst; i++)
		atomic_set(&adev->vcn.inst[i].dpg_enc_submission_cnt, 0);

	switch (adev->ip_versions[UVD_HWIP][0]) {
	case IP_VERSION(1, 0, 0):
	case IP_VERSION(1, 0, 1):
		if (adev->apu_flags & AMD_APU_IS_RAVEN2)
			fw_name = FIRMWARE_RAVEN2;
		else if (adev->apu_flags & AMD_APU_IS_PICASSO)
			fw_name = FIRMWARE_PICASSO;
		else
			fw_name = FIRMWARE_RAVEN;
		break;
	case IP_VERSION(2, 5, 0):
		fw_name = FIRMWARE_ARCTURUS;
		if ((adev->firmware.load_type == AMDGPU_FW_LOAD_PSP) &&
		    (adev->pg_flags & AMD_PG_SUPPORT_VCN_DPG))
			adev->vcn.indirect_sram = true;
		break;
	case IP_VERSION(2, 2, 0):
		if (adev->apu_flags & AMD_APU_IS_RENOIR)
			fw_name = FIRMWARE_RENOIR;
		else
			fw_name = FIRMWARE_GREEN_SARDINE;

		if ((adev->firmware.load_type == AMDGPU_FW_LOAD_PSP) &&
		    (adev->pg_flags & AMD_PG_SUPPORT_VCN_DPG))
			adev->vcn.indirect_sram = true;
		break;
	case IP_VERSION(2, 6, 0):
		fw_name = FIRMWARE_ALDEBARAN;
		if ((adev->firmware.load_type == AMDGPU_FW_LOAD_PSP) &&
		    (adev->pg_flags & AMD_PG_SUPPORT_VCN_DPG))
			adev->vcn.indirect_sram = true;
		break;
	case IP_VERSION(2, 0, 0):
		fw_name = FIRMWARE_NAVI10;
		if ((adev->firmware.load_type == AMDGPU_FW_LOAD_PSP) &&
		    (adev->pg_flags & AMD_PG_SUPPORT_VCN_DPG))
			adev->vcn.indirect_sram = true;
		break;
	case IP_VERSION(2, 0, 2):
		if (adev->asic_type == CHIP_NAVI12)
			fw_name = FIRMWARE_NAVI12;
		else
			fw_name = FIRMWARE_NAVI14;
		if ((adev->firmware.load_type == AMDGPU_FW_LOAD_PSP) &&
		    (adev->pg_flags & AMD_PG_SUPPORT_VCN_DPG))
			adev->vcn.indirect_sram = true;
		break;
	case IP_VERSION(3, 0, 0):
	case IP_VERSION(3, 0, 64):
<<<<<<< HEAD
=======
	case IP_VERSION(3, 0, 192):
>>>>>>> 8590222e
		if (adev->ip_versions[GC_HWIP][0] == IP_VERSION(10, 3, 0))
			fw_name = FIRMWARE_SIENNA_CICHLID;
		else
			fw_name = FIRMWARE_NAVY_FLOUNDER;
		if ((adev->firmware.load_type == AMDGPU_FW_LOAD_PSP) &&
		    (adev->pg_flags & AMD_PG_SUPPORT_VCN_DPG))
			adev->vcn.indirect_sram = true;
		break;
	case IP_VERSION(3, 0, 2):
		fw_name = FIRMWARE_VANGOGH;
		break;
	case IP_VERSION(3, 0, 16):
		fw_name = FIRMWARE_DIMGREY_CAVEFISH;
		if ((adev->firmware.load_type == AMDGPU_FW_LOAD_PSP) &&
		    (adev->pg_flags & AMD_PG_SUPPORT_VCN_DPG))
			adev->vcn.indirect_sram = true;
		break;
	case IP_VERSION(3, 0, 33):
		fw_name = FIRMWARE_BEIGE_GOBY;
		if ((adev->firmware.load_type == AMDGPU_FW_LOAD_PSP) &&
		    (adev->pg_flags & AMD_PG_SUPPORT_VCN_DPG))
			adev->vcn.indirect_sram = true;
		break;
	case IP_VERSION(3, 1, 1):
		fw_name = FIRMWARE_YELLOW_CARP;
		if ((adev->firmware.load_type == AMDGPU_FW_LOAD_PSP) &&
		    (adev->pg_flags & AMD_PG_SUPPORT_VCN_DPG))
			adev->vcn.indirect_sram = true;
		break;
	default:
		return -EINVAL;
	}

	r = request_firmware(&adev->vcn.fw, fw_name, adev->dev);
	if (r) {
		dev_err(adev->dev, "amdgpu_vcn: Can't load firmware \"%s\"\n",
			fw_name);
		return r;
	}

	r = amdgpu_ucode_validate(adev->vcn.fw);
	if (r) {
		dev_err(adev->dev, "amdgpu_vcn: Can't validate firmware \"%s\"\n",
			fw_name);
		release_firmware(adev->vcn.fw);
		adev->vcn.fw = NULL;
		return r;
	}

	hdr = (const struct common_firmware_header *)adev->vcn.fw->data;
	adev->vcn.fw_version = le32_to_cpu(hdr->ucode_version);

	/* Bit 20-23, it is encode major and non-zero for new naming convention.
	 * This field is part of version minor and DRM_DISABLED_FLAG in old naming
	 * convention. Since the l:wq!atest version minor is 0x5B and DRM_DISABLED_FLAG
	 * is zero in old naming convention, this field is always zero so far.
	 * These four bits are used to tell which naming convention is present.
	 */
	fw_check = (le32_to_cpu(hdr->ucode_version) >> 20) & 0xf;
	if (fw_check) {
		unsigned int dec_ver, enc_major, enc_minor, vep, fw_rev;

		fw_rev = le32_to_cpu(hdr->ucode_version) & 0xfff;
		enc_minor = (le32_to_cpu(hdr->ucode_version) >> 12) & 0xff;
		enc_major = fw_check;
		dec_ver = (le32_to_cpu(hdr->ucode_version) >> 24) & 0xf;
		vep = (le32_to_cpu(hdr->ucode_version) >> 28) & 0xf;
		DRM_INFO("Found VCN firmware Version ENC: %u.%u DEC: %u VEP: %u Revision: %u\n",
			enc_major, enc_minor, dec_ver, vep, fw_rev);
	} else {
		unsigned int version_major, version_minor, family_id;

		family_id = le32_to_cpu(hdr->ucode_version) & 0xff;
		version_major = (le32_to_cpu(hdr->ucode_version) >> 24) & 0xff;
		version_minor = (le32_to_cpu(hdr->ucode_version) >> 8) & 0xff;
		DRM_INFO("Found VCN firmware Version: %u.%u Family ID: %u\n",
			version_major, version_minor, family_id);
	}

	bo_size = AMDGPU_VCN_STACK_SIZE + AMDGPU_VCN_CONTEXT_SIZE;
	if (adev->firmware.load_type != AMDGPU_FW_LOAD_PSP)
		bo_size += AMDGPU_GPU_PAGE_ALIGN(le32_to_cpu(hdr->ucode_size_bytes) + 8);
	bo_size += AMDGPU_GPU_PAGE_ALIGN(sizeof(struct amdgpu_fw_shared));

	for (i = 0; i < adev->vcn.num_vcn_inst; i++) {
		if (adev->vcn.harvest_config & (1 << i))
			continue;

		r = amdgpu_bo_create_kernel(adev, bo_size, PAGE_SIZE,
						AMDGPU_GEM_DOMAIN_VRAM, &adev->vcn.inst[i].vcpu_bo,
						&adev->vcn.inst[i].gpu_addr, &adev->vcn.inst[i].cpu_addr);
		if (r) {
			dev_err(adev->dev, "(%d) failed to allocate vcn bo\n", r);
			return r;
		}

		adev->vcn.inst[i].fw_shared_cpu_addr = adev->vcn.inst[i].cpu_addr +
				bo_size - AMDGPU_GPU_PAGE_ALIGN(sizeof(struct amdgpu_fw_shared));
		adev->vcn.inst[i].fw_shared_gpu_addr = adev->vcn.inst[i].gpu_addr +
				bo_size - AMDGPU_GPU_PAGE_ALIGN(sizeof(struct amdgpu_fw_shared));

		if (adev->vcn.indirect_sram) {
			r = amdgpu_bo_create_kernel(adev, 64 * 2 * 4, PAGE_SIZE,
					AMDGPU_GEM_DOMAIN_VRAM, &adev->vcn.inst[i].dpg_sram_bo,
					&adev->vcn.inst[i].dpg_sram_gpu_addr, &adev->vcn.inst[i].dpg_sram_cpu_addr);
			if (r) {
				dev_err(adev->dev, "VCN %d (%d) failed to allocate DPG bo\n", i, r);
				return r;
			}
		}
	}

	return 0;
}

int amdgpu_vcn_sw_fini(struct amdgpu_device *adev)
{
	int i, j;

	for (j = 0; j < adev->vcn.num_vcn_inst; ++j) {
		if (adev->vcn.harvest_config & (1 << j))
			continue;

		if (adev->vcn.indirect_sram) {
			amdgpu_bo_free_kernel(&adev->vcn.inst[j].dpg_sram_bo,
						  &adev->vcn.inst[j].dpg_sram_gpu_addr,
						  (void **)&adev->vcn.inst[j].dpg_sram_cpu_addr);
		}
		kvfree(adev->vcn.inst[j].saved_bo);

		amdgpu_bo_free_kernel(&adev->vcn.inst[j].vcpu_bo,
					  &adev->vcn.inst[j].gpu_addr,
					  (void **)&adev->vcn.inst[j].cpu_addr);

		amdgpu_ring_fini(&adev->vcn.inst[j].ring_dec);

		for (i = 0; i < adev->vcn.num_enc_rings; ++i)
			amdgpu_ring_fini(&adev->vcn.inst[j].ring_enc[i]);
	}

	release_firmware(adev->vcn.fw);
	mutex_destroy(&adev->vcn.vcn1_jpeg1_workaround);
	mutex_destroy(&adev->vcn.vcn_pg_lock);

	return 0;
}

bool amdgpu_vcn_is_disabled_vcn(struct amdgpu_device *adev, enum vcn_ring_type type, uint32_t vcn_instance)
{
	bool ret = false;

	int major;
	int minor;
	int revision;

	/* if cannot find IP data, then this VCN does not exist */
	if (amdgpu_discovery_get_vcn_version(adev, vcn_instance, &major, &minor, &revision) != 0)
		return true;

	if ((type == VCN_ENCODE_RING) && (revision & VCN_BLOCK_ENCODE_DISABLE_MASK)) {
		ret = true;
	} else if ((type == VCN_DECODE_RING) && (revision & VCN_BLOCK_DECODE_DISABLE_MASK)) {
		ret = true;
	} else if ((type == VCN_UNIFIED_RING) && (revision & VCN_BLOCK_QUEUE_DISABLE_MASK)) {
		ret = true;
	}

	return ret;
}

int amdgpu_vcn_suspend(struct amdgpu_device *adev)
{
	unsigned size;
	void *ptr;
	int i, idx;

	cancel_delayed_work_sync(&adev->vcn.idle_work);

	for (i = 0; i < adev->vcn.num_vcn_inst; ++i) {
		if (adev->vcn.harvest_config & (1 << i))
			continue;
		if (adev->vcn.inst[i].vcpu_bo == NULL)
			return 0;

		size = amdgpu_bo_size(adev->vcn.inst[i].vcpu_bo);
		ptr = adev->vcn.inst[i].cpu_addr;

		adev->vcn.inst[i].saved_bo = kvmalloc(size, GFP_KERNEL);
		if (!adev->vcn.inst[i].saved_bo)
			return -ENOMEM;

		if (drm_dev_enter(adev_to_drm(adev), &idx)) {
			memcpy_fromio(adev->vcn.inst[i].saved_bo, ptr, size);
			drm_dev_exit(idx);
		}
	}
	return 0;
}

int amdgpu_vcn_resume(struct amdgpu_device *adev)
{
	unsigned size;
	void *ptr;
	int i, idx;

	for (i = 0; i < adev->vcn.num_vcn_inst; ++i) {
		if (adev->vcn.harvest_config & (1 << i))
			continue;
		if (adev->vcn.inst[i].vcpu_bo == NULL)
			return -EINVAL;

		size = amdgpu_bo_size(adev->vcn.inst[i].vcpu_bo);
		ptr = adev->vcn.inst[i].cpu_addr;

		if (adev->vcn.inst[i].saved_bo != NULL) {
			if (drm_dev_enter(adev_to_drm(adev), &idx)) {
				memcpy_toio(ptr, adev->vcn.inst[i].saved_bo, size);
				drm_dev_exit(idx);
			}
			kvfree(adev->vcn.inst[i].saved_bo);
			adev->vcn.inst[i].saved_bo = NULL;
		} else {
			const struct common_firmware_header *hdr;
			unsigned offset;

			hdr = (const struct common_firmware_header *)adev->vcn.fw->data;
			if (adev->firmware.load_type != AMDGPU_FW_LOAD_PSP) {
				offset = le32_to_cpu(hdr->ucode_array_offset_bytes);
				if (drm_dev_enter(adev_to_drm(adev), &idx)) {
					memcpy_toio(adev->vcn.inst[i].cpu_addr, adev->vcn.fw->data + offset,
						    le32_to_cpu(hdr->ucode_size_bytes));
					drm_dev_exit(idx);
				}
				size -= le32_to_cpu(hdr->ucode_size_bytes);
				ptr += le32_to_cpu(hdr->ucode_size_bytes);
			}
			memset_io(ptr, 0, size);
		}
	}
	return 0;
}

static void amdgpu_vcn_idle_work_handler(struct work_struct *work)
{
	struct amdgpu_device *adev =
		container_of(work, struct amdgpu_device, vcn.idle_work.work);
	unsigned int fences = 0, fence[AMDGPU_MAX_VCN_INSTANCES] = {0};
	unsigned int i, j;
	int r = 0;

	for (j = 0; j < adev->vcn.num_vcn_inst; ++j) {
		if (adev->vcn.harvest_config & (1 << j))
			continue;

		for (i = 0; i < adev->vcn.num_enc_rings; ++i) {
			fence[j] += amdgpu_fence_count_emitted(&adev->vcn.inst[j].ring_enc[i]);
		}

		if (adev->pg_flags & AMD_PG_SUPPORT_VCN_DPG)	{
			struct dpg_pause_state new_state;

			if (fence[j] ||
				unlikely(atomic_read(&adev->vcn.inst[j].dpg_enc_submission_cnt)))
				new_state.fw_based = VCN_DPG_STATE__PAUSE;
			else
				new_state.fw_based = VCN_DPG_STATE__UNPAUSE;

			adev->vcn.pause_dpg_mode(adev, j, &new_state);
		}

		fence[j] += amdgpu_fence_count_emitted(&adev->vcn.inst[j].ring_dec);
		fences += fence[j];
	}

	if (!fences && !atomic_read(&adev->vcn.total_submission_cnt)) {
		amdgpu_device_ip_set_powergating_state(adev, AMD_IP_BLOCK_TYPE_VCN,
		       AMD_PG_STATE_GATE);
		r = amdgpu_dpm_switch_power_profile(adev, PP_SMC_POWER_PROFILE_VIDEO,
				false);
		if (r)
			dev_warn(adev->dev, "(%d) failed to disable video power profile mode\n", r);
	} else {
		schedule_delayed_work(&adev->vcn.idle_work, VCN_IDLE_TIMEOUT);
	}
}

void amdgpu_vcn_ring_begin_use(struct amdgpu_ring *ring)
{
	struct amdgpu_device *adev = ring->adev;
	int r = 0;

	atomic_inc(&adev->vcn.total_submission_cnt);

	if (!cancel_delayed_work_sync(&adev->vcn.idle_work)) {
		r = amdgpu_dpm_switch_power_profile(adev, PP_SMC_POWER_PROFILE_VIDEO,
				true);
		if (r)
			dev_warn(adev->dev, "(%d) failed to switch to video power profile mode\n", r);
	}

	mutex_lock(&adev->vcn.vcn_pg_lock);
	amdgpu_device_ip_set_powergating_state(adev, AMD_IP_BLOCK_TYPE_VCN,
	       AMD_PG_STATE_UNGATE);

	if (adev->pg_flags & AMD_PG_SUPPORT_VCN_DPG)	{
		struct dpg_pause_state new_state;

		if (ring->funcs->type == AMDGPU_RING_TYPE_VCN_ENC) {
			atomic_inc(&adev->vcn.inst[ring->me].dpg_enc_submission_cnt);
			new_state.fw_based = VCN_DPG_STATE__PAUSE;
		} else {
			unsigned int fences = 0;
			unsigned int i;

			for (i = 0; i < adev->vcn.num_enc_rings; ++i)
				fences += amdgpu_fence_count_emitted(&adev->vcn.inst[ring->me].ring_enc[i]);

			if (fences || atomic_read(&adev->vcn.inst[ring->me].dpg_enc_submission_cnt))
				new_state.fw_based = VCN_DPG_STATE__PAUSE;
			else
				new_state.fw_based = VCN_DPG_STATE__UNPAUSE;
		}

		adev->vcn.pause_dpg_mode(adev, ring->me, &new_state);
	}
	mutex_unlock(&adev->vcn.vcn_pg_lock);
}

void amdgpu_vcn_ring_end_use(struct amdgpu_ring *ring)
{
	if (ring->adev->pg_flags & AMD_PG_SUPPORT_VCN_DPG &&
		ring->funcs->type == AMDGPU_RING_TYPE_VCN_ENC)
		atomic_dec(&ring->adev->vcn.inst[ring->me].dpg_enc_submission_cnt);

	atomic_dec(&ring->adev->vcn.total_submission_cnt);

	schedule_delayed_work(&ring->adev->vcn.idle_work, VCN_IDLE_TIMEOUT);
}

int amdgpu_vcn_dec_ring_test_ring(struct amdgpu_ring *ring)
{
	struct amdgpu_device *adev = ring->adev;
	uint32_t tmp = 0;
	unsigned i;
	int r;

	/* VCN in SRIOV does not support direct register read/write */
	if (amdgpu_sriov_vf(adev))
		return 0;

	WREG32(adev->vcn.inst[ring->me].external.scratch9, 0xCAFEDEAD);
	r = amdgpu_ring_alloc(ring, 3);
	if (r)
		return r;
	amdgpu_ring_write(ring, PACKET0(adev->vcn.internal.scratch9, 0));
	amdgpu_ring_write(ring, 0xDEADBEEF);
	amdgpu_ring_commit(ring);
	for (i = 0; i < adev->usec_timeout; i++) {
		tmp = RREG32(adev->vcn.inst[ring->me].external.scratch9);
		if (tmp == 0xDEADBEEF)
			break;
		udelay(1);
	}

	if (i >= adev->usec_timeout)
		r = -ETIMEDOUT;

	return r;
}

int amdgpu_vcn_dec_sw_ring_test_ring(struct amdgpu_ring *ring)
{
	struct amdgpu_device *adev = ring->adev;
	uint32_t rptr;
	unsigned int i;
	int r;

	if (amdgpu_sriov_vf(adev))
		return 0;

	r = amdgpu_ring_alloc(ring, 16);
	if (r)
		return r;

	rptr = amdgpu_ring_get_rptr(ring);

	amdgpu_ring_write(ring, VCN_DEC_SW_CMD_END);
	amdgpu_ring_commit(ring);

	for (i = 0; i < adev->usec_timeout; i++) {
		if (amdgpu_ring_get_rptr(ring) != rptr)
			break;
		udelay(1);
	}

	if (i >= adev->usec_timeout)
		r = -ETIMEDOUT;

	return r;
}

static int amdgpu_vcn_dec_send_msg(struct amdgpu_ring *ring,
				   struct amdgpu_ib *ib_msg,
				   struct dma_fence **fence)
{
	struct amdgpu_device *adev = ring->adev;
	struct dma_fence *f = NULL;
	struct amdgpu_job *job;
	struct amdgpu_ib *ib;
	uint64_t addr = AMDGPU_GPU_PAGE_ALIGN(ib_msg->gpu_addr);
	int i, r;

	r = amdgpu_job_alloc_with_ib(adev, 64,
					AMDGPU_IB_POOL_DIRECT, &job);
	if (r)
		goto err;

	ib = &job->ibs[0];
	ib->ptr[0] = PACKET0(adev->vcn.internal.data0, 0);
	ib->ptr[1] = addr;
	ib->ptr[2] = PACKET0(adev->vcn.internal.data1, 0);
	ib->ptr[3] = addr >> 32;
	ib->ptr[4] = PACKET0(adev->vcn.internal.cmd, 0);
	ib->ptr[5] = 0;
	for (i = 6; i < 16; i += 2) {
		ib->ptr[i] = PACKET0(adev->vcn.internal.nop, 0);
		ib->ptr[i+1] = 0;
	}
	ib->length_dw = 16;

	r = amdgpu_job_submit_direct(job, ring, &f);
	if (r)
		goto err_free;

	amdgpu_ib_free(adev, ib_msg, f);

	if (fence)
		*fence = dma_fence_get(f);
	dma_fence_put(f);

	return 0;

err_free:
	amdgpu_job_free(job);
err:
	amdgpu_ib_free(adev, ib_msg, f);
	return r;
}

static int amdgpu_vcn_dec_get_create_msg(struct amdgpu_ring *ring, uint32_t handle,
		struct amdgpu_ib *ib)
{
	struct amdgpu_device *adev = ring->adev;
	uint32_t *msg;
	int r, i;

	memset(ib, 0, sizeof(*ib));
	r = amdgpu_ib_get(adev, NULL, AMDGPU_GPU_PAGE_SIZE * 2,
			AMDGPU_IB_POOL_DIRECT,
			ib);
	if (r)
		return r;

	msg = (uint32_t *)AMDGPU_GPU_PAGE_ALIGN((unsigned long)ib->ptr);
	msg[0] = cpu_to_le32(0x00000028);
	msg[1] = cpu_to_le32(0x00000038);
	msg[2] = cpu_to_le32(0x00000001);
	msg[3] = cpu_to_le32(0x00000000);
	msg[4] = cpu_to_le32(handle);
	msg[5] = cpu_to_le32(0x00000000);
	msg[6] = cpu_to_le32(0x00000001);
	msg[7] = cpu_to_le32(0x00000028);
	msg[8] = cpu_to_le32(0x00000010);
	msg[9] = cpu_to_le32(0x00000000);
	msg[10] = cpu_to_le32(0x00000007);
	msg[11] = cpu_to_le32(0x00000000);
	msg[12] = cpu_to_le32(0x00000780);
	msg[13] = cpu_to_le32(0x00000440);
	for (i = 14; i < 1024; ++i)
		msg[i] = cpu_to_le32(0x0);

	return 0;
}

static int amdgpu_vcn_dec_get_destroy_msg(struct amdgpu_ring *ring, uint32_t handle,
					  struct amdgpu_ib *ib)
{
	struct amdgpu_device *adev = ring->adev;
	uint32_t *msg;
	int r, i;

	memset(ib, 0, sizeof(*ib));
	r = amdgpu_ib_get(adev, NULL, AMDGPU_GPU_PAGE_SIZE * 2,
			AMDGPU_IB_POOL_DIRECT,
			ib);
	if (r)
		return r;

	msg = (uint32_t *)AMDGPU_GPU_PAGE_ALIGN((unsigned long)ib->ptr);
	msg[0] = cpu_to_le32(0x00000028);
	msg[1] = cpu_to_le32(0x00000018);
	msg[2] = cpu_to_le32(0x00000000);
	msg[3] = cpu_to_le32(0x00000002);
	msg[4] = cpu_to_le32(handle);
	msg[5] = cpu_to_le32(0x00000000);
	for (i = 6; i < 1024; ++i)
		msg[i] = cpu_to_le32(0x0);

	return 0;
}

int amdgpu_vcn_dec_ring_test_ib(struct amdgpu_ring *ring, long timeout)
{
	struct dma_fence *fence = NULL;
	struct amdgpu_ib ib;
	long r;

	r = amdgpu_vcn_dec_get_create_msg(ring, 1, &ib);
	if (r)
		goto error;

	r = amdgpu_vcn_dec_send_msg(ring, &ib, NULL);
	if (r)
		goto error;
	r = amdgpu_vcn_dec_get_destroy_msg(ring, 1, &ib);
	if (r)
		goto error;

	r = amdgpu_vcn_dec_send_msg(ring, &ib, &fence);
	if (r)
		goto error;

	r = dma_fence_wait_timeout(fence, false, timeout);
	if (r == 0)
		r = -ETIMEDOUT;
	else if (r > 0)
		r = 0;

	dma_fence_put(fence);
error:
	return r;
}

static int amdgpu_vcn_dec_sw_send_msg(struct amdgpu_ring *ring,
				      struct amdgpu_ib *ib_msg,
				      struct dma_fence **fence)
{
	struct amdgpu_vcn_decode_buffer *decode_buffer = NULL;
	const unsigned int ib_size_dw = 64;
	struct amdgpu_device *adev = ring->adev;
	struct dma_fence *f = NULL;
	struct amdgpu_job *job;
	struct amdgpu_ib *ib;
	uint64_t addr = AMDGPU_GPU_PAGE_ALIGN(ib_msg->gpu_addr);
	int i, r;

	r = amdgpu_job_alloc_with_ib(adev, ib_size_dw * 4,
				AMDGPU_IB_POOL_DIRECT, &job);
	if (r)
		goto err;

	ib = &job->ibs[0];
	ib->length_dw = 0;

	ib->ptr[ib->length_dw++] = sizeof(struct amdgpu_vcn_decode_buffer) + 8;
	ib->ptr[ib->length_dw++] = cpu_to_le32(AMDGPU_VCN_IB_FLAG_DECODE_BUFFER);
	decode_buffer = (struct amdgpu_vcn_decode_buffer *)&(ib->ptr[ib->length_dw]);
	ib->length_dw += sizeof(struct amdgpu_vcn_decode_buffer) / 4;
	memset(decode_buffer, 0, sizeof(struct amdgpu_vcn_decode_buffer));

	decode_buffer->valid_buf_flag |= cpu_to_le32(AMDGPU_VCN_CMD_FLAG_MSG_BUFFER);
	decode_buffer->msg_buffer_address_hi = cpu_to_le32(addr >> 32);
	decode_buffer->msg_buffer_address_lo = cpu_to_le32(addr);

	for (i = ib->length_dw; i < ib_size_dw; ++i)
		ib->ptr[i] = 0x0;

	r = amdgpu_job_submit_direct(job, ring, &f);
	if (r)
		goto err_free;

	amdgpu_ib_free(adev, ib_msg, f);

	if (fence)
		*fence = dma_fence_get(f);
	dma_fence_put(f);

	return 0;

err_free:
	amdgpu_job_free(job);
err:
	amdgpu_ib_free(adev, ib_msg, f);
	return r;
}

int amdgpu_vcn_dec_sw_ring_test_ib(struct amdgpu_ring *ring, long timeout)
{
	struct dma_fence *fence = NULL;
	struct amdgpu_ib ib;
	long r;

	r = amdgpu_vcn_dec_get_create_msg(ring, 1, &ib);
	if (r)
		goto error;

	r = amdgpu_vcn_dec_sw_send_msg(ring, &ib, NULL);
	if (r)
		goto error;
	r = amdgpu_vcn_dec_get_destroy_msg(ring, 1, &ib);
	if (r)
		goto error;

	r = amdgpu_vcn_dec_sw_send_msg(ring, &ib, &fence);
	if (r)
		goto error;

	r = dma_fence_wait_timeout(fence, false, timeout);
	if (r == 0)
		r = -ETIMEDOUT;
	else if (r > 0)
		r = 0;

	dma_fence_put(fence);
error:
	return r;
}

int amdgpu_vcn_enc_ring_test_ring(struct amdgpu_ring *ring)
{
	struct amdgpu_device *adev = ring->adev;
	uint32_t rptr;
	unsigned i;
	int r;

	if (amdgpu_sriov_vf(adev))
		return 0;

	r = amdgpu_ring_alloc(ring, 16);
	if (r)
		return r;

	rptr = amdgpu_ring_get_rptr(ring);

	amdgpu_ring_write(ring, VCN_ENC_CMD_END);
	amdgpu_ring_commit(ring);

	for (i = 0; i < adev->usec_timeout; i++) {
		if (amdgpu_ring_get_rptr(ring) != rptr)
			break;
		udelay(1);
	}

	if (i >= adev->usec_timeout)
		r = -ETIMEDOUT;

	return r;
}

static int amdgpu_vcn_enc_get_create_msg(struct amdgpu_ring *ring, uint32_t handle,
					 struct amdgpu_ib *ib_msg,
					 struct dma_fence **fence)
{
	const unsigned ib_size_dw = 16;
	struct amdgpu_job *job;
	struct amdgpu_ib *ib;
	struct dma_fence *f = NULL;
	uint64_t addr;
	int i, r;

	r = amdgpu_job_alloc_with_ib(ring->adev, ib_size_dw * 4,
					AMDGPU_IB_POOL_DIRECT, &job);
	if (r)
		return r;

	ib = &job->ibs[0];
	addr = AMDGPU_GPU_PAGE_ALIGN(ib_msg->gpu_addr);

	ib->length_dw = 0;
	ib->ptr[ib->length_dw++] = 0x00000018;
	ib->ptr[ib->length_dw++] = 0x00000001; /* session info */
	ib->ptr[ib->length_dw++] = handle;
	ib->ptr[ib->length_dw++] = upper_32_bits(addr);
	ib->ptr[ib->length_dw++] = addr;
	ib->ptr[ib->length_dw++] = 0x0000000b;

	ib->ptr[ib->length_dw++] = 0x00000014;
	ib->ptr[ib->length_dw++] = 0x00000002; /* task info */
	ib->ptr[ib->length_dw++] = 0x0000001c;
	ib->ptr[ib->length_dw++] = 0x00000000;
	ib->ptr[ib->length_dw++] = 0x00000000;

	ib->ptr[ib->length_dw++] = 0x00000008;
	ib->ptr[ib->length_dw++] = 0x08000001; /* op initialize */

	for (i = ib->length_dw; i < ib_size_dw; ++i)
		ib->ptr[i] = 0x0;

	r = amdgpu_job_submit_direct(job, ring, &f);
	if (r)
		goto err;

	if (fence)
		*fence = dma_fence_get(f);
	dma_fence_put(f);

	return 0;

err:
	amdgpu_job_free(job);
	return r;
}

static int amdgpu_vcn_enc_get_destroy_msg(struct amdgpu_ring *ring, uint32_t handle,
					  struct amdgpu_ib *ib_msg,
					  struct dma_fence **fence)
{
	const unsigned ib_size_dw = 16;
	struct amdgpu_job *job;
	struct amdgpu_ib *ib;
	struct dma_fence *f = NULL;
	uint64_t addr;
	int i, r;

	r = amdgpu_job_alloc_with_ib(ring->adev, ib_size_dw * 4,
					AMDGPU_IB_POOL_DIRECT, &job);
	if (r)
		return r;

	ib = &job->ibs[0];
	addr = AMDGPU_GPU_PAGE_ALIGN(ib_msg->gpu_addr);

	ib->length_dw = 0;
	ib->ptr[ib->length_dw++] = 0x00000018;
	ib->ptr[ib->length_dw++] = 0x00000001;
	ib->ptr[ib->length_dw++] = handle;
	ib->ptr[ib->length_dw++] = upper_32_bits(addr);
	ib->ptr[ib->length_dw++] = addr;
	ib->ptr[ib->length_dw++] = 0x0000000b;

	ib->ptr[ib->length_dw++] = 0x00000014;
	ib->ptr[ib->length_dw++] = 0x00000002;
	ib->ptr[ib->length_dw++] = 0x0000001c;
	ib->ptr[ib->length_dw++] = 0x00000000;
	ib->ptr[ib->length_dw++] = 0x00000000;

	ib->ptr[ib->length_dw++] = 0x00000008;
	ib->ptr[ib->length_dw++] = 0x08000002; /* op close session */

	for (i = ib->length_dw; i < ib_size_dw; ++i)
		ib->ptr[i] = 0x0;

	r = amdgpu_job_submit_direct(job, ring, &f);
	if (r)
		goto err;

	if (fence)
		*fence = dma_fence_get(f);
	dma_fence_put(f);

	return 0;

err:
	amdgpu_job_free(job);
	return r;
}

int amdgpu_vcn_enc_ring_test_ib(struct amdgpu_ring *ring, long timeout)
{
	struct amdgpu_device *adev = ring->adev;
	struct dma_fence *fence = NULL;
	struct amdgpu_ib ib;
	long r;

	memset(&ib, 0, sizeof(ib));
	r = amdgpu_ib_get(adev, NULL, (128 << 10) + AMDGPU_GPU_PAGE_SIZE,
			AMDGPU_IB_POOL_DIRECT,
			&ib);
	if (r)
		return r;

	r = amdgpu_vcn_enc_get_create_msg(ring, 1, &ib, NULL);
	if (r)
		goto error;

	r = amdgpu_vcn_enc_get_destroy_msg(ring, 1, &ib, &fence);
	if (r)
		goto error;

	r = dma_fence_wait_timeout(fence, false, timeout);
	if (r == 0)
		r = -ETIMEDOUT;
	else if (r > 0)
		r = 0;

error:
	amdgpu_ib_free(adev, &ib, fence);
	dma_fence_put(fence);

	return r;
}

enum amdgpu_ring_priority_level amdgpu_vcn_get_enc_ring_prio(int ring)
{
	switch(ring) {
	case 0:
		return AMDGPU_RING_PRIO_0;
	case 1:
		return AMDGPU_RING_PRIO_1;
	case 2:
		return AMDGPU_RING_PRIO_2;
	default:
		return AMDGPU_RING_PRIO_0;
	}
}

void amdgpu_vcn_setup_ucode(struct amdgpu_device *adev)
{
	int i;
	unsigned int idx;

	if (adev->firmware.load_type == AMDGPU_FW_LOAD_PSP) {
		const struct common_firmware_header *hdr;
		hdr = (const struct common_firmware_header *)adev->vcn.fw->data;

		for (i = 0; i < adev->vcn.num_vcn_inst; i++) {
			if (adev->vcn.harvest_config & (1 << i))
				continue;
			/* currently only support 2 FW instances */
			if (i >= 2) {
				dev_info(adev->dev, "More then 2 VCN FW instances!\n");
				break;
			}
			idx = AMDGPU_UCODE_ID_VCN + i;
			adev->firmware.ucode[idx].ucode_id = idx;
			adev->firmware.ucode[idx].fw = adev->vcn.fw;
			adev->firmware.fw_size +=
				ALIGN(le32_to_cpu(hdr->ucode_size_bytes), PAGE_SIZE);
		}
		dev_info(adev->dev, "Will use PSP to load VCN firmware\n");
	}
}<|MERGE_RESOLUTION|>--- conflicted
+++ resolved
@@ -135,10 +135,7 @@
 		break;
 	case IP_VERSION(3, 0, 0):
 	case IP_VERSION(3, 0, 64):
-<<<<<<< HEAD
-=======
 	case IP_VERSION(3, 0, 192):
->>>>>>> 8590222e
 		if (adev->ip_versions[GC_HWIP][0] == IP_VERSION(10, 3, 0))
 			fw_name = FIRMWARE_SIENNA_CICHLID;
 		else
