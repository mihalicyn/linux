--- conflicted
+++ resolved
@@ -810,10 +810,6 @@
 	idxd_shutdown(pdev);
 	if (device_pasid_enabled(idxd))
 		idxd_disable_system_pasid(idxd);
-<<<<<<< HEAD
-	idxd_unregister_devices(idxd);
-=======
->>>>>>> df0cc57e
 
 	for (i = 0; i < msixcnt; i++) {
 		irq_entry = &idxd->irq_entries[i];
@@ -827,11 +823,7 @@
 	pci_disable_device(pdev);
 	destroy_workqueue(idxd->wq);
 	perfmon_pmu_remove(idxd);
-<<<<<<< HEAD
-	device_unregister(idxd_confdev(idxd));
-=======
 	put_device(idxd_confdev(idxd));
->>>>>>> df0cc57e
 }
 
 static struct pci_driver idxd_pci_driver = {
@@ -863,7 +855,6 @@
 	perfmon_init();
 
 	err = idxd_driver_register(&idxd_drv);
-<<<<<<< HEAD
 	if (err < 0)
 		goto err_idxd_driver_register;
 
@@ -873,17 +864,6 @@
 
 	err = idxd_driver_register(&idxd_user_drv);
 	if (err < 0)
-=======
-	if (err < 0)
-		goto err_idxd_driver_register;
-
-	err = idxd_driver_register(&idxd_dmaengine_drv);
-	if (err < 0)
-		goto err_idxd_dmaengine_driver_register;
-
-	err = idxd_driver_register(&idxd_user_drv);
-	if (err < 0)
->>>>>>> df0cc57e
 		goto err_idxd_user_driver_register;
 
 	err = idxd_cdev_register();
