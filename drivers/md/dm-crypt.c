--- conflicted
+++ resolved
@@ -348,11 +348,7 @@
 	unsigned bs;
 	int log;
 
-<<<<<<< HEAD
-	if (test_bit(CRYPT_MODE_INTEGRITY_AEAD, &cc->cipher_flags))
-=======
 	if (crypt_integrity_aead(cc))
->>>>>>> 04d5ce62
 		bs = crypto_aead_blocksize(any_tfm_aead(cc));
 	else
 		bs = crypto_skcipher_blocksize(any_tfm(cc));
