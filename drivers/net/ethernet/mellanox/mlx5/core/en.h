/*
 * Copyright (c) 2015-2016, Mellanox Technologies. All rights reserved.
 *
 * This software is available to you under a choice of one of two
 * licenses.  You may choose to be licensed under the terms of the GNU
 * General Public License (GPL) Version 2, available from the file
 * COPYING in the main directory of this source tree, or the
 * OpenIB.org BSD license below:
 *
 *     Redistribution and use in source and binary forms, with or
 *     without modification, are permitted provided that the following
 *     conditions are met:
 *
 *      - Redistributions of source code must retain the above
 *        copyright notice, this list of conditions and the following
 *        disclaimer.
 *
 *      - Redistributions in binary form must reproduce the above
 *        copyright notice, this list of conditions and the following
 *        disclaimer in the documentation and/or other materials
 *        provided with the distribution.
 *
 * THE SOFTWARE IS PROVIDED "AS IS", WITHOUT WARRANTY OF ANY KIND,
 * EXPRESS OR IMPLIED, INCLUDING BUT NOT LIMITED TO THE WARRANTIES OF
 * MERCHANTABILITY, FITNESS FOR A PARTICULAR PURPOSE AND
 * NONINFRINGEMENT. IN NO EVENT SHALL THE AUTHORS OR COPYRIGHT HOLDERS
 * BE LIABLE FOR ANY CLAIM, DAMAGES OR OTHER LIABILITY, WHETHER IN AN
 * ACTION OF CONTRACT, TORT OR OTHERWISE, ARISING FROM, OUT OF OR IN
 * CONNECTION WITH THE SOFTWARE OR THE USE OR OTHER DEALINGS IN THE
 * SOFTWARE.
 */
#ifndef __MLX5_EN_H__
#define __MLX5_EN_H__

#include <linux/if_vlan.h>
#include <linux/etherdevice.h>
#include <linux/timecounter.h>
#include <linux/net_tstamp.h>
#include <linux/ptp_clock_kernel.h>
#include <linux/crash_dump.h>
#include <linux/mlx5/driver.h>
#include <linux/mlx5/qp.h>
#include <linux/mlx5/cq.h>
#include <linux/mlx5/port.h>
#include <linux/mlx5/vport.h>
#include <linux/mlx5/transobj.h>
#include <linux/mlx5/fs.h>
#include <linux/rhashtable.h>
#include <net/switchdev.h>
#include <net/xdp.h>
#include <linux/dim.h>
#include <linux/bits.h>
#include "wq.h"
#include "mlx5_core.h"
#include "en_stats.h"
#include "en/fs.h"

extern const struct net_device_ops mlx5e_netdev_ops;
struct page_pool;

#define MLX5E_METADATA_ETHER_TYPE (0x8CE4)
#define MLX5E_METADATA_ETHER_LEN 8

#define MLX5_SET_CFG(p, f, v) MLX5_SET(create_flow_group_in, p, f, v)

#define MLX5E_ETH_HARD_MTU (ETH_HLEN + VLAN_HLEN + ETH_FCS_LEN)

#define MLX5E_HW2SW_MTU(params, hwmtu) ((hwmtu) - ((params)->hard_mtu))
#define MLX5E_SW2HW_MTU(params, swmtu) ((swmtu) + ((params)->hard_mtu))

#define MLX5E_MAX_PRIORITY      8
#define MLX5E_MAX_DSCP          64
#define MLX5E_MAX_NUM_TC	8

#define MLX5_RX_HEADROOM NET_SKB_PAD
#define MLX5_SKB_FRAG_SZ(len)	(SKB_DATA_ALIGN(len) +	\
				 SKB_DATA_ALIGN(sizeof(struct skb_shared_info)))

#define MLX5E_RX_MAX_HEAD (256)

#define MLX5_MPWRQ_MIN_LOG_STRIDE_SZ(mdev) \
	(6 + MLX5_CAP_GEN(mdev, cache_line_128byte)) /* HW restriction */
#define MLX5_MPWRQ_LOG_STRIDE_SZ(mdev, req) \
	max_t(u32, MLX5_MPWRQ_MIN_LOG_STRIDE_SZ(mdev), req)
#define MLX5_MPWRQ_DEF_LOG_STRIDE_SZ(mdev) \
	MLX5_MPWRQ_LOG_STRIDE_SZ(mdev, order_base_2(MLX5E_RX_MAX_HEAD))

#define MLX5_MPWRQ_LOG_WQE_SZ			18
#define MLX5_MPWRQ_WQE_PAGE_ORDER  (MLX5_MPWRQ_LOG_WQE_SZ - PAGE_SHIFT > 0 ? \
				    MLX5_MPWRQ_LOG_WQE_SZ - PAGE_SHIFT : 0)
#define MLX5_MPWRQ_PAGES_PER_WQE		BIT(MLX5_MPWRQ_WQE_PAGE_ORDER)

#define MLX5_MTT_OCTW(npages) (ALIGN(npages, 8) / 2)
#define MLX5E_REQUIRED_WQE_MTTS		(ALIGN(MLX5_MPWRQ_PAGES_PER_WQE, 8))
#define MLX5E_LOG_ALIGNED_MPWQE_PPW	(ilog2(MLX5E_REQUIRED_WQE_MTTS))
#define MLX5E_REQUIRED_MTTS(wqes)	(wqes * MLX5E_REQUIRED_WQE_MTTS)
#define MLX5E_MAX_RQ_NUM_MTTS	\
	((1 << 16) * 2) /* So that MLX5_MTT_OCTW(num_mtts) fits into u16 */
#define MLX5E_ORDER2_MAX_PACKET_MTU (order_base_2(10 * 1024))
#define MLX5E_PARAMS_MAXIMUM_LOG_RQ_SIZE_MPW	\
		(ilog2(MLX5E_MAX_RQ_NUM_MTTS / MLX5E_REQUIRED_WQE_MTTS))
#define MLX5E_LOG_MAX_RQ_NUM_PACKETS_MPW \
	(MLX5E_PARAMS_MAXIMUM_LOG_RQ_SIZE_MPW + \
	 (MLX5_MPWRQ_LOG_WQE_SZ - MLX5E_ORDER2_MAX_PACKET_MTU))

#define MLX5E_MIN_SKB_FRAG_SZ		(MLX5_SKB_FRAG_SZ(MLX5_RX_HEADROOM))
#define MLX5E_LOG_MAX_RX_WQE_BULK	\
	(ilog2(PAGE_SIZE / roundup_pow_of_two(MLX5E_MIN_SKB_FRAG_SZ)))

#define MLX5E_PARAMS_MINIMUM_LOG_SQ_SIZE                0x6
#define MLX5E_PARAMS_DEFAULT_LOG_SQ_SIZE                0xa
#define MLX5E_PARAMS_MAXIMUM_LOG_SQ_SIZE                0xd

#define MLX5E_PARAMS_MINIMUM_LOG_RQ_SIZE (1 + MLX5E_LOG_MAX_RX_WQE_BULK)
#define MLX5E_PARAMS_DEFAULT_LOG_RQ_SIZE                0xa
#define MLX5E_PARAMS_MAXIMUM_LOG_RQ_SIZE min_t(u8, 0xd,	\
					       MLX5E_LOG_MAX_RQ_NUM_PACKETS_MPW)

#define MLX5E_PARAMS_MINIMUM_LOG_RQ_SIZE_MPW            0x2

#define MLX5E_PARAMS_DEFAULT_LRO_WQE_SZ                 (64 * 1024)
#define MLX5E_DEFAULT_LRO_TIMEOUT                       32
#define MLX5E_LRO_TIMEOUT_ARR_SIZE                      4

#define MLX5E_PARAMS_DEFAULT_RX_CQ_MODERATION_USEC      0x10
#define MLX5E_PARAMS_DEFAULT_RX_CQ_MODERATION_USEC_FROM_CQE 0x3
#define MLX5E_PARAMS_DEFAULT_RX_CQ_MODERATION_PKTS      0x20
#define MLX5E_PARAMS_DEFAULT_TX_CQ_MODERATION_USEC      0x10
#define MLX5E_PARAMS_DEFAULT_TX_CQ_MODERATION_USEC_FROM_CQE 0x10
#define MLX5E_PARAMS_DEFAULT_TX_CQ_MODERATION_PKTS      0x20
#define MLX5E_PARAMS_DEFAULT_MIN_RX_WQES                0x80
#define MLX5E_PARAMS_DEFAULT_MIN_RX_WQES_MPW            0x2

#define MLX5E_LOG_INDIR_RQT_SIZE       0x7
#define MLX5E_INDIR_RQT_SIZE           BIT(MLX5E_LOG_INDIR_RQT_SIZE)
#define MLX5E_MIN_NUM_CHANNELS         0x1
#define MLX5E_MAX_NUM_CHANNELS         (MLX5E_INDIR_RQT_SIZE >> 1)
#define MLX5E_MAX_NUM_SQS              (MLX5E_MAX_NUM_CHANNELS * MLX5E_MAX_NUM_TC)
#define MLX5E_TX_CQ_POLL_BUDGET        128
#define MLX5E_TX_XSK_POLL_BUDGET       64
#define MLX5E_SQ_RECOVER_MIN_INTERVAL  500 /* msecs */

#define MLX5E_UMR_WQE_INLINE_SZ \
	(sizeof(struct mlx5e_umr_wqe) + \
	 ALIGN(MLX5_MPWRQ_PAGES_PER_WQE * sizeof(struct mlx5_mtt), \
	       MLX5_UMR_MTT_ALIGNMENT))
#define MLX5E_UMR_WQEBBS \
	(DIV_ROUND_UP(MLX5E_UMR_WQE_INLINE_SZ, MLX5_SEND_WQE_BB))

#define MLX5E_MSG_LEVEL			NETIF_MSG_LINK

#define mlx5e_dbg(mlevel, priv, format, ...)                    \
do {                                                            \
	if (NETIF_MSG_##mlevel & (priv)->msglevel)              \
		netdev_warn(priv->netdev, format,               \
			    ##__VA_ARGS__);                     \
} while (0)

enum mlx5e_rq_group {
	MLX5E_RQ_GROUP_REGULAR,
	MLX5E_RQ_GROUP_XSK,
<<<<<<< HEAD
	MLX5E_NUM_RQ_GROUPS /* Keep last. */
=======
#define MLX5E_NUM_RQ_GROUPS(g) (1 + MLX5E_RQ_GROUP_##g)
>>>>>>> bb831786
};

static inline u16 mlx5_min_rx_wqes(int wq_type, u32 wq_size)
{
	switch (wq_type) {
	case MLX5_WQ_TYPE_LINKED_LIST_STRIDING_RQ:
		return min_t(u16, MLX5E_PARAMS_DEFAULT_MIN_RX_WQES_MPW,
			     wq_size / 2);
	default:
		return min_t(u16, MLX5E_PARAMS_DEFAULT_MIN_RX_WQES,
			     wq_size / 2);
	}
}

/* Use this function to get max num channels (rxqs/txqs) only to create netdev */
static inline int mlx5e_get_max_num_channels(struct mlx5_core_dev *mdev)
{
	return is_kdump_kernel() ?
		MLX5E_MIN_NUM_CHANNELS :
		min_t(int, mlx5_comp_vectors_count(mdev), MLX5E_MAX_NUM_CHANNELS);
}

<<<<<<< HEAD
/* Use this function to get max num channels after netdev was created */
static inline int mlx5e_get_netdev_max_channels(struct net_device *netdev)
{
	return min_t(unsigned int,
		     netdev->num_rx_queues / MLX5E_NUM_RQ_GROUPS,
		     netdev->num_tx_queues);
}

=======
>>>>>>> bb831786
struct mlx5e_tx_wqe {
	struct mlx5_wqe_ctrl_seg ctrl;
	union {
		struct {
			struct mlx5_wqe_eth_seg  eth;
			struct mlx5_wqe_data_seg data[0];
		};
		u8 tls_progress_params_ctx[0];
	};
};

struct mlx5e_rx_wqe_ll {
	struct mlx5_wqe_srq_next_seg  next;
	struct mlx5_wqe_data_seg      data[0];
};

struct mlx5e_rx_wqe_cyc {
	struct mlx5_wqe_data_seg      data[0];
};

struct mlx5e_umr_wqe {
	struct mlx5_wqe_ctrl_seg       ctrl;
	struct mlx5_wqe_umr_ctrl_seg   uctrl;
	struct mlx5_mkey_seg           mkc;
	union {
		struct mlx5_mtt        inline_mtts[0];
		u8                     tls_static_params_ctx[0];
	};
};

extern const char mlx5e_self_tests[][ETH_GSTRING_LEN];

enum mlx5e_priv_flag {
	MLX5E_PFLAG_RX_CQE_BASED_MODER,
	MLX5E_PFLAG_TX_CQE_BASED_MODER,
	MLX5E_PFLAG_RX_CQE_COMPRESS,
	MLX5E_PFLAG_RX_STRIDING_RQ,
	MLX5E_PFLAG_RX_NO_CSUM_COMPLETE,
	MLX5E_PFLAG_XDP_TX_MPWQE,
	MLX5E_NUM_PFLAGS, /* Keep last */
};

#define MLX5E_SET_PFLAG(params, pflag, enable)			\
	do {							\
		if (enable)					\
			(params)->pflags |= BIT(pflag);		\
		else						\
			(params)->pflags &= ~(BIT(pflag));	\
	} while (0)

#define MLX5E_GET_PFLAG(params, pflag) (!!((params)->pflags & (BIT(pflag))))

#ifdef CONFIG_MLX5_CORE_EN_DCB
#define MLX5E_MAX_BW_ALLOC 100 /* Max percentage of BW allocation */
#endif

struct mlx5e_params {
	u8  log_sq_size;
	u8  rq_wq_type;
	u8  log_rq_mtu_frames;
	u16 num_channels;
	u8  num_tc;
	bool rx_cqe_compress_def;
	bool tunneled_offload_en;
	struct dim_cq_moder rx_cq_moderation;
	struct dim_cq_moder tx_cq_moderation;
	bool lro_en;
	u8  tx_min_inline_mode;
	bool vlan_strip_disable;
	bool scatter_fcs_en;
	bool rx_dim_enabled;
	bool tx_dim_enabled;
	u32 lro_timeout;
	u32 pflags;
	struct bpf_prog *xdp_prog;
	struct mlx5e_xsk *xsk;
	unsigned int sw_mtu;
	int hard_mtu;
};

#ifdef CONFIG_MLX5_CORE_EN_DCB
struct mlx5e_cee_config {
	/* bw pct for priority group */
	u8                         pg_bw_pct[CEE_DCBX_MAX_PGS];
	u8                         prio_to_pg_map[CEE_DCBX_MAX_PRIO];
	bool                       pfc_setting[CEE_DCBX_MAX_PRIO];
	bool                       pfc_enable;
};

enum {
	MLX5_DCB_CHG_RESET,
	MLX5_DCB_NO_CHG,
	MLX5_DCB_CHG_NO_RESET,
};

struct mlx5e_dcbx {
	enum mlx5_dcbx_oper_mode   mode;
	struct mlx5e_cee_config    cee_cfg; /* pending configuration */
	u8                         dscp_app_cnt;

	/* The only setting that cannot be read from FW */
	u8                         tc_tsa[IEEE_8021QAZ_MAX_TCS];
	u8                         cap;

	/* Buffer configuration */
	bool                       manual_buffer;
	u32                        cable_len;
	u32                        xoff;
};

struct mlx5e_dcbx_dp {
	u8                         dscp2prio[MLX5E_MAX_DSCP];
	u8                         trust_state;
};
#endif

enum {
	MLX5E_RQ_STATE_ENABLED,
	MLX5E_RQ_STATE_AM,
	MLX5E_RQ_STATE_NO_CSUM_COMPLETE,
	MLX5E_RQ_STATE_CSUM_FULL, /* cqe_csum_full hw bit is set */
};

struct mlx5e_cq {
	/* data path - accessed per cqe */
	struct mlx5_cqwq           wq;

	/* data path - accessed per napi poll */
	u16                        event_ctr;
	struct napi_struct        *napi;
	struct mlx5_core_cq        mcq;
	struct mlx5e_channel      *channel;

	/* control */
	struct mlx5_core_dev      *mdev;
	struct mlx5_wq_ctrl        wq_ctrl;
} ____cacheline_aligned_in_smp;

struct mlx5e_cq_decomp {
	/* cqe decompression */
	struct mlx5_cqe64          title;
	struct mlx5_mini_cqe8      mini_arr[MLX5_MINI_CQE_ARRAY_SIZE];
	u8                         mini_arr_idx;
	u16                        left;
	u16                        wqe_counter;
} ____cacheline_aligned_in_smp;

struct mlx5e_tx_wqe_info {
	struct sk_buff *skb;
	u32 num_bytes;
	u8  num_wqebbs;
	u8  num_dma;
#ifdef CONFIG_MLX5_EN_TLS
	skb_frag_t *resync_dump_frag;
#endif
};

enum mlx5e_dma_map_type {
	MLX5E_DMA_MAP_SINGLE,
	MLX5E_DMA_MAP_PAGE
};

struct mlx5e_sq_dma {
	dma_addr_t              addr;
	u32                     size;
	enum mlx5e_dma_map_type type;
};

enum {
	MLX5E_SQ_STATE_ENABLED,
	MLX5E_SQ_STATE_RECOVERING,
	MLX5E_SQ_STATE_IPSEC,
	MLX5E_SQ_STATE_AM,
	MLX5E_SQ_STATE_TLS,
};

struct mlx5e_sq_wqe_info {
	u8  opcode;

	/* Auxiliary data for different opcodes. */
	union {
		struct {
			struct mlx5e_rq *rq;
		} umr;
	};
};

struct mlx5e_txqsq {
	/* data path */

	/* dirtied @completion */
	u16                        cc;
	u32                        dma_fifo_cc;
	struct dim                 dim; /* Adaptive Moderation */

	/* dirtied @xmit */
	u16                        pc ____cacheline_aligned_in_smp;
	u32                        dma_fifo_pc;

	struct mlx5e_cq            cq;

	/* read only */
	struct mlx5_wq_cyc         wq;
	u32                        dma_fifo_mask;
	struct mlx5e_sq_stats     *stats;
	struct {
		struct mlx5e_sq_dma       *dma_fifo;
		struct mlx5e_tx_wqe_info  *wqe_info;
	} db;
	void __iomem              *uar_map;
	struct netdev_queue       *txq;
	u32                        sqn;
	u16                        stop_room;
	u8                         min_inline_mode;
	struct device             *pdev;
	__be32                     mkey_be;
	unsigned long              state;
	struct hwtstamp_config    *tstamp;
	struct mlx5_clock         *clock;

	/* control path */
	struct mlx5_wq_ctrl        wq_ctrl;
	struct mlx5e_channel      *channel;
	int                        ch_ix;
	int                        txq_ix;
	u32                        rate_limit;
	struct work_struct         recover_work;
} ____cacheline_aligned_in_smp;

struct mlx5e_dma_info {
	dma_addr_t addr;
	union {
		struct page *page;
		struct {
			u64 handle;
			void *data;
		} xsk;
	};
};

/* XDP packets can be transmitted in different ways. On completion, we need to
 * distinguish between them to clean up things in a proper way.
 */
enum mlx5e_xdp_xmit_mode {
	/* An xdp_frame was transmitted due to either XDP_REDIRECT from another
	 * device or XDP_TX from an XSK RQ. The frame has to be unmapped and
	 * returned.
	 */
	MLX5E_XDP_XMIT_MODE_FRAME,

	/* The xdp_frame was created in place as a result of XDP_TX from a
	 * regular RQ. No DMA remapping happened, and the page belongs to us.
	 */
	MLX5E_XDP_XMIT_MODE_PAGE,

	/* No xdp_frame was created at all, the transmit happened from a UMEM
	 * page. The UMEM Completion Ring producer pointer has to be increased.
	 */
	MLX5E_XDP_XMIT_MODE_XSK,
};

struct mlx5e_xdp_info {
	enum mlx5e_xdp_xmit_mode mode;
	union {
		struct {
			struct xdp_frame *xdpf;
			dma_addr_t dma_addr;
		} frame;
		struct {
			struct mlx5e_rq *rq;
			struct mlx5e_dma_info di;
		} page;
	};
};

struct mlx5e_xdp_xmit_data {
	dma_addr_t  dma_addr;
	void       *data;
	u32         len;
};

struct mlx5e_xdp_info_fifo {
	struct mlx5e_xdp_info *xi;
	u32 *cc;
	u32 *pc;
	u32 mask;
};

struct mlx5e_xdp_wqe_info {
	u8 num_wqebbs;
	u8 num_pkts;
};

struct mlx5e_xdp_mpwqe {
	/* Current MPWQE session */
	struct mlx5e_tx_wqe *wqe;
	u8                   ds_count;
	u8                   pkt_count;
	u8                   max_ds_count;
	u8                   complete;
	u8                   inline_on;
};

struct mlx5e_xdpsq;
typedef int (*mlx5e_fp_xmit_xdp_frame_check)(struct mlx5e_xdpsq *);
typedef bool (*mlx5e_fp_xmit_xdp_frame)(struct mlx5e_xdpsq *,
					struct mlx5e_xdp_xmit_data *,
					struct mlx5e_xdp_info *,
					int);

struct mlx5e_xdpsq {
	/* data path */

	/* dirtied @completion */
	u32                        xdpi_fifo_cc;
	u16                        cc;

	/* dirtied @xmit */
	u32                        xdpi_fifo_pc ____cacheline_aligned_in_smp;
	u16                        pc;
	struct mlx5_wqe_ctrl_seg   *doorbell_cseg;
	struct mlx5e_xdp_mpwqe     mpwqe;

	struct mlx5e_cq            cq;

	/* read only */
	struct xdp_umem           *umem;
	struct mlx5_wq_cyc         wq;
	struct mlx5e_xdpsq_stats  *stats;
	mlx5e_fp_xmit_xdp_frame_check xmit_xdp_frame_check;
	mlx5e_fp_xmit_xdp_frame    xmit_xdp_frame;
	struct {
		struct mlx5e_xdp_wqe_info *wqe_info;
		struct mlx5e_xdp_info_fifo xdpi_fifo;
	} db;
	void __iomem              *uar_map;
	u32                        sqn;
	struct device             *pdev;
	__be32                     mkey_be;
	u8                         min_inline_mode;
	unsigned long              state;
	unsigned int               hw_mtu;

	/* control path */
	struct mlx5_wq_ctrl        wq_ctrl;
	struct mlx5e_channel      *channel;
} ____cacheline_aligned_in_smp;

struct mlx5e_icosq {
	/* data path */
	u16                        cc;
	u16                        pc;

	struct mlx5_wqe_ctrl_seg  *doorbell_cseg;
	struct mlx5e_cq            cq;

	/* write@xmit, read@completion */
	struct {
		struct mlx5e_sq_wqe_info *ico_wqe;
	} db;

	/* read only */
	struct mlx5_wq_cyc         wq;
	void __iomem              *uar_map;
	u32                        sqn;
	unsigned long              state;

	/* control path */
	struct mlx5_wq_ctrl        wq_ctrl;
	struct mlx5e_channel      *channel;
} ____cacheline_aligned_in_smp;

struct mlx5e_wqe_frag_info {
	struct mlx5e_dma_info *di;
	u32 offset;
	bool last_in_page;
};

struct mlx5e_umr_dma_info {
	struct mlx5e_dma_info  dma_info[MLX5_MPWRQ_PAGES_PER_WQE];
};

struct mlx5e_mpw_info {
	struct mlx5e_umr_dma_info umr;
	u16 consumed_strides;
	DECLARE_BITMAP(xdp_xmit_bitmap, MLX5_MPWRQ_PAGES_PER_WQE);
};

#define MLX5E_MAX_RX_FRAGS 4

/* a single cache unit is capable to serve one napi call (for non-striding rq)
 * or a MPWQE (for striding rq).
 */
#define MLX5E_CACHE_UNIT	(MLX5_MPWRQ_PAGES_PER_WQE > NAPI_POLL_WEIGHT ? \
				 MLX5_MPWRQ_PAGES_PER_WQE : NAPI_POLL_WEIGHT)
#define MLX5E_CACHE_SIZE	(4 * roundup_pow_of_two(MLX5E_CACHE_UNIT))
struct mlx5e_page_cache {
	u32 head;
	u32 tail;
	struct mlx5e_dma_info page_cache[MLX5E_CACHE_SIZE];
};

struct mlx5e_rq;
typedef void (*mlx5e_fp_handle_rx_cqe)(struct mlx5e_rq*, struct mlx5_cqe64*);
typedef struct sk_buff *
(*mlx5e_fp_skb_from_cqe_mpwrq)(struct mlx5e_rq *rq, struct mlx5e_mpw_info *wi,
			       u16 cqe_bcnt, u32 head_offset, u32 page_idx);
typedef struct sk_buff *
(*mlx5e_fp_skb_from_cqe)(struct mlx5e_rq *rq, struct mlx5_cqe64 *cqe,
			 struct mlx5e_wqe_frag_info *wi, u32 cqe_bcnt);
typedef bool (*mlx5e_fp_post_rx_wqes)(struct mlx5e_rq *rq);
typedef void (*mlx5e_fp_dealloc_wqe)(struct mlx5e_rq*, u16);

enum mlx5e_rq_flag {
	MLX5E_RQ_FLAG_XDP_XMIT,
	MLX5E_RQ_FLAG_XDP_REDIRECT,
};

struct mlx5e_rq_frag_info {
	int frag_size;
	int frag_stride;
};

struct mlx5e_rq_frags_info {
	struct mlx5e_rq_frag_info arr[MLX5E_MAX_RX_FRAGS];
	u8 num_frags;
	u8 log_num_frags;
	u8 wqe_bulk;
};

struct mlx5e_rq {
	/* data path */
	union {
		struct {
			struct mlx5_wq_cyc          wq;
			struct mlx5e_wqe_frag_info *frags;
			struct mlx5e_dma_info      *di;
			struct mlx5e_rq_frags_info  info;
			mlx5e_fp_skb_from_cqe       skb_from_cqe;
		} wqe;
		struct {
			struct mlx5_wq_ll      wq;
			struct mlx5e_umr_wqe   umr_wqe;
			struct mlx5e_mpw_info *info;
			mlx5e_fp_skb_from_cqe_mpwrq skb_from_cqe_mpwrq;
			u16                    num_strides;
			u16                    actual_wq_head;
			u8                     log_stride_sz;
			u8                     umr_in_progress;
			u8                     umr_last_bulk;
			u8                     umr_completed;
		} mpwqe;
	};
	struct {
		u16            umem_headroom;
		u16            headroom;
		u8             map_dir;   /* dma map direction */
	} buff;

	struct mlx5e_channel  *channel;
	struct device         *pdev;
	struct net_device     *netdev;
	struct mlx5e_rq_stats *stats;
	struct mlx5e_cq        cq;
	struct mlx5e_cq_decomp cqd;
	struct mlx5e_page_cache page_cache;
	struct hwtstamp_config *tstamp;
	struct mlx5_clock      *clock;

	mlx5e_fp_handle_rx_cqe handle_rx_cqe;
	mlx5e_fp_post_rx_wqes  post_wqes;
	mlx5e_fp_dealloc_wqe   dealloc_wqe;

	unsigned long          state;
	int                    ix;
	unsigned int           hw_mtu;

	struct dim         dim; /* Dynamic Interrupt Moderation */

	/* XDP */
	struct bpf_prog       *xdp_prog;
	struct mlx5e_xdpsq    *xdpsq;
	DECLARE_BITMAP(flags, 8);
	struct page_pool      *page_pool;

	/* AF_XDP zero-copy */
	struct zero_copy_allocator zca;
	struct xdp_umem       *umem;

	/* control */
	struct mlx5_wq_ctrl    wq_ctrl;
	__be32                 mkey_be;
	u8                     wq_type;
	u32                    rqn;
	struct mlx5_core_dev  *mdev;
	struct mlx5_core_mkey  umr_mkey;

	/* XDP read-mostly */
	struct xdp_rxq_info    xdp_rxq;
} ____cacheline_aligned_in_smp;

enum mlx5e_channel_state {
	MLX5E_CHANNEL_STATE_XSK,
	MLX5E_CHANNEL_NUM_STATES
};

struct mlx5e_channel {
	/* data path */
	struct mlx5e_rq            rq;
	struct mlx5e_xdpsq         rq_xdpsq;
	struct mlx5e_txqsq         sq[MLX5E_MAX_NUM_TC];
	struct mlx5e_icosq         icosq;   /* internal control operations */
	bool                       xdp;
	struct napi_struct         napi;
	struct device             *pdev;
	struct net_device         *netdev;
	__be32                     mkey_be;
	u8                         num_tc;

	/* XDP_REDIRECT */
	struct mlx5e_xdpsq         xdpsq;

	/* AF_XDP zero-copy */
	struct mlx5e_rq            xskrq;
	struct mlx5e_xdpsq         xsksq;
	struct mlx5e_icosq         xskicosq;
	/* xskicosq can be accessed from any CPU - the spinlock protects it. */
	spinlock_t                 xskicosq_lock;

	/* data path - accessed per napi poll */
	struct irq_desc *irq_desc;
	struct mlx5e_ch_stats     *stats;

	/* control */
	struct mlx5e_priv         *priv;
	struct mlx5_core_dev      *mdev;
	struct hwtstamp_config    *tstamp;
	DECLARE_BITMAP(state, MLX5E_CHANNEL_NUM_STATES);
	int                        ix;
	int                        cpu;
	cpumask_var_t              xps_cpumask;
};

struct mlx5e_channels {
	struct mlx5e_channel **c;
	unsigned int           num;
	struct mlx5e_params    params;
};

struct mlx5e_channel_stats {
	struct mlx5e_ch_stats ch;
	struct mlx5e_sq_stats sq[MLX5E_MAX_NUM_TC];
	struct mlx5e_rq_stats rq;
	struct mlx5e_rq_stats xskrq;
	struct mlx5e_xdpsq_stats rq_xdpsq;
	struct mlx5e_xdpsq_stats xdpsq;
	struct mlx5e_xdpsq_stats xsksq;
} ____cacheline_aligned_in_smp;

enum {
	MLX5E_STATE_OPENED,
	MLX5E_STATE_DESTROYING,
	MLX5E_STATE_XDP_TX_ENABLED,
	MLX5E_STATE_XDP_OPEN,
};

struct mlx5e_rqt {
	u32              rqtn;
	bool		 enabled;
};

struct mlx5e_tir {
	u32		  tirn;
	struct mlx5e_rqt  rqt;
	struct list_head  list;
};

enum {
	MLX5E_TC_PRIO = 0,
	MLX5E_NIC_PRIO
};

struct mlx5e_rss_params {
	u32	indirection_rqt[MLX5E_INDIR_RQT_SIZE];
	u32	rx_hash_fields[MLX5E_NUM_INDIR_TIRS];
	u8	toeplitz_hash_key[40];
	u8	hfunc;
};

struct mlx5e_modify_sq_param {
	int curr_state;
	int next_state;
	int rl_update;
	int rl_index;
};

struct mlx5e_xsk {
	/* UMEMs are stored separately from channels, because we don't want to
	 * lose them when channels are recreated. The kernel also stores UMEMs,
	 * but it doesn't distinguish between zero-copy and non-zero-copy UMEMs,
	 * so rely on our mechanism.
	 */
	struct xdp_umem **umems;
	u16 refcnt;
	bool ever_used;
};

struct mlx5e_priv {
	/* priv data path fields - start */
	struct mlx5e_txqsq *txq2sq[MLX5E_MAX_NUM_CHANNELS * MLX5E_MAX_NUM_TC];
	int channel_tc2txq[MLX5E_MAX_NUM_CHANNELS][MLX5E_MAX_NUM_TC];
#ifdef CONFIG_MLX5_CORE_EN_DCB
	struct mlx5e_dcbx_dp       dcbx_dp;
#endif
	/* priv data path fields - end */

	u32                        msglevel;
	unsigned long              state;
	struct mutex               state_lock; /* Protects Interface state */
	struct mlx5e_rq            drop_rq;

	struct mlx5e_channels      channels;
	u32                        tisn[MLX5E_MAX_NUM_TC];
	struct mlx5e_rqt           indir_rqt;
	struct mlx5e_tir           indir_tir[MLX5E_NUM_INDIR_TIRS];
	struct mlx5e_tir           inner_indir_tir[MLX5E_NUM_INDIR_TIRS];
	struct mlx5e_tir           direct_tir[MLX5E_MAX_NUM_CHANNELS];
	struct mlx5e_tir           xsk_tir[MLX5E_MAX_NUM_CHANNELS];
	struct mlx5e_rss_params    rss_params;
	u32                        tx_rates[MLX5E_MAX_NUM_SQS];

	struct mlx5e_flow_steering fs;

	struct workqueue_struct    *wq;
	struct work_struct         update_carrier_work;
	struct work_struct         set_rx_mode_work;
	struct work_struct         tx_timeout_work;
	struct work_struct         update_stats_work;
	struct work_struct         monitor_counters_work;
	struct mlx5_nb             monitor_counters_nb;

	struct mlx5_core_dev      *mdev;
	struct net_device         *netdev;
	struct mlx5e_stats         stats;
	struct mlx5e_channel_stats channel_stats[MLX5E_MAX_NUM_CHANNELS];
	u16                        max_nch;
	u8                         max_opened_tc;
	struct hwtstamp_config     tstamp;
	u16                        q_counter;
	u16                        drop_rq_q_counter;
	struct notifier_block      events_nb;

#ifdef CONFIG_MLX5_CORE_EN_DCB
	struct mlx5e_dcbx          dcbx;
#endif

	const struct mlx5e_profile *profile;
	void                      *ppriv;
#ifdef CONFIG_MLX5_EN_IPSEC
	struct mlx5e_ipsec        *ipsec;
#endif
#ifdef CONFIG_MLX5_EN_TLS
	struct mlx5e_tls          *tls;
#endif
	struct devlink_health_reporter *tx_reporter;
	struct mlx5e_xsk           xsk;
};

struct mlx5e_profile {
	int	(*init)(struct mlx5_core_dev *mdev,
			struct net_device *netdev,
			const struct mlx5e_profile *profile, void *ppriv);
	void	(*cleanup)(struct mlx5e_priv *priv);
	int	(*init_rx)(struct mlx5e_priv *priv);
	void	(*cleanup_rx)(struct mlx5e_priv *priv);
	int	(*init_tx)(struct mlx5e_priv *priv);
	void	(*cleanup_tx)(struct mlx5e_priv *priv);
	void	(*enable)(struct mlx5e_priv *priv);
	void	(*disable)(struct mlx5e_priv *priv);
	int	(*update_rx)(struct mlx5e_priv *priv);
	void	(*update_stats)(struct mlx5e_priv *priv);
	void	(*update_carrier)(struct mlx5e_priv *priv);
	struct {
		mlx5e_fp_handle_rx_cqe handle_rx_cqe;
		mlx5e_fp_handle_rx_cqe handle_rx_cqe_mpwqe;
	} rx_handlers;
	int	max_tc;
	u8	rq_groups;
};

void mlx5e_build_ptys2ethtool_map(void);

u16 mlx5e_select_queue(struct net_device *dev, struct sk_buff *skb,
		       struct net_device *sb_dev);
netdev_tx_t mlx5e_xmit(struct sk_buff *skb, struct net_device *dev);
netdev_tx_t mlx5e_sq_xmit(struct mlx5e_txqsq *sq, struct sk_buff *skb,
			  struct mlx5e_tx_wqe *wqe, u16 pi, bool xmit_more);

void mlx5e_trigger_irq(struct mlx5e_icosq *sq);
void mlx5e_completion_event(struct mlx5_core_cq *mcq, struct mlx5_eqe *eqe);
void mlx5e_cq_error_event(struct mlx5_core_cq *mcq, enum mlx5_event event);
int mlx5e_napi_poll(struct napi_struct *napi, int budget);
bool mlx5e_poll_tx_cq(struct mlx5e_cq *cq, int napi_budget);
int mlx5e_poll_rx_cq(struct mlx5e_cq *cq, int budget);
void mlx5e_free_txqsq_descs(struct mlx5e_txqsq *sq);

bool mlx5e_check_fragmented_striding_rq_cap(struct mlx5_core_dev *mdev);
bool mlx5e_striding_rq_possible(struct mlx5_core_dev *mdev,
				struct mlx5e_params *params);

void mlx5e_page_dma_unmap(struct mlx5e_rq *rq, struct mlx5e_dma_info *dma_info);
void mlx5e_page_release_dynamic(struct mlx5e_rq *rq,
				struct mlx5e_dma_info *dma_info,
				bool recycle);
void mlx5e_handle_rx_cqe(struct mlx5e_rq *rq, struct mlx5_cqe64 *cqe);
void mlx5e_handle_rx_cqe_mpwrq(struct mlx5e_rq *rq, struct mlx5_cqe64 *cqe);
bool mlx5e_post_rx_wqes(struct mlx5e_rq *rq);
void mlx5e_poll_ico_cq(struct mlx5e_cq *cq);
bool mlx5e_post_rx_mpwqes(struct mlx5e_rq *rq);
void mlx5e_dealloc_rx_wqe(struct mlx5e_rq *rq, u16 ix);
void mlx5e_dealloc_rx_mpwqe(struct mlx5e_rq *rq, u16 ix);
struct sk_buff *
mlx5e_skb_from_cqe_mpwrq_linear(struct mlx5e_rq *rq, struct mlx5e_mpw_info *wi,
				u16 cqe_bcnt, u32 head_offset, u32 page_idx);
struct sk_buff *
mlx5e_skb_from_cqe_mpwrq_nonlinear(struct mlx5e_rq *rq, struct mlx5e_mpw_info *wi,
				   u16 cqe_bcnt, u32 head_offset, u32 page_idx);
struct sk_buff *
mlx5e_skb_from_cqe_linear(struct mlx5e_rq *rq, struct mlx5_cqe64 *cqe,
			  struct mlx5e_wqe_frag_info *wi, u32 cqe_bcnt);
struct sk_buff *
mlx5e_skb_from_cqe_nonlinear(struct mlx5e_rq *rq, struct mlx5_cqe64 *cqe,
			     struct mlx5e_wqe_frag_info *wi, u32 cqe_bcnt);

void mlx5e_update_stats(struct mlx5e_priv *priv);
void mlx5e_get_stats(struct net_device *dev, struct rtnl_link_stats64 *stats);
void mlx5e_fold_sw_stats64(struct mlx5e_priv *priv, struct rtnl_link_stats64 *s);

void mlx5e_init_l2_addr(struct mlx5e_priv *priv);
int mlx5e_self_test_num(struct mlx5e_priv *priv);
void mlx5e_self_test(struct net_device *ndev, struct ethtool_test *etest,
		     u64 *buf);
void mlx5e_set_rx_mode_work(struct work_struct *work);

int mlx5e_hwstamp_set(struct mlx5e_priv *priv, struct ifreq *ifr);
int mlx5e_hwstamp_get(struct mlx5e_priv *priv, struct ifreq *ifr);
int mlx5e_modify_rx_cqe_compression_locked(struct mlx5e_priv *priv, bool val);

int mlx5e_vlan_rx_add_vid(struct net_device *dev, __always_unused __be16 proto,
			  u16 vid);
int mlx5e_vlan_rx_kill_vid(struct net_device *dev, __always_unused __be16 proto,
			   u16 vid);
void mlx5e_timestamp_init(struct mlx5e_priv *priv);

struct mlx5e_redirect_rqt_param {
	bool is_rss;
	union {
		u32 rqn; /* Direct RQN (Non-RSS) */
		struct {
			u8 hfunc;
			struct mlx5e_channels *channels;
		} rss; /* RSS data */
	};
};

int mlx5e_redirect_rqt(struct mlx5e_priv *priv, u32 rqtn, int sz,
		       struct mlx5e_redirect_rqt_param rrp);
void mlx5e_build_indir_tir_ctx_hash(struct mlx5e_rss_params *rss_params,
				    const struct mlx5e_tirc_config *ttconfig,
				    void *tirc, bool inner);
void mlx5e_modify_tirs_hash(struct mlx5e_priv *priv, void *in, int inlen);
struct mlx5e_tirc_config mlx5e_tirc_get_default_config(enum mlx5e_traffic_types tt);

struct mlx5e_xsk_param;

struct mlx5e_rq_param;
int mlx5e_open_rq(struct mlx5e_channel *c, struct mlx5e_params *params,
		  struct mlx5e_rq_param *param, struct mlx5e_xsk_param *xsk,
		  struct xdp_umem *umem, struct mlx5e_rq *rq);
int mlx5e_wait_for_min_rx_wqes(struct mlx5e_rq *rq, int wait_time);
void mlx5e_deactivate_rq(struct mlx5e_rq *rq);
void mlx5e_close_rq(struct mlx5e_rq *rq);

struct mlx5e_sq_param;
int mlx5e_open_icosq(struct mlx5e_channel *c, struct mlx5e_params *params,
		     struct mlx5e_sq_param *param, struct mlx5e_icosq *sq);
void mlx5e_close_icosq(struct mlx5e_icosq *sq);
int mlx5e_open_xdpsq(struct mlx5e_channel *c, struct mlx5e_params *params,
		     struct mlx5e_sq_param *param, struct xdp_umem *umem,
		     struct mlx5e_xdpsq *sq, bool is_redirect);
void mlx5e_close_xdpsq(struct mlx5e_xdpsq *sq);

struct mlx5e_cq_param;
int mlx5e_open_cq(struct mlx5e_channel *c, struct dim_cq_moder moder,
		  struct mlx5e_cq_param *param, struct mlx5e_cq *cq);
void mlx5e_close_cq(struct mlx5e_cq *cq);

int mlx5e_open_locked(struct net_device *netdev);
int mlx5e_close_locked(struct net_device *netdev);

int mlx5e_open_channels(struct mlx5e_priv *priv,
			struct mlx5e_channels *chs);
void mlx5e_close_channels(struct mlx5e_channels *chs);

/* Function pointer to be used to modify WH settings while
 * switching channels
 */
typedef int (*mlx5e_fp_hw_modify)(struct mlx5e_priv *priv);
int mlx5e_safe_reopen_channels(struct mlx5e_priv *priv);
int mlx5e_safe_switch_channels(struct mlx5e_priv *priv,
			       struct mlx5e_channels *new_chs,
			       mlx5e_fp_hw_modify hw_modify);
void mlx5e_activate_priv_channels(struct mlx5e_priv *priv);
void mlx5e_deactivate_priv_channels(struct mlx5e_priv *priv);

void mlx5e_build_default_indir_rqt(u32 *indirection_rqt, int len,
				   int num_channels);
void mlx5e_set_tx_cq_mode_params(struct mlx5e_params *params,
				 u8 cq_period_mode);
void mlx5e_set_rx_cq_mode_params(struct mlx5e_params *params,
				 u8 cq_period_mode);
void mlx5e_set_rq_type(struct mlx5_core_dev *mdev, struct mlx5e_params *params);
void mlx5e_init_rq_type_params(struct mlx5_core_dev *mdev,
			       struct mlx5e_params *params);

int mlx5e_modify_sq(struct mlx5_core_dev *mdev, u32 sqn,
		    struct mlx5e_modify_sq_param *p);
void mlx5e_activate_txqsq(struct mlx5e_txqsq *sq);
void mlx5e_tx_disable_queue(struct netdev_queue *txq);

static inline bool mlx5e_tunnel_inner_ft_supported(struct mlx5_core_dev *mdev)
{
	return (MLX5_CAP_ETH(mdev, tunnel_stateless_gre) &&
		MLX5_CAP_FLOWTABLE_NIC_RX(mdev, ft_field_support.inner_ip_version));
}

static inline bool mlx5_tx_swp_supported(struct mlx5_core_dev *mdev)
{
	return MLX5_CAP_ETH(mdev, swp) &&
		MLX5_CAP_ETH(mdev, swp_csum) && MLX5_CAP_ETH(mdev, swp_lso);
}

extern const struct ethtool_ops mlx5e_ethtool_ops;
#ifdef CONFIG_MLX5_CORE_EN_DCB
extern const struct dcbnl_rtnl_ops mlx5e_dcbnl_ops;
int mlx5e_dcbnl_ieee_setets_core(struct mlx5e_priv *priv, struct ieee_ets *ets);
void mlx5e_dcbnl_initialize(struct mlx5e_priv *priv);
void mlx5e_dcbnl_init_app(struct mlx5e_priv *priv);
void mlx5e_dcbnl_delete_app(struct mlx5e_priv *priv);
#endif

int mlx5e_create_tir(struct mlx5_core_dev *mdev,
		     struct mlx5e_tir *tir, u32 *in, int inlen);
void mlx5e_destroy_tir(struct mlx5_core_dev *mdev,
		       struct mlx5e_tir *tir);
int mlx5e_create_mdev_resources(struct mlx5_core_dev *mdev);
void mlx5e_destroy_mdev_resources(struct mlx5_core_dev *mdev);
int mlx5e_refresh_tirs(struct mlx5e_priv *priv, bool enable_uc_lb);

/* common netdev helpers */
void mlx5e_create_q_counters(struct mlx5e_priv *priv);
void mlx5e_destroy_q_counters(struct mlx5e_priv *priv);
int mlx5e_open_drop_rq(struct mlx5e_priv *priv,
		       struct mlx5e_rq *drop_rq);
void mlx5e_close_drop_rq(struct mlx5e_rq *drop_rq);

int mlx5e_create_indirect_rqt(struct mlx5e_priv *priv);

int mlx5e_create_indirect_tirs(struct mlx5e_priv *priv, bool inner_ttc);
void mlx5e_destroy_indirect_tirs(struct mlx5e_priv *priv, bool inner_ttc);

int mlx5e_create_direct_rqts(struct mlx5e_priv *priv, struct mlx5e_tir *tirs);
void mlx5e_destroy_direct_rqts(struct mlx5e_priv *priv, struct mlx5e_tir *tirs);
int mlx5e_create_direct_tirs(struct mlx5e_priv *priv, struct mlx5e_tir *tirs);
void mlx5e_destroy_direct_tirs(struct mlx5e_priv *priv, struct mlx5e_tir *tirs);
void mlx5e_destroy_rqt(struct mlx5e_priv *priv, struct mlx5e_rqt *rqt);

int mlx5e_create_tis(struct mlx5_core_dev *mdev, void *in, u32 *tisn);
void mlx5e_destroy_tis(struct mlx5_core_dev *mdev, u32 tisn);

int mlx5e_create_tises(struct mlx5e_priv *priv);
int mlx5e_update_nic_rx(struct mlx5e_priv *priv);
void mlx5e_update_carrier(struct mlx5e_priv *priv);
int mlx5e_close(struct net_device *netdev);
int mlx5e_open(struct net_device *netdev);
void mlx5e_update_ndo_stats(struct mlx5e_priv *priv);

void mlx5e_queue_update_stats(struct mlx5e_priv *priv);
int mlx5e_bits_invert(unsigned long a, int size);

typedef int (*change_hw_mtu_cb)(struct mlx5e_priv *priv);
int mlx5e_set_dev_port_mtu(struct mlx5e_priv *priv);
int mlx5e_change_mtu(struct net_device *netdev, int new_mtu,
		     change_hw_mtu_cb set_mtu_cb);

/* ethtool helpers */
void mlx5e_ethtool_get_drvinfo(struct mlx5e_priv *priv,
			       struct ethtool_drvinfo *drvinfo);
void mlx5e_ethtool_get_strings(struct mlx5e_priv *priv,
			       uint32_t stringset, uint8_t *data);
int mlx5e_ethtool_get_sset_count(struct mlx5e_priv *priv, int sset);
void mlx5e_ethtool_get_ethtool_stats(struct mlx5e_priv *priv,
				     struct ethtool_stats *stats, u64 *data);
void mlx5e_ethtool_get_ringparam(struct mlx5e_priv *priv,
				 struct ethtool_ringparam *param);
int mlx5e_ethtool_set_ringparam(struct mlx5e_priv *priv,
				struct ethtool_ringparam *param);
void mlx5e_ethtool_get_channels(struct mlx5e_priv *priv,
				struct ethtool_channels *ch);
int mlx5e_ethtool_set_channels(struct mlx5e_priv *priv,
			       struct ethtool_channels *ch);
int mlx5e_ethtool_get_coalesce(struct mlx5e_priv *priv,
			       struct ethtool_coalesce *coal);
int mlx5e_ethtool_set_coalesce(struct mlx5e_priv *priv,
			       struct ethtool_coalesce *coal);
int mlx5e_ethtool_get_link_ksettings(struct mlx5e_priv *priv,
				     struct ethtool_link_ksettings *link_ksettings);
int mlx5e_ethtool_set_link_ksettings(struct mlx5e_priv *priv,
				     const struct ethtool_link_ksettings *link_ksettings);
u32 mlx5e_ethtool_get_rxfh_key_size(struct mlx5e_priv *priv);
u32 mlx5e_ethtool_get_rxfh_indir_size(struct mlx5e_priv *priv);
int mlx5e_ethtool_get_ts_info(struct mlx5e_priv *priv,
			      struct ethtool_ts_info *info);
void mlx5e_ethtool_get_pauseparam(struct mlx5e_priv *priv,
				  struct ethtool_pauseparam *pauseparam);
int mlx5e_ethtool_set_pauseparam(struct mlx5e_priv *priv,
				 struct ethtool_pauseparam *pauseparam);

/* mlx5e generic netdev management API */
int mlx5e_netdev_init(struct net_device *netdev,
		      struct mlx5e_priv *priv,
		      struct mlx5_core_dev *mdev,
		      const struct mlx5e_profile *profile,
		      void *ppriv);
void mlx5e_netdev_cleanup(struct net_device *netdev, struct mlx5e_priv *priv);
struct net_device*
mlx5e_create_netdev(struct mlx5_core_dev *mdev, const struct mlx5e_profile *profile,
		    int nch, void *ppriv);
int mlx5e_attach_netdev(struct mlx5e_priv *priv);
void mlx5e_detach_netdev(struct mlx5e_priv *priv);
void mlx5e_destroy_netdev(struct mlx5e_priv *priv);
void mlx5e_set_netdev_mtu_boundaries(struct mlx5e_priv *priv);
void mlx5e_build_nic_params(struct mlx5_core_dev *mdev,
			    struct mlx5e_xsk *xsk,
			    struct mlx5e_rss_params *rss_params,
			    struct mlx5e_params *params,
			    u16 max_channels, u16 mtu);
void mlx5e_build_rq_params(struct mlx5_core_dev *mdev,
			   struct mlx5e_params *params);
void mlx5e_build_rss_params(struct mlx5e_rss_params *rss_params,
			    u16 num_channels);
u8 mlx5e_params_calculate_tx_min_inline(struct mlx5_core_dev *mdev);
void mlx5e_rx_dim_work(struct work_struct *work);
void mlx5e_tx_dim_work(struct work_struct *work);

void mlx5e_add_vxlan_port(struct net_device *netdev, struct udp_tunnel_info *ti);
void mlx5e_del_vxlan_port(struct net_device *netdev, struct udp_tunnel_info *ti);
netdev_features_t mlx5e_features_check(struct sk_buff *skb,
				       struct net_device *netdev,
				       netdev_features_t features);
int mlx5e_set_features(struct net_device *netdev, netdev_features_t features);
#ifdef CONFIG_MLX5_ESWITCH
int mlx5e_set_vf_mac(struct net_device *dev, int vf, u8 *mac);
int mlx5e_set_vf_rate(struct net_device *dev, int vf, int min_tx_rate, int max_tx_rate);
int mlx5e_get_vf_config(struct net_device *dev, int vf, struct ifla_vf_info *ivi);
int mlx5e_get_vf_stats(struct net_device *dev, int vf, struct ifla_vf_stats *vf_stats);
#endif
#endif /* __MLX5_EN_H__ */<|MERGE_RESOLUTION|>--- conflicted
+++ resolved
@@ -159,11 +159,7 @@
 enum mlx5e_rq_group {
 	MLX5E_RQ_GROUP_REGULAR,
 	MLX5E_RQ_GROUP_XSK,
-<<<<<<< HEAD
-	MLX5E_NUM_RQ_GROUPS /* Keep last. */
-=======
 #define MLX5E_NUM_RQ_GROUPS(g) (1 + MLX5E_RQ_GROUP_##g)
->>>>>>> bb831786
 };
 
 static inline u16 mlx5_min_rx_wqes(int wq_type, u32 wq_size)
@@ -186,17 +182,6 @@
 		min_t(int, mlx5_comp_vectors_count(mdev), MLX5E_MAX_NUM_CHANNELS);
 }
 
-<<<<<<< HEAD
-/* Use this function to get max num channels after netdev was created */
-static inline int mlx5e_get_netdev_max_channels(struct net_device *netdev)
-{
-	return min_t(unsigned int,
-		     netdev->num_rx_queues / MLX5E_NUM_RQ_GROUPS,
-		     netdev->num_tx_queues);
-}
-
-=======
->>>>>>> bb831786
 struct mlx5e_tx_wqe {
 	struct mlx5_wqe_ctrl_seg ctrl;
 	union {
@@ -1120,6 +1105,8 @@
 u32 mlx5e_ethtool_get_rxfh_indir_size(struct mlx5e_priv *priv);
 int mlx5e_ethtool_get_ts_info(struct mlx5e_priv *priv,
 			      struct ethtool_ts_info *info);
+int mlx5e_ethtool_flash_device(struct mlx5e_priv *priv,
+			       struct ethtool_flash *flash);
 void mlx5e_ethtool_get_pauseparam(struct mlx5e_priv *priv,
 				  struct ethtool_pauseparam *pauseparam);
 int mlx5e_ethtool_set_pauseparam(struct mlx5e_priv *priv,
