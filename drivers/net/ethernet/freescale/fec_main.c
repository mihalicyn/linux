--- conflicted
+++ resolved
@@ -1685,11 +1685,8 @@
 			ret = of_get_mac_address(np, tmpaddr);
 			if (!ret)
 				iap = tmpaddr;
-<<<<<<< HEAD
-=======
 			else if (ret == -EPROBE_DEFER)
 				return ret;
->>>>>>> 8e0eb2fb
 		}
 	}
 
