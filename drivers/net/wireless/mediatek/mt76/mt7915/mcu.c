--- conflicted
+++ resolved
@@ -1919,12 +1919,7 @@
 	bcn = (struct bss_info_bcn *)tlv;
 	bcn->enable = true;
 
-<<<<<<< HEAD
-	if (changed & BSS_CHANGED_FILS_DISCOVERY &&
-	    vif->bss_conf.fils_discovery.max_interval) {
-=======
 	if (changed & BSS_CHANGED_FILS_DISCOVERY) {
->>>>>>> 0c383648
 		interval = vif->bss_conf.fils_discovery.max_interval;
 		skb = ieee80211_get_fils_discovery_tmpl(hw, vif);
 	} else if (changed & BSS_CHANGED_UNSOL_BCAST_PROBE_RESP &&
@@ -3876,19 +3871,6 @@
 {
 	struct {
 		__le32 cmd;
-<<<<<<< HEAD
-		__le32 num;
-		__le32 __rsv;
-		__le16 wlan_idx;
-	} req = {
-		.cmd = cpu_to_le32(0x15),
-		.num = cpu_to_le32(1),
-		.wlan_idx = cpu_to_le16(wlan_idx),
-	};
-	struct mt7915_mcu_wa_tx_stat {
-		__le16 wlan_idx;
-		u8 __rsv[2];
-=======
 		__le32 arg0;
 		__le32 arg1;
 		__le16 arg2;
@@ -3898,22 +3880,12 @@
 	struct mt7915_mcu_wa_tx_stat {
 		__le16 wcid;
 		u8 __rsv2[2];
->>>>>>> 0c383648
 
 		/* tx_bytes is deprecated since WA byte counter uses u32,
 		 * which easily leads to overflow.
 		 */
 		__le32 tx_bytes;
 		__le32 tx_packets;
-<<<<<<< HEAD
-	} *res;
-	struct mt76_wcid *wcid;
-	struct sk_buff *skb;
-	int ret;
-
-	ret = mt76_mcu_send_and_get_msg(&dev->mt76, MCU_WA_PARAM_CMD(QUERY),
-					&req, sizeof(req), true, &skb);
-=======
 	} __packed *res;
 	struct mt76_wcid *wcid;
 	struct sk_buff *skb;
@@ -3931,7 +3903,6 @@
 
 	ret = mt76_mcu_send_and_get_msg(&dev->mt76, MCU_WA_PARAM_CMD(QUERY),
 					&req, len, true, &skb);
->>>>>>> 0c383648
 	if (ret)
 		return ret;
 
@@ -3940,15 +3911,11 @@
 
 	res = (struct mt7915_mcu_wa_tx_stat *)skb->data;
 
-<<<<<<< HEAD
-	if (le16_to_cpu(res->wlan_idx) != wlan_idx) {
-=======
 	ret_wcid = le16_to_cpu(res->wcid);
 	if (is_mt7915(&dev->mt76))
 		ret_wcid &= 0xff;
 
 	if (ret_wcid != wlan_idx) {
->>>>>>> 0c383648
 		ret = -EINVAL;
 		goto out;
 	}
