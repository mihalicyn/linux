--- conflicted
+++ resolved
@@ -112,11 +112,7 @@
 	struct mt7915_dev *dev = msta->vif->phy->dev;
 	enum nl80211_band band = msta->vif->phy->mt76->chandef.chan->band;
 	const u16 *mask = msta->vif->bitrate_mask.control[band].he_mcs;
-<<<<<<< HEAD
-	int nss, max_nss = sta->rx_nss > 3 ? 4 : sta->rx_nss;
-=======
 	int nss, max_nss = sta->deflink.rx_nss > 3 ? 4 : sta->deflink.rx_nss;
->>>>>>> 88084a3d
 
 	for (nss = 0; nss < max_nss; nss++) {
 		int mcs;
@@ -156,11 +152,7 @@
 
 		/* only support 2ss on 160MHz for mt7915 */
 		if (is_mt7915(&dev->mt76) && nss > 1 &&
-<<<<<<< HEAD
-		    sta->bandwidth == IEEE80211_STA_RX_BW_160)
-=======
 		    sta->deflink.bandwidth == IEEE80211_STA_RX_BW_160)
->>>>>>> 88084a3d
 			break;
 	}
 
@@ -173,13 +165,8 @@
 {
 	struct mt7915_sta *msta = (struct mt7915_sta *)sta->drv_priv;
 	struct mt7915_dev *dev = msta->vif->phy->dev;
-<<<<<<< HEAD
-	u16 mcs_map = le16_to_cpu(sta->vht_cap.vht_mcs.rx_mcs_map);
-	int nss, max_nss = sta->rx_nss > 3 ? 4 : sta->rx_nss;
-=======
 	u16 mcs_map = le16_to_cpu(sta->deflink.vht_cap.vht_mcs.rx_mcs_map);
 	int nss, max_nss = sta->deflink.rx_nss > 3 ? 4 : sta->deflink.rx_nss;
->>>>>>> 88084a3d
 	u16 mcs;
 
 	for (nss = 0; nss < max_nss; nss++, mcs_map >>= 2) {
@@ -201,11 +188,7 @@
 
 		/* only support 2ss on 160MHz for mt7915 */
 		if (is_mt7915(&dev->mt76) && nss > 1 &&
-<<<<<<< HEAD
-		    sta->bandwidth == IEEE80211_STA_RX_BW_160)
-=======
 		    sta->deflink.bandwidth == IEEE80211_STA_RX_BW_160)
->>>>>>> 88084a3d
 			break;
 	}
 }
@@ -805,11 +788,7 @@
 		      struct ieee80211_vif *vif)
 {
 	struct mt7915_vif *mvif = (struct mt7915_vif *)vif->drv_priv;
-<<<<<<< HEAD
-	struct ieee80211_he_cap_elem *elem = &sta->he_cap.he_cap_elem;
-=======
 	struct ieee80211_he_cap_elem *elem = &sta->deflink.he_cap.he_cap_elem;
->>>>>>> 88084a3d
 	struct ieee80211_he_mcs_nss_supp mcs_map;
 	struct sta_rec_he *he;
 	struct tlv *tlv;
@@ -901,13 +880,8 @@
 
 	he->he_cap = cpu_to_le32(cap);
 
-<<<<<<< HEAD
-	mcs_map = sta->he_cap.he_mcs_nss_supp;
-	switch (sta->bandwidth) {
-=======
 	mcs_map = sta->deflink.he_cap.he_mcs_nss_supp;
 	switch (sta->deflink.bandwidth) {
->>>>>>> 88084a3d
 	case IEEE80211_STA_RX_BW_160:
 		if (elem->phy_cap_info[0] &
 		    IEEE80211_HE_PHY_CAP0_CHANNEL_WIDTH_SET_80PLUS80_MHZ_IN_5G)
@@ -975,15 +949,9 @@
 	muru->cfg.mimo_ul_en = true;
 	muru->cfg.ofdma_dl_en = true;
 
-<<<<<<< HEAD
-	if (sta->vht_cap.vht_supported)
-		muru->mimo_dl.vht_mu_bfee =
-			!!(sta->vht_cap.cap & IEEE80211_VHT_CAP_MU_BEAMFORMEE_CAPABLE);
-=======
 	if (sta->deflink.vht_cap.vht_supported)
 		muru->mimo_dl.vht_mu_bfee =
 			!!(sta->deflink.vht_cap.cap & IEEE80211_VHT_CAP_MU_BEAMFORMEE_CAPABLE);
->>>>>>> 88084a3d
 
 	if (!sta->deflink.he_cap.has_he)
 		return;
@@ -1019,11 +987,7 @@
 	struct sta_rec_ht *ht;
 	struct tlv *tlv;
 
-<<<<<<< HEAD
-	if (!sta->ht_cap.ht_supported)
-=======
 	if (!sta->deflink.ht_cap.ht_supported)
->>>>>>> 88084a3d
 		return;
 
 	tlv = mt76_connac_mcu_add_tlv(skb, STA_REC_HT, sizeof(*ht));
@@ -1306,11 +1270,7 @@
 	};
 	bool ebf;
 
-<<<<<<< HEAD
-	if (!(sta->ht_cap.ht_supported || sta->he_cap.has_he))
-=======
 	if (!(sta->deflink.ht_cap.ht_supported || sta->deflink.he_cap.has_he))
->>>>>>> 88084a3d
 		return;
 
 	ebf = mt7915_is_ebf_supported(phy, vif, sta, false);
@@ -1373,11 +1333,7 @@
 	struct tlv *tlv;
 	u8 nrow = 0;
 
-<<<<<<< HEAD
-	if (!(sta->vht_cap.vht_supported || sta->he_cap.has_he))
-=======
 	if (!(sta->deflink.vht_cap.vht_supported || sta->deflink.he_cap.has_he))
->>>>>>> 88084a3d
 		return;
 
 	if (!mt7915_is_ebf_supported(phy, vif, sta, true))
@@ -1601,13 +1557,8 @@
 	ra->auto_rate = true;
 	ra->phy_mode = mt76_connac_get_phy_mode(mphy, vif, band, sta);
 	ra->channel = chandef->chan->hw_value;
-<<<<<<< HEAD
-	ra->bw = sta->bandwidth;
-	ra->phy.bw = sta->bandwidth;
-=======
 	ra->bw = sta->deflink.bandwidth;
 	ra->phy.bw = sta->deflink.bandwidth;
->>>>>>> 88084a3d
 	ra->mmps_mode = mt7915_mcu_get_mmps_mode(sta->smps_mode);
 
 	if (supp_rate) {
@@ -1643,11 +1594,7 @@
 		if (sta->deflink.ht_cap.cap & IEEE80211_HT_CAP_RX_STBC)
 			cap |= STA_CAP_RX_STBC;
 		if (mvif->cap.ht_ldpc &&
-<<<<<<< HEAD
-		    (sta->ht_cap.cap & IEEE80211_HT_CAP_LDPC_CODING))
-=======
 		    (sta->deflink.ht_cap.cap & IEEE80211_HT_CAP_LDPC_CODING))
->>>>>>> 88084a3d
 			cap |= STA_CAP_LDPC;
 
 		mt7915_mcu_set_sta_ht_mcs(sta, ra->ht_mcs,
@@ -1673,11 +1620,7 @@
 		if (sta->deflink.vht_cap.cap & IEEE80211_VHT_CAP_RXSTBC_1)
 			cap |= STA_CAP_VHT_RX_STBC;
 		if (mvif->cap.vht_ldpc &&
-<<<<<<< HEAD
-		    (sta->vht_cap.cap & IEEE80211_VHT_CAP_RXLDPC))
-=======
 		    (sta->deflink.vht_cap.cap & IEEE80211_VHT_CAP_RXLDPC))
->>>>>>> 88084a3d
 			cap |= STA_CAP_VHT_LDPC;
 
 		mt7915_mcu_set_sta_vht_mcs(sta, ra->supp_vht_mcs,
@@ -1688,13 +1631,8 @@
 		ra->supp_mode |= MODE_HE;
 		cap |= STA_CAP_HE;
 
-<<<<<<< HEAD
-		if (sta->he_6ghz_capa.capa)
-			ra->af = le16_get_bits(sta->he_6ghz_capa.capa,
-=======
 		if (sta->deflink.he_6ghz_capa.capa)
 			ra->af = le16_get_bits(sta->deflink.he_6ghz_capa.capa,
->>>>>>> 88084a3d
 					       IEEE80211_HE_6GHZ_CAP_MAX_AMPDU_LEN_EXP);
 	}
 
@@ -1916,12 +1854,8 @@
 			continue;
 
 		for_each_element(sub_elem, elem->data + 1, elem->datalen - 1) {
-<<<<<<< HEAD
-			const u8 *data;
-=======
 			const struct ieee80211_bssid_index *idx;
 			const u8 *idx_ie;
->>>>>>> 88084a3d
 
 			if (sub_elem->id || sub_elem->datalen < 4)
 				continue; /* not a valid BSS profile */
@@ -1929,16 +1863,6 @@
 			/* Find WLAN_EID_MULTI_BSSID_IDX
 			 * in the merged nontransmitted profile
 			 */
-<<<<<<< HEAD
-			data = cfg80211_find_ie(WLAN_EID_MULTI_BSSID_IDX,
-						sub_elem->data,
-						sub_elem->datalen);
-			if (!data || data[1] < 1 || !data[2])
-				continue;
-
-			mbss->offset[data[2]] = cpu_to_le16(data - skb->data);
-			mbss->bitmap |= cpu_to_le32(BIT(data[2]));
-=======
 			idx_ie = cfg80211_find_ie(WLAN_EID_MULTI_BSSID_IDX,
 						  sub_elem->data,
 						  sub_elem->datalen);
@@ -1952,7 +1876,6 @@
 			mbss->offset[idx->bssid_index] =
 				cpu_to_le16(idx_ie - skb->data);
 			mbss->bitmap |= cpu_to_le32(BIT(idx->bssid_index));
->>>>>>> 88084a3d
 		}
 	}
 }
@@ -2147,17 +2070,10 @@
 	struct bss_info_bcn *bcn;
 	int len = MT7915_BEACON_UPDATE_SIZE + MAX_BEACON_SIZE;
 	bool ext_phy = phy != &dev->phy;
-<<<<<<< HEAD
 
 	if (vif->bss_conf.nontransmitted)
 		return 0;
 
-=======
-
-	if (vif->bss_conf.nontransmitted)
-		return 0;
-
->>>>>>> 88084a3d
 	rskb = __mt76_connac_mcu_alloc_sta_req(&dev->mt76, &mvif->mt76,
 					       NULL, len);
 	if (IS_ERR(rskb))
@@ -2624,14 +2540,7 @@
 	/* force firmware operation mode into normal state,
 	 * which should be set before firmware download stage.
 	 */
-<<<<<<< HEAD
-	if (is_mt7915(&dev->mt76))
-		mt76_wr(dev, MT_SWDEF_MODE, MT_SWDEF_NORMAL_MODE);
-	else
-		mt76_wr(dev, MT_SWDEF_MODE_MT7916, MT_SWDEF_NORMAL_MODE);
-=======
 	mt76_wr(dev, MT_SWDEF_MODE, MT_SWDEF_NORMAL_MODE);
->>>>>>> 88084a3d
 
 	ret = mt7915_driver_own(dev, 0);
 	if (ret)
@@ -2749,25 +2658,6 @@
 				 &req_mac, sizeof(req_mac), true);
 }
 
-<<<<<<< HEAD
-int mt7915_mcu_set_scs(struct mt7915_dev *dev, u8 band, bool enable)
-{
-	struct {
-		__le32 cmd;
-		u8 band;
-		u8 enable;
-	} __packed req = {
-		.cmd = cpu_to_le32(SCS_ENABLE),
-		.band = band,
-		.enable = enable + 1,
-	};
-
-	return mt76_mcu_send_msg(&dev->mt76, MCU_EXT_CMD(SCS_CTRL), &req,
-				 sizeof(req), false);
-}
-
-=======
->>>>>>> 88084a3d
 int mt7915_mcu_update_edca(struct mt7915_dev *dev, void *param)
 {
 	struct mt7915_mcu_tx *req = (struct mt7915_mcu_tx *)param;
