--- conflicted
+++ resolved
@@ -254,8 +254,6 @@
 }
 
 static void
-<<<<<<< HEAD
-=======
 mt7921_mcu_rssi_monitor_iter(void *priv, u8 *mac,
 			     struct ieee80211_vif *vif)
 {
@@ -292,7 +290,6 @@
 }
 
 static void
->>>>>>> 0c383648
 mt7921_mcu_rx_unsolicited_event(struct mt792x_dev *dev, struct sk_buff *skb)
 {
 	struct mt76_connac2_mcu_rxd *rxd;
@@ -538,7 +535,6 @@
 		WF0_24G,
 		WF0_5G
 	};
-<<<<<<< HEAD
 
 	cap = (struct mt7921_phy_cap *)skb->data;
 
@@ -558,27 +554,6 @@
 	struct mt76_phy *phy = mphy->mt76;
 	int ret, i;
 
-=======
-
-	cap = (struct mt7921_phy_cap *)skb->data;
-
-	dev->phy.antenna_mask = BIT(cap->nss) - 1;
-	dev->phy.chainmask = dev->phy.antenna_mask;
-	dev->phy.cap.has_2ghz = cap->hw_path & BIT(WF0_24G);
-	dev->phy.cap.has_5ghz = cap->hw_path & BIT(WF0_5G);
-}
-
-static int mt7921_mcu_get_nic_capability(struct mt792x_phy *mphy)
-{
-	struct mt76_connac_cap_hdr {
-		__le16 n_element;
-		u8 rsv[2];
-	} __packed * hdr;
-	struct sk_buff *skb;
-	struct mt76_phy *phy = mphy->mt76;
-	int ret, i;
-
->>>>>>> 0c383648
 	ret = mt76_mcu_send_and_get_msg(phy->dev, MCU_CE_CMD(GET_NIC_CAPAB),
 					NULL, 0, true, &skb);
 	if (ret)
@@ -671,8 +646,6 @@
 }
 EXPORT_SYMBOL_GPL(mt7921_run_firmware);
 
-<<<<<<< HEAD
-=======
 int mt7921_mcu_radio_led_ctrl(struct mt792x_dev *dev, u8 value)
 {
 	struct {
@@ -687,7 +660,6 @@
 }
 EXPORT_SYMBOL_GPL(mt7921_mcu_radio_led_ctrl);
 
->>>>>>> 0c383648
 int mt7921_mcu_set_tx(struct mt792x_dev *dev, struct ieee80211_vif *vif)
 {
 	struct mt792x_vif *mvif = (struct mt792x_vif *)vif->drv_priv;
