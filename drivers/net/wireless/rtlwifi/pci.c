--- conflicted
+++ resolved
@@ -699,24 +699,6 @@
 			hdr = rtl_get_hdr(skb);
 			fc = rtl_get_fc(skb);
 
-<<<<<<< HEAD
-			/* try for new buffer - if allocation fails, drop
-			 * frame and reuse old buffer
-			 */
-			new_skb = dev_alloc_skb(rtlpci->rxbuffersize);
-			if (unlikely(!new_skb)) {
-				RT_TRACE(rtlpriv, (COMP_INTR | COMP_RECV),
-					 DBG_DMESG,
-					 ("can't alloc skb for rx\n"));
-				goto done;
-			}
-			pci_unmap_single(rtlpci->pdev,
-					 *((dma_addr_t *) skb->cb),
-					 rtlpci->rxbuffersize,
-					 PCI_DMA_FROMDEVICE);
-
-=======
->>>>>>> 51e65257
 			if (!stats.crc && !stats.hwerror) {
 				memcpy(IEEE80211_SKB_RXCB(skb), &rx_status,
 				       sizeof(rx_status));
