--- conflicted
+++ resolved
@@ -30,12 +30,7 @@
 #include <linux/export.h>
 
 #include <video/omapdss.h>
-<<<<<<< HEAD
 #include <video/omapvrfb.h>
-#include <plat/vram.h>
-=======
-#include <plat/vrfb.h>
->>>>>>> 966458f8
 
 #include "omapfb.h"
 
