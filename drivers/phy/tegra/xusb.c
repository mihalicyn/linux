--- conflicted
+++ resolved
@@ -1461,10 +1461,6 @@
 
 void tegra_phy_xusb_utmi_pad_power_on(struct phy *phy)
 {
-<<<<<<< HEAD
-	struct tegra_xusb_lane *lane = phy_get_drvdata(phy);
-	struct tegra_xusb_padctl *padctl = lane->pad->padctl;
-=======
 	struct tegra_xusb_lane *lane;
 	struct tegra_xusb_padctl *padctl;
 
@@ -1473,7 +1469,6 @@
 
 	lane = phy_get_drvdata(phy);
 	padctl = lane->pad->padctl;
->>>>>>> 163a7fbf
 
 	if (padctl->soc->ops->utmi_pad_power_on)
 		padctl->soc->ops->utmi_pad_power_on(phy);
@@ -1482,10 +1477,6 @@
 
 void tegra_phy_xusb_utmi_pad_power_down(struct phy *phy)
 {
-<<<<<<< HEAD
-	struct tegra_xusb_lane *lane = phy_get_drvdata(phy);
-	struct tegra_xusb_padctl *padctl = lane->pad->padctl;
-=======
 	struct tegra_xusb_lane *lane;
 	struct tegra_xusb_padctl *padctl;
 
@@ -1494,7 +1485,6 @@
 
 	lane = phy_get_drvdata(phy);
 	padctl = lane->pad->padctl;
->>>>>>> 163a7fbf
 
 	if (padctl->soc->ops->utmi_pad_power_down)
 		padctl->soc->ops->utmi_pad_power_down(phy);
