// SPDX-License-Identifier: GPL-2.0-or-later
/*	6LoWPAN fragment reassembly
 *
 *	Authors:
 *	Alexander Aring		<aar@pengutronix.de>
 *
 *	Based on: net/ipv6/reassembly.c
 */

#define pr_fmt(fmt) "6LoWPAN: " fmt

#include <linux/net.h>
#include <linux/list.h>
#include <linux/netdevice.h>
#include <linux/random.h>
#include <linux/jhash.h>
#include <linux/skbuff.h>
#include <linux/slab.h>
#include <linux/export.h>

#include <net/ieee802154_netdev.h>
#include <net/6lowpan.h>
#include <net/ipv6_frag.h>
#include <net/inet_frag.h>
#include <net/ip.h>

#include "6lowpan_i.h"

static const char lowpan_frags_cache_name[] = "lowpan-frags";

static struct inet_frags lowpan_frags;

static int lowpan_frag_reasm(struct lowpan_frag_queue *fq, struct sk_buff *skb,
			     struct sk_buff *prev,  struct net_device *ldev);

static void lowpan_frag_init(struct inet_frag_queue *q, const void *a)
{
	const struct frag_lowpan_compare_key *key = a;

	BUILD_BUG_ON(sizeof(*key) > sizeof(q->key));
	memcpy(&q->key, key, sizeof(*key));
}

static void lowpan_frag_expire(struct timer_list *t)
{
	struct inet_frag_queue *frag = from_timer(frag, t, timer);
	struct frag_queue *fq;

	fq = container_of(frag, struct frag_queue, q);

	spin_lock(&fq->q.lock);

	if (fq->q.flags & INET_FRAG_COMPLETE)
		goto out;

	inet_frag_kill(&fq->q);
out:
	spin_unlock(&fq->q.lock);
	inet_frag_put(&fq->q);
}

static inline struct lowpan_frag_queue *
fq_find(struct net *net, const struct lowpan_802154_cb *cb,
	const struct ieee802154_addr *src,
	const struct ieee802154_addr *dst)
{
	struct netns_ieee802154_lowpan *ieee802154_lowpan =
		net_ieee802154_lowpan(net);
	struct frag_lowpan_compare_key key = {};
	struct inet_frag_queue *q;

	key.tag = cb->d_tag;
	key.d_size = cb->d_size;
	key.src = *src;
	key.dst = *dst;

	q = inet_frag_find(ieee802154_lowpan->fqdir, &key);
	if (!q)
		return NULL;

	return container_of(q, struct lowpan_frag_queue, q);
}

static int lowpan_frag_queue(struct lowpan_frag_queue *fq,
			     struct sk_buff *skb, u8 frag_type)
{
	struct sk_buff *prev_tail;
	struct net_device *ldev;
	int end, offset, err;

	/* inet_frag_queue_* functions use skb->cb; see struct ipfrag_skb_cb
	 * in inet_fragment.c
	 */
	BUILD_BUG_ON(sizeof(struct lowpan_802154_cb) > sizeof(struct inet_skb_parm));
	BUILD_BUG_ON(sizeof(struct lowpan_802154_cb) > sizeof(struct inet6_skb_parm));

	if (fq->q.flags & INET_FRAG_COMPLETE)
		goto err;

	offset = lowpan_802154_cb(skb)->d_offset << 3;
	end = lowpan_802154_cb(skb)->d_size;

	/* Is this the final fragment? */
	if (offset + skb->len == end) {
		/* If we already have some bits beyond end
		 * or have different end, the segment is corrupted.
		 */
		if (end < fq->q.len ||
		    ((fq->q.flags & INET_FRAG_LAST_IN) && end != fq->q.len))
			goto err;
		fq->q.flags |= INET_FRAG_LAST_IN;
		fq->q.len = end;
	} else {
		if (end > fq->q.len) {
			/* Some bits beyond end -> corruption. */
			if (fq->q.flags & INET_FRAG_LAST_IN)
				goto err;
			fq->q.len = end;
		}
	}

	ldev = skb->dev;
	if (ldev)
		skb->dev = NULL;
	barrier();

	prev_tail = fq->q.fragments_tail;
	err = inet_frag_queue_insert(&fq->q, skb, offset, end);
	if (err)
		goto err;

	fq->q.stamp = skb->tstamp;
	fq->q.mono_delivery_time = skb->mono_delivery_time;
	if (frag_type == LOWPAN_DISPATCH_FRAG1)
		fq->q.flags |= INET_FRAG_FIRST_IN;

	fq->q.meat += skb->len;
	add_frag_mem_limit(fq->q.fqdir, skb->truesize);

	if (fq->q.flags == (INET_FRAG_FIRST_IN | INET_FRAG_LAST_IN) &&
	    fq->q.meat == fq->q.len) {
		int res;
		unsigned long orefdst = skb->_skb_refdst;

		skb->_skb_refdst = 0UL;
		res = lowpan_frag_reasm(fq, skb, prev_tail, ldev);
		skb->_skb_refdst = orefdst;
		return res;
	}
	skb_dst_drop(skb);

	return -1;
err:
	kfree_skb(skb);
	return -1;
}

/*	Check if this packet is complete.
 *
 *	It is called with locked fq, and caller must check that
 *	queue is eligible for reassembly i.e. it is not COMPLETE,
 *	the last and the first frames arrived and all the bits are here.
 */
static int lowpan_frag_reasm(struct lowpan_frag_queue *fq, struct sk_buff *skb,
			     struct sk_buff *prev_tail, struct net_device *ldev)
{
	void *reasm_data;

	inet_frag_kill(&fq->q);

	reasm_data = inet_frag_reasm_prepare(&fq->q, skb, prev_tail);
	if (!reasm_data)
		goto out_oom;
	inet_frag_reasm_finish(&fq->q, skb, reasm_data, false);

	skb->dev = ldev;
	skb->tstamp = fq->q.stamp;
	fq->q.rb_fragments = RB_ROOT;
	fq->q.fragments_tail = NULL;
	fq->q.last_run_head = NULL;

	return 1;
out_oom:
	net_dbg_ratelimited("lowpan_frag_reasm: no memory for reassembly\n");
	return -1;
}

static int lowpan_frag_rx_handlers_result(struct sk_buff *skb,
					  lowpan_rx_result res)
{
	switch (res) {
	case RX_QUEUED:
		return NET_RX_SUCCESS;
	case RX_CONTINUE:
		/* nobody cared about this packet */
		net_warn_ratelimited("%s: received unknown dispatch\n",
				     __func__);

		fallthrough;
	default:
		/* all others failure */
		return NET_RX_DROP;
	}
}

static lowpan_rx_result lowpan_frag_rx_h_iphc(struct sk_buff *skb)
{
	int ret;

	if (!lowpan_is_iphc(*skb_network_header(skb)))
		return RX_CONTINUE;

	ret = lowpan_iphc_decompress(skb);
	if (ret < 0)
		return RX_DROP;

	return RX_QUEUED;
}

static int lowpan_invoke_frag_rx_handlers(struct sk_buff *skb)
{
	lowpan_rx_result res;

#define CALL_RXH(rxh)			\
	do {				\
		res = rxh(skb);	\
		if (res != RX_CONTINUE)	\
			goto rxh_next;	\
	} while (0)

	/* likely at first */
	CALL_RXH(lowpan_frag_rx_h_iphc);
	CALL_RXH(lowpan_rx_h_ipv6);

rxh_next:
	return lowpan_frag_rx_handlers_result(skb, res);
#undef CALL_RXH
}

#define LOWPAN_FRAG_DGRAM_SIZE_HIGH_MASK	0x07
#define LOWPAN_FRAG_DGRAM_SIZE_HIGH_SHIFT	8

static int lowpan_get_cb(struct sk_buff *skb, u8 frag_type,
			 struct lowpan_802154_cb *cb)
{
	bool fail;
	u8 high = 0, low = 0;
	__be16 d_tag = 0;

	fail = lowpan_fetch_skb(skb, &high, 1);
	fail |= lowpan_fetch_skb(skb, &low, 1);
	/* remove the dispatch value and use first three bits as high value
	 * for the datagram size
	 */
	cb->d_size = (high & LOWPAN_FRAG_DGRAM_SIZE_HIGH_MASK) <<
		LOWPAN_FRAG_DGRAM_SIZE_HIGH_SHIFT | low;
	fail |= lowpan_fetch_skb(skb, &d_tag, 2);
	cb->d_tag = ntohs(d_tag);

	if (frag_type == LOWPAN_DISPATCH_FRAGN) {
		fail |= lowpan_fetch_skb(skb, &cb->d_offset, 1);
	} else {
		skb_reset_network_header(skb);
		cb->d_offset = 0;
		/* check if datagram_size has ipv6hdr on FRAG1 */
		fail |= cb->d_size < sizeof(struct ipv6hdr);
		/* check if we can dereference the dispatch value */
		fail |= !skb->len;
	}

	if (unlikely(fail))
		return -EIO;

	return 0;
}

int lowpan_frag_rcv(struct sk_buff *skb, u8 frag_type)
{
	struct lowpan_frag_queue *fq;
	struct net *net = dev_net(skb->dev);
	struct lowpan_802154_cb *cb = lowpan_802154_cb(skb);
	struct ieee802154_hdr hdr = {};
	int err;

	if (ieee802154_hdr_peek_addrs(skb, &hdr) < 0)
		goto err;

	err = lowpan_get_cb(skb, frag_type, cb);
	if (err < 0)
		goto err;

	if (frag_type == LOWPAN_DISPATCH_FRAG1) {
		err = lowpan_invoke_frag_rx_handlers(skb);
		if (err == NET_RX_DROP)
			goto err;
	}

	if (cb->d_size > IPV6_MIN_MTU) {
		net_warn_ratelimited("lowpan_frag_rcv: datagram size exceeds MTU\n");
		goto err;
	}

	fq = fq_find(net, cb, &hdr.source, &hdr.dest);
	if (fq != NULL) {
		int ret;

		spin_lock(&fq->q.lock);
		ret = lowpan_frag_queue(fq, skb, frag_type);
		spin_unlock(&fq->q.lock);

		inet_frag_put(&fq->q);
		return ret;
	}

err:
	kfree_skb(skb);
	return -1;
}

#ifdef CONFIG_SYSCTL

static struct ctl_table lowpan_frags_ns_ctl_table[] = {
	{
		.procname	= "6lowpanfrag_high_thresh",
		.maxlen		= sizeof(unsigned long),
		.mode		= 0644,
		.proc_handler	= proc_doulongvec_minmax,
	},
	{
		.procname	= "6lowpanfrag_low_thresh",
		.maxlen		= sizeof(unsigned long),
		.mode		= 0644,
		.proc_handler	= proc_doulongvec_minmax,
	},
	{
		.procname	= "6lowpanfrag_time",
		.maxlen		= sizeof(int),
		.mode		= 0644,
		.proc_handler	= proc_dointvec_jiffies,
	},
};

/* secret interval has been deprecated */
static int lowpan_frags_secret_interval_unused;
static struct ctl_table lowpan_frags_ctl_table[] = {
	{
		.procname	= "6lowpanfrag_secret_interval",
		.data		= &lowpan_frags_secret_interval_unused,
		.maxlen		= sizeof(int),
		.mode		= 0644,
		.proc_handler	= proc_dointvec_jiffies,
	},
};

static int __net_init lowpan_frags_ns_sysctl_register(struct net *net)
{
	struct ctl_table *table;
	struct ctl_table_header *hdr;
	struct netns_ieee802154_lowpan *ieee802154_lowpan =
		net_ieee802154_lowpan(net);
	size_t table_size = ARRAY_SIZE(lowpan_frags_ns_ctl_table);

	table = lowpan_frags_ns_ctl_table;
	if (!net_eq(net, &init_net)) {
		table = kmemdup(table, sizeof(lowpan_frags_ns_ctl_table),
				GFP_KERNEL);
		if (table == NULL)
			goto err_alloc;

		/* Don't export sysctls to unprivileged users */
<<<<<<< HEAD
		if (net->user_ns != &init_user_ns) {
			table[0].procname = NULL;
			table_size = 0;
		}
=======
		if (net->user_ns != &init_user_ns)
			table_size = 0;
>>>>>>> 0c383648
	}

	table[0].data	= &ieee802154_lowpan->fqdir->high_thresh;
	table[0].extra1	= &ieee802154_lowpan->fqdir->low_thresh;
	table[1].data	= &ieee802154_lowpan->fqdir->low_thresh;
	table[1].extra2	= &ieee802154_lowpan->fqdir->high_thresh;
	table[2].data	= &ieee802154_lowpan->fqdir->timeout;

	hdr = register_net_sysctl_sz(net, "net/ieee802154/6lowpan", table,
				     table_size);
	if (hdr == NULL)
		goto err_reg;

	ieee802154_lowpan->sysctl.frags_hdr = hdr;
	return 0;

err_reg:
	if (!net_eq(net, &init_net))
		kfree(table);
err_alloc:
	return -ENOMEM;
}

static void __net_exit lowpan_frags_ns_sysctl_unregister(struct net *net)
{
	const struct ctl_table *table;
	struct netns_ieee802154_lowpan *ieee802154_lowpan =
		net_ieee802154_lowpan(net);

	table = ieee802154_lowpan->sysctl.frags_hdr->ctl_table_arg;
	unregister_net_sysctl_table(ieee802154_lowpan->sysctl.frags_hdr);
	if (!net_eq(net, &init_net))
		kfree(table);
}

static struct ctl_table_header *lowpan_ctl_header;

static int __init lowpan_frags_sysctl_register(void)
{
	lowpan_ctl_header = register_net_sysctl(&init_net,
						"net/ieee802154/6lowpan",
						lowpan_frags_ctl_table);
	return lowpan_ctl_header == NULL ? -ENOMEM : 0;
}

static void lowpan_frags_sysctl_unregister(void)
{
	unregister_net_sysctl_table(lowpan_ctl_header);
}
#else
static inline int lowpan_frags_ns_sysctl_register(struct net *net)
{
	return 0;
}

static inline void lowpan_frags_ns_sysctl_unregister(struct net *net)
{
}

static inline int __init lowpan_frags_sysctl_register(void)
{
	return 0;
}

static inline void lowpan_frags_sysctl_unregister(void)
{
}
#endif

static int __net_init lowpan_frags_init_net(struct net *net)
{
	struct netns_ieee802154_lowpan *ieee802154_lowpan =
		net_ieee802154_lowpan(net);
	int res;


	res = fqdir_init(&ieee802154_lowpan->fqdir, &lowpan_frags, net);
	if (res < 0)
		return res;

	ieee802154_lowpan->fqdir->high_thresh = IPV6_FRAG_HIGH_THRESH;
	ieee802154_lowpan->fqdir->low_thresh = IPV6_FRAG_LOW_THRESH;
	ieee802154_lowpan->fqdir->timeout = IPV6_FRAG_TIMEOUT;

	res = lowpan_frags_ns_sysctl_register(net);
	if (res < 0)
		fqdir_exit(ieee802154_lowpan->fqdir);
	return res;
}

static void __net_exit lowpan_frags_pre_exit_net(struct net *net)
{
	struct netns_ieee802154_lowpan *ieee802154_lowpan =
		net_ieee802154_lowpan(net);

	fqdir_pre_exit(ieee802154_lowpan->fqdir);
}

static void __net_exit lowpan_frags_exit_net(struct net *net)
{
	struct netns_ieee802154_lowpan *ieee802154_lowpan =
		net_ieee802154_lowpan(net);

	lowpan_frags_ns_sysctl_unregister(net);
	fqdir_exit(ieee802154_lowpan->fqdir);
}

static struct pernet_operations lowpan_frags_ops = {
	.init		= lowpan_frags_init_net,
	.pre_exit	= lowpan_frags_pre_exit_net,
	.exit		= lowpan_frags_exit_net,
};

static u32 lowpan_key_hashfn(const void *data, u32 len, u32 seed)
{
	return jhash2(data,
		      sizeof(struct frag_lowpan_compare_key) / sizeof(u32), seed);
}

static u32 lowpan_obj_hashfn(const void *data, u32 len, u32 seed)
{
	const struct inet_frag_queue *fq = data;

	return jhash2((const u32 *)&fq->key,
		      sizeof(struct frag_lowpan_compare_key) / sizeof(u32), seed);
}

static int lowpan_obj_cmpfn(struct rhashtable_compare_arg *arg, const void *ptr)
{
	const struct frag_lowpan_compare_key *key = arg->key;
	const struct inet_frag_queue *fq = ptr;

	return !!memcmp(&fq->key, key, sizeof(*key));
}

static const struct rhashtable_params lowpan_rhash_params = {
	.head_offset		= offsetof(struct inet_frag_queue, node),
	.hashfn			= lowpan_key_hashfn,
	.obj_hashfn		= lowpan_obj_hashfn,
	.obj_cmpfn		= lowpan_obj_cmpfn,
	.automatic_shrinking	= true,
};

int __init lowpan_net_frag_init(void)
{
	int ret;

	lowpan_frags.constructor = lowpan_frag_init;
	lowpan_frags.destructor = NULL;
	lowpan_frags.qsize = sizeof(struct frag_queue);
	lowpan_frags.frag_expire = lowpan_frag_expire;
	lowpan_frags.frags_cache_name = lowpan_frags_cache_name;
	lowpan_frags.rhash_params = lowpan_rhash_params;
	ret = inet_frags_init(&lowpan_frags);
	if (ret)
		goto out;

	ret = lowpan_frags_sysctl_register();
	if (ret)
		goto err_sysctl;

	ret = register_pernet_subsys(&lowpan_frags_ops);
	if (ret)
		goto err_pernet;
out:
	return ret;
err_pernet:
	lowpan_frags_sysctl_unregister();
err_sysctl:
	inet_frags_fini(&lowpan_frags);
	return ret;
}

void lowpan_net_frag_exit(void)
{
	lowpan_frags_sysctl_unregister();
	unregister_pernet_subsys(&lowpan_frags_ops);
	inet_frags_fini(&lowpan_frags);
}<|MERGE_RESOLUTION|>--- conflicted
+++ resolved
@@ -368,15 +368,8 @@
 			goto err_alloc;
 
 		/* Don't export sysctls to unprivileged users */
-<<<<<<< HEAD
-		if (net->user_ns != &init_user_ns) {
-			table[0].procname = NULL;
-			table_size = 0;
-		}
-=======
 		if (net->user_ns != &init_user_ns)
 			table_size = 0;
->>>>>>> 0c383648
 	}
 
 	table[0].data	= &ieee802154_lowpan->fqdir->high_thresh;
