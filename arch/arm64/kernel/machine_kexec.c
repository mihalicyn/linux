// SPDX-License-Identifier: GPL-2.0-only
/*
 * kexec for arm64
 *
 * Copyright (C) Linaro.
 * Copyright (C) Huawei Futurewei Technologies.
 */

#include <linux/interrupt.h>
#include <linux/irq.h>
#include <linux/kernel.h>
#include <linux/kexec.h>
#include <linux/page-flags.h>
#include <linux/set_memory.h>
#include <linux/smp.h>

#include <asm/cacheflush.h>
#include <asm/cpu_ops.h>
#include <asm/daifflags.h>
#include <asm/memory.h>
#include <asm/mmu.h>
#include <asm/mmu_context.h>
#include <asm/page.h>
#include <asm/sections.h>
#include <asm/trans_pgd.h>

/**
 * kexec_image_info - For debugging output.
 */
#define kexec_image_info(_i) _kexec_image_info(__func__, __LINE__, _i)
static void _kexec_image_info(const char *func, int line,
	const struct kimage *kimage)
{
	unsigned long i;

	pr_debug("%s:%d:\n", func, line);
	pr_debug("  kexec kimage info:\n");
	pr_debug("    type:        %d\n", kimage->type);
	pr_debug("    start:       %lx\n", kimage->start);
	pr_debug("    head:        %lx\n", kimage->head);
	pr_debug("    nr_segments: %lu\n", kimage->nr_segments);
	pr_debug("    dtb_mem: %pa\n", &kimage->arch.dtb_mem);
	pr_debug("    kern_reloc: %pa\n", &kimage->arch.kern_reloc);
	pr_debug("    el2_vectors: %pa\n", &kimage->arch.el2_vectors);

	for (i = 0; i < kimage->nr_segments; i++) {
		pr_debug("      segment[%lu]: %016lx - %016lx, 0x%lx bytes, %lu pages\n",
			i,
			kimage->segment[i].mem,
			kimage->segment[i].mem + kimage->segment[i].memsz,
			kimage->segment[i].memsz,
			kimage->segment[i].memsz /  PAGE_SIZE);
	}
}

void machine_kexec_cleanup(struct kimage *kimage)
{
	/* Empty routine needed to avoid build errors. */
}

<<<<<<< HEAD
int machine_kexec_post_load(struct kimage *kimage)
{
	void *reloc_code = page_to_virt(kimage->control_code_page);

	memcpy(reloc_code, arm64_relocate_new_kernel,
	       arm64_relocate_new_kernel_size);
	kimage->arch.kern_reloc = __pa(reloc_code);
	kexec_image_info(kimage);

	/*
	 * For execution with the MMU off, reloc_code needs to be cleaned to the
	 * PoC and invalidated from the I-cache.
	 */
	dcache_clean_inval_poc((unsigned long)reloc_code,
			    (unsigned long)reloc_code +
				    arm64_relocate_new_kernel_size);
	icache_inval_pou((uintptr_t)reloc_code,
				(uintptr_t)reloc_code +
					arm64_relocate_new_kernel_size);

	return 0;
}

=======
>>>>>>> df0cc57e
/**
 * machine_kexec_prepare - Prepare for a kexec reboot.
 *
 * Called from the core kexec code when a kernel image is loaded.
 * Forbid loading a kexec kernel if we have no way of hotplugging cpus or cpus
 * are stuck in the kernel. This avoids a panic once we hit machine_kexec().
 */
int machine_kexec_prepare(struct kimage *kimage)
{
	if (kimage->type != KEXEC_TYPE_CRASH && cpus_are_stuck_in_kernel()) {
		pr_err("Can't kexec: CPUs are stuck in the kernel.\n");
		return -EBUSY;
	}

	return 0;
}

/**
<<<<<<< HEAD
 * kexec_list_flush - Helper to flush the kimage list and source pages to PoC.
 */
static void kexec_list_flush(struct kimage *kimage)
{
	kimage_entry_t *entry;

	for (entry = &kimage->head; ; entry++) {
		unsigned int flag;
		unsigned long addr;

		/* flush the list entries. */
		dcache_clean_inval_poc((unsigned long)entry,
				    (unsigned long)entry +
					    sizeof(kimage_entry_t));

		flag = *entry & IND_FLAGS;
		if (flag == IND_DONE)
			break;

		addr = (unsigned long)phys_to_virt(*entry & PAGE_MASK);

		switch (flag) {
		case IND_INDIRECTION:
			/* Set entry point just before the new list page. */
			entry = (kimage_entry_t *)addr - 1;
			break;
		case IND_SOURCE:
			/* flush the source pages. */
			dcache_clean_inval_poc(addr, addr + PAGE_SIZE);
			break;
		case IND_DESTINATION:
			break;
		default:
			BUG();
		}
	}
}

/**
=======
>>>>>>> df0cc57e
 * kexec_segment_flush - Helper to flush the kimage segments to PoC.
 */
static void kexec_segment_flush(const struct kimage *kimage)
{
	unsigned long i;

	pr_debug("%s:\n", __func__);

	for (i = 0; i < kimage->nr_segments; i++) {
		pr_debug("  segment[%lu]: %016lx - %016lx, 0x%lx bytes, %lu pages\n",
			i,
			kimage->segment[i].mem,
			kimage->segment[i].mem + kimage->segment[i].memsz,
			kimage->segment[i].memsz,
			kimage->segment[i].memsz /  PAGE_SIZE);

		dcache_clean_inval_poc(
			(unsigned long)phys_to_virt(kimage->segment[i].mem),
			(unsigned long)phys_to_virt(kimage->segment[i].mem) +
				kimage->segment[i].memsz);
	}
}

/* Allocates pages for kexec page table */
static void *kexec_page_alloc(void *arg)
{
	struct kimage *kimage = (struct kimage *)arg;
	struct page *page = kimage_alloc_control_pages(kimage, 0);

	if (!page)
		return NULL;

	memset(page_address(page), 0, PAGE_SIZE);

	return page_address(page);
}

int machine_kexec_post_load(struct kimage *kimage)
{
	int rc;
	pgd_t *trans_pgd;
	void *reloc_code = page_to_virt(kimage->control_code_page);
	long reloc_size;
	struct trans_pgd_info info = {
		.trans_alloc_page	= kexec_page_alloc,
		.trans_alloc_arg	= kimage,
	};

	/* If in place, relocation is not used, only flush next kernel */
	if (kimage->head & IND_DONE) {
		kexec_segment_flush(kimage);
		kexec_image_info(kimage);
		return 0;
	}

	kimage->arch.el2_vectors = 0;
	if (is_hyp_nvhe()) {
		rc = trans_pgd_copy_el2_vectors(&info,
						&kimage->arch.el2_vectors);
		if (rc)
			return rc;
	}

	/* Create a copy of the linear map */
	trans_pgd = kexec_page_alloc(kimage);
	if (!trans_pgd)
		return -ENOMEM;
	rc = trans_pgd_create_copy(&info, &trans_pgd, PAGE_OFFSET, PAGE_END);
	if (rc)
		return rc;
	kimage->arch.ttbr1 = __pa(trans_pgd);
	kimage->arch.zero_page = __pa_symbol(empty_zero_page);

	reloc_size = __relocate_new_kernel_end - __relocate_new_kernel_start;
	memcpy(reloc_code, __relocate_new_kernel_start, reloc_size);
	kimage->arch.kern_reloc = __pa(reloc_code);
	rc = trans_pgd_idmap_page(&info, &kimage->arch.ttbr0,
				  &kimage->arch.t0sz, reloc_code);
	if (rc)
		return rc;
	kimage->arch.phys_offset = virt_to_phys(kimage) - (long)kimage;

	/* Flush the reloc_code in preparation for its execution. */
	dcache_clean_inval_poc((unsigned long)reloc_code,
			       (unsigned long)reloc_code + reloc_size);
	icache_inval_pou((uintptr_t)reloc_code,
			 (uintptr_t)reloc_code + reloc_size);
	kexec_image_info(kimage);

	return 0;
}

/**
 * machine_kexec - Do the kexec reboot.
 *
 * Called from the core kexec code for a sys_reboot with LINUX_REBOOT_CMD_KEXEC.
 */
void machine_kexec(struct kimage *kimage)
{
	bool in_kexec_crash = (kimage == kexec_crash_image);
	bool stuck_cpus = cpus_are_stuck_in_kernel();

	/*
	 * New cpus may have become stuck_in_kernel after we loaded the image.
	 */
	BUG_ON(!in_kexec_crash && (stuck_cpus || (num_online_cpus() > 1)));
	WARN(in_kexec_crash && (stuck_cpus || smp_crash_stop_failed()),
		"Some CPUs may be stale, kdump will be unreliable.\n");

	pr_info("Bye!\n");

	local_daif_mask();

	/*
	 * Both restart and kernel_reloc will shutdown the MMU, disable data
	 * caches. However, restart will start new kernel or purgatory directly,
	 * kernel_reloc contains the body of arm64_relocate_new_kernel
	 * In kexec case, kimage->start points to purgatory assuming that
	 * kernel entry and dtb address are embedded in purgatory by
	 * userspace (kexec-tools).
	 * In kexec_file case, the kernel starts directly without purgatory.
	 */
	if (kimage->head & IND_DONE) {
		typeof(cpu_soft_restart) *restart;

		cpu_install_idmap();
		restart = (void *)__pa_symbol(function_nocfi(cpu_soft_restart));
		restart(is_hyp_nvhe(), kimage->start, kimage->arch.dtb_mem,
			0, 0);
	} else {
		void (*kernel_reloc)(struct kimage *kimage);

		if (is_hyp_nvhe())
			__hyp_set_vectors(kimage->arch.el2_vectors);
		cpu_install_ttbr0(kimage->arch.ttbr0, kimage->arch.t0sz);
		kernel_reloc = (void *)kimage->arch.kern_reloc;
		kernel_reloc(kimage);
	}

	BUG(); /* Should never get here. */
}

static void machine_kexec_mask_interrupts(void)
{
	unsigned int i;
	struct irq_desc *desc;

	for_each_irq_desc(i, desc) {
		struct irq_chip *chip;
		int ret;

		chip = irq_desc_get_chip(desc);
		if (!chip)
			continue;

		/*
		 * First try to remove the active state. If this
		 * fails, try to EOI the interrupt.
		 */
		ret = irq_set_irqchip_state(i, IRQCHIP_STATE_ACTIVE, false);

		if (ret && irqd_irq_inprogress(&desc->irq_data) &&
		    chip->irq_eoi)
			chip->irq_eoi(&desc->irq_data);

		if (chip->irq_mask)
			chip->irq_mask(&desc->irq_data);

		if (chip->irq_disable && !irqd_irq_disabled(&desc->irq_data))
			chip->irq_disable(&desc->irq_data);
	}
}

/**
 * machine_crash_shutdown - shutdown non-crashing cpus and save registers
 */
void machine_crash_shutdown(struct pt_regs *regs)
{
	local_irq_disable();

	/* shutdown non-crashing cpus */
	crash_smp_send_stop();

	/* for crashing cpu */
	crash_save_cpu(regs, smp_processor_id());
	machine_kexec_mask_interrupts();

	pr_info("Starting crashdump kernel...\n");
}

void arch_kexec_protect_crashkres(void)
{
	int i;

	for (i = 0; i < kexec_crash_image->nr_segments; i++)
		set_memory_valid(
			__phys_to_virt(kexec_crash_image->segment[i].mem),
			kexec_crash_image->segment[i].memsz >> PAGE_SHIFT, 0);
}

void arch_kexec_unprotect_crashkres(void)
{
	int i;

	for (i = 0; i < kexec_crash_image->nr_segments; i++)
		set_memory_valid(
			__phys_to_virt(kexec_crash_image->segment[i].mem),
			kexec_crash_image->segment[i].memsz >> PAGE_SHIFT, 1);
}

#ifdef CONFIG_HIBERNATION
/*
 * To preserve the crash dump kernel image, the relevant memory segments
 * should be mapped again around the hibernation.
 */
void crash_prepare_suspend(void)
{
	if (kexec_crash_image)
		arch_kexec_unprotect_crashkres();
}

void crash_post_resume(void)
{
	if (kexec_crash_image)
		arch_kexec_protect_crashkres();
}

/*
 * crash_is_nosave
 *
 * Return true only if a page is part of reserved memory for crash dump kernel,
 * but does not hold any data of loaded kernel image.
 *
 * Note that all the pages in crash dump kernel memory have been initially
 * marked as Reserved as memory was allocated via memblock_reserve().
 *
 * In hibernation, the pages which are Reserved and yet "nosave" are excluded
 * from the hibernation iamge. crash_is_nosave() does thich check for crash
 * dump kernel and will reduce the total size of hibernation image.
 */

bool crash_is_nosave(unsigned long pfn)
{
	int i;
	phys_addr_t addr;

	if (!crashk_res.end)
		return false;

	/* in reserved memory? */
	addr = __pfn_to_phys(pfn);
	if ((addr < crashk_res.start) || (crashk_res.end < addr))
		return false;

	if (!kexec_crash_image)
		return true;

	/* not part of loaded kernel image? */
	for (i = 0; i < kexec_crash_image->nr_segments; i++)
		if (addr >= kexec_crash_image->segment[i].mem &&
				addr < (kexec_crash_image->segment[i].mem +
					kexec_crash_image->segment[i].memsz))
			return false;

	return true;
}

void crash_free_reserved_phys_range(unsigned long begin, unsigned long end)
{
	unsigned long addr;
	struct page *page;

	for (addr = begin; addr < end; addr += PAGE_SIZE) {
		page = phys_to_page(addr);
		free_reserved_page(page);
	}
}
#endif /* CONFIG_HIBERNATION */<|MERGE_RESOLUTION|>--- conflicted
+++ resolved
@@ -58,32 +58,6 @@
 	/* Empty routine needed to avoid build errors. */
 }
 
-<<<<<<< HEAD
-int machine_kexec_post_load(struct kimage *kimage)
-{
-	void *reloc_code = page_to_virt(kimage->control_code_page);
-
-	memcpy(reloc_code, arm64_relocate_new_kernel,
-	       arm64_relocate_new_kernel_size);
-	kimage->arch.kern_reloc = __pa(reloc_code);
-	kexec_image_info(kimage);
-
-	/*
-	 * For execution with the MMU off, reloc_code needs to be cleaned to the
-	 * PoC and invalidated from the I-cache.
-	 */
-	dcache_clean_inval_poc((unsigned long)reloc_code,
-			    (unsigned long)reloc_code +
-				    arm64_relocate_new_kernel_size);
-	icache_inval_pou((uintptr_t)reloc_code,
-				(uintptr_t)reloc_code +
-					arm64_relocate_new_kernel_size);
-
-	return 0;
-}
-
-=======
->>>>>>> df0cc57e
 /**
  * machine_kexec_prepare - Prepare for a kexec reboot.
  *
@@ -102,48 +76,6 @@
 }
 
 /**
-<<<<<<< HEAD
- * kexec_list_flush - Helper to flush the kimage list and source pages to PoC.
- */
-static void kexec_list_flush(struct kimage *kimage)
-{
-	kimage_entry_t *entry;
-
-	for (entry = &kimage->head; ; entry++) {
-		unsigned int flag;
-		unsigned long addr;
-
-		/* flush the list entries. */
-		dcache_clean_inval_poc((unsigned long)entry,
-				    (unsigned long)entry +
-					    sizeof(kimage_entry_t));
-
-		flag = *entry & IND_FLAGS;
-		if (flag == IND_DONE)
-			break;
-
-		addr = (unsigned long)phys_to_virt(*entry & PAGE_MASK);
-
-		switch (flag) {
-		case IND_INDIRECTION:
-			/* Set entry point just before the new list page. */
-			entry = (kimage_entry_t *)addr - 1;
-			break;
-		case IND_SOURCE:
-			/* flush the source pages. */
-			dcache_clean_inval_poc(addr, addr + PAGE_SIZE);
-			break;
-		case IND_DESTINATION:
-			break;
-		default:
-			BUG();
-		}
-	}
-}
-
-/**
-=======
->>>>>>> df0cc57e
  * kexec_segment_flush - Helper to flush the kimage segments to PoC.
  */
 static void kexec_segment_flush(const struct kimage *kimage)
