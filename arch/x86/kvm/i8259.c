/*
 * 8259 interrupt controller emulation
 *
 * Copyright (c) 2003-2004 Fabrice Bellard
 * Copyright (c) 2007 Intel Corporation
 * Copyright 2009 Red Hat, Inc. and/or its affiliates.
 *
 * Permission is hereby granted, free of charge, to any person obtaining a copy
 * of this software and associated documentation files (the "Software"), to deal
 * in the Software without restriction, including without limitation the rights
 * to use, copy, modify, merge, publish, distribute, sublicense, and/or sell
 * copies of the Software, and to permit persons to whom the Software is
 * furnished to do so, subject to the following conditions:
 *
 * The above copyright notice and this permission notice shall be included in
 * all copies or substantial portions of the Software.
 *
 * THE SOFTWARE IS PROVIDED "AS IS", WITHOUT WARRANTY OF ANY KIND, EXPRESS OR
 * IMPLIED, INCLUDING BUT NOT LIMITED TO THE WARRANTIES OF MERCHANTABILITY,
 * FITNESS FOR A PARTICULAR PURPOSE AND NONINFRINGEMENT. IN NO EVENT SHALL
 * THE AUTHORS OR COPYRIGHT HOLDERS BE LIABLE FOR ANY CLAIM, DAMAGES OR OTHER
 * LIABILITY, WHETHER IN AN ACTION OF CONTRACT, TORT OR OTHERWISE, ARISING FROM,
 * OUT OF OR IN CONNECTION WITH THE SOFTWARE OR THE USE OR OTHER DEALINGS IN
 * THE SOFTWARE.
 * Authors:
 *   Yaozu (Eddie) Dong <Eddie.dong@intel.com>
 *   Port from Qemu.
 */
#include <linux/mm.h>
#include <linux/slab.h>
#include <linux/bitops.h>
#include "irq.h"

#include <linux/kvm_host.h>
#include "trace.h"

#define pr_pic_unimpl(fmt, ...)	\
	pr_err_ratelimited("kvm: pic: " fmt, ## __VA_ARGS__)

static void pic_irq_request(struct kvm *kvm, int level);

static void pic_lock(struct kvm_pic *s)
	__acquires(&s->lock)
{
	spin_lock(&s->lock);
}

static void pic_unlock(struct kvm_pic *s)
	__releases(&s->lock)
{
	bool wakeup = s->wakeup_needed;
	struct kvm_vcpu *vcpu, *found = NULL;
	int i;

	s->wakeup_needed = false;

	spin_unlock(&s->lock);

	if (wakeup) {
		kvm_for_each_vcpu(i, vcpu, s->kvm) {
			if (kvm_apic_accept_pic_intr(vcpu)) {
				found = vcpu;
				break;
			}
		}

		if (!found)
			return;

		kvm_make_request(KVM_REQ_EVENT, found);
		kvm_vcpu_kick(found);
	}
}

static void pic_clear_isr(struct kvm_kpic_state *s, int irq)
{
	s->isr &= ~(1 << irq);
	if (s != &s->pics_state->pics[0])
		irq += 8;
	/*
	 * We are dropping lock while calling ack notifiers since ack
	 * notifier callbacks for assigned devices call into PIC recursively.
	 * Other interrupt may be delivered to PIC while lock is dropped but
	 * it should be safe since PIC state is already updated at this stage.
	 */
	pic_unlock(s->pics_state);
	kvm_notify_acked_irq(s->pics_state->kvm, SELECT_PIC(irq), irq);
	pic_lock(s->pics_state);
}

/*
 * set irq level. If an edge is detected, then the IRR is set to 1
 */
static inline int pic_set_irq1(struct kvm_kpic_state *s, int irq, int level)
{
	int mask, ret = 1;
	mask = 1 << irq;
	if (s->elcr & mask)	/* level triggered */
		if (level) {
			ret = !(s->irr & mask);
			s->irr |= mask;
			s->last_irr |= mask;
		} else {
			s->irr &= ~mask;
			s->last_irr &= ~mask;
		}
	else	/* edge triggered */
		if (level) {
			if ((s->last_irr & mask) == 0) {
				ret = !(s->irr & mask);
				s->irr |= mask;
			}
			s->last_irr |= mask;
		} else
			s->last_irr &= ~mask;

	return (s->imr & mask) ? -1 : ret;
}

/*
 * return the highest priority found in mask (highest = smallest
 * number). Return 8 if no irq
 */
static inline int get_priority(struct kvm_kpic_state *s, int mask)
{
	int priority;
	if (mask == 0)
		return 8;
	priority = 0;
	while ((mask & (1 << ((priority + s->priority_add) & 7))) == 0)
		priority++;
	return priority;
}

/*
 * return the pic wanted interrupt. return -1 if none
 */
static int pic_get_irq(struct kvm_kpic_state *s)
{
	int mask, cur_priority, priority;

	mask = s->irr & ~s->imr;
	priority = get_priority(s, mask);
	if (priority == 8)
		return -1;
	/*
	 * compute current priority. If special fully nested mode on the
	 * master, the IRQ coming from the slave is not taken into account
	 * for the priority computation.
	 */
	mask = s->isr;
	if (s->special_fully_nested_mode && s == &s->pics_state->pics[0])
		mask &= ~(1 << 2);
	cur_priority = get_priority(s, mask);
	if (priority < cur_priority)
		/*
		 * higher priority found: an irq should be generated
		 */
		return (priority + s->priority_add) & 7;
	else
		return -1;
}

/*
 * raise irq to CPU if necessary. must be called every time the active
 * irq may change
 */
static void pic_update_irq(struct kvm_pic *s)
{
	int irq2, irq;

	irq2 = pic_get_irq(&s->pics[1]);
	if (irq2 >= 0) {
		/*
		 * if irq request by slave pic, signal master PIC
		 */
		pic_set_irq1(&s->pics[0], 2, 1);
		pic_set_irq1(&s->pics[0], 2, 0);
	}
	irq = pic_get_irq(&s->pics[0]);
	pic_irq_request(s->kvm, irq >= 0);
}

void kvm_pic_update_irq(struct kvm_pic *s)
{
	pic_lock(s);
	pic_update_irq(s);
	pic_unlock(s);
}

int kvm_pic_set_irq(struct kvm_pic *s, int irq, int irq_source_id, int level)
{
	int ret, irq_level;

	BUG_ON(irq < 0 || irq >= PIC_NUM_PINS);

	pic_lock(s);
	irq_level = __kvm_irq_line_state(&s->irq_states[irq],
					 irq_source_id, level);
	ret = pic_set_irq1(&s->pics[irq >> 3], irq & 7, irq_level);
	pic_update_irq(s);
	trace_kvm_pic_set_irq(irq >> 3, irq & 7, s->pics[irq >> 3].elcr,
			      s->pics[irq >> 3].imr, ret == 0);
	pic_unlock(s);

	return ret;
}

void kvm_pic_clear_all(struct kvm_pic *s, int irq_source_id)
{
	int i;

	pic_lock(s);
	for (i = 0; i < PIC_NUM_PINS; i++)
		__clear_bit(irq_source_id, &s->irq_states[i]);
	pic_unlock(s);
}

/*
 * acknowledge interrupt 'irq'
 */
static inline void pic_intack(struct kvm_kpic_state *s, int irq)
{
	s->isr |= 1 << irq;
	/*
	 * We don't clear a level sensitive interrupt here
	 */
	if (!(s->elcr & (1 << irq)))
		s->irr &= ~(1 << irq);

	if (s->auto_eoi) {
		if (s->rotate_on_auto_eoi)
			s->priority_add = (irq + 1) & 7;
		pic_clear_isr(s, irq);
	}

}

int kvm_pic_read_irq(struct kvm *kvm)
{
	int irq, irq2, intno;
	struct kvm_pic *s = pic_irqchip(kvm);

	pic_lock(s);
	irq = pic_get_irq(&s->pics[0]);
	if (irq >= 0) {
		pic_intack(&s->pics[0], irq);
		if (irq == 2) {
			irq2 = pic_get_irq(&s->pics[1]);
			if (irq2 >= 0)
				pic_intack(&s->pics[1], irq2);
			else
				/*
				 * spurious IRQ on slave controller
				 */
				irq2 = 7;
			intno = s->pics[1].irq_base + irq2;
			irq = irq2 + 8;
		} else
			intno = s->pics[0].irq_base + irq;
	} else {
		/*
		 * spurious IRQ on host controller
		 */
		irq = 7;
		intno = s->pics[0].irq_base + irq;
	}
	pic_update_irq(s);
	pic_unlock(s);

	return intno;
}

void kvm_pic_reset(struct kvm_kpic_state *s)
{
	int irq, i;
	struct kvm_vcpu *vcpu;
	u8 edge_irr = s->irr & ~s->elcr;
	bool found = false;

	s->last_irr = 0;
	s->irr &= s->elcr;
	s->imr = 0;
	s->priority_add = 0;
	s->special_mask = 0;
	s->read_reg_select = 0;
	if (!s->init4) {
		s->special_fully_nested_mode = 0;
		s->auto_eoi = 0;
	}
	s->init_state = 1;

	kvm_for_each_vcpu(i, vcpu, s->pics_state->kvm)
		if (kvm_apic_accept_pic_intr(vcpu)) {
			found = true;
			break;
		}


	if (!found)
		return;

	for (irq = 0; irq < PIC_NUM_PINS/2; irq++)
		if (edge_irr & (1 << irq))
			pic_clear_isr(s, irq);
}

static void pic_ioport_write(void *opaque, u32 addr, u32 val)
{
	struct kvm_kpic_state *s = opaque;
	int priority, cmd, irq;

	addr &= 1;
	if (addr == 0) {
		if (val & 0x10) {
<<<<<<< HEAD
			u8 edge_irr = s->irr & ~s->elcr;
			int i;
			bool found = false;
			struct kvm_vcpu *vcpu;

=======
>>>>>>> 3d11df7a
			s->init4 = val & 1;
			if (val & 0x02)
				pr_pic_unimpl("single mode not supported");
			if (val & 0x08)
				pr_pic_unimpl(
						"level sensitive irq not supported");
			kvm_pic_reset(s);
		} else if (val & 0x08) {
			if (val & 0x04)
				s->poll = 1;
			if (val & 0x02)
				s->read_reg_select = val & 1;
			if (val & 0x40)
				s->special_mask = (val >> 5) & 1;
		} else {
			cmd = val >> 5;
			switch (cmd) {
			case 0:
			case 4:
				s->rotate_on_auto_eoi = cmd >> 2;
				break;
			case 1:	/* end of interrupt */
			case 5:
				priority = get_priority(s, s->isr);
				if (priority != 8) {
					irq = (priority + s->priority_add) & 7;
					if (cmd == 5)
						s->priority_add = (irq + 1) & 7;
					pic_clear_isr(s, irq);
					pic_update_irq(s->pics_state);
				}
				break;
			case 3:
				irq = val & 7;
				pic_clear_isr(s, irq);
				pic_update_irq(s->pics_state);
				break;
			case 6:
				s->priority_add = (val + 1) & 7;
				pic_update_irq(s->pics_state);
				break;
			case 7:
				irq = val & 7;
				s->priority_add = (irq + 1) & 7;
				pic_clear_isr(s, irq);
				pic_update_irq(s->pics_state);
				break;
			default:
				break;	/* no operation */
			}
		}
	} else
		switch (s->init_state) {
		case 0: { /* normal mode */
			u8 imr_diff = s->imr ^ val,
				off = (s == &s->pics_state->pics[0]) ? 0 : 8;
			s->imr = val;
			for (irq = 0; irq < PIC_NUM_PINS/2; irq++)
				if (imr_diff & (1 << irq))
					kvm_fire_mask_notifiers(
						s->pics_state->kvm,
						SELECT_PIC(irq + off),
						irq + off,
						!!(s->imr & (1 << irq)));
			pic_update_irq(s->pics_state);
			break;
		}
		case 1:
			s->irq_base = val & 0xf8;
			s->init_state = 2;
			break;
		case 2:
			if (s->init4)
				s->init_state = 3;
			else
				s->init_state = 0;
			break;
		case 3:
			s->special_fully_nested_mode = (val >> 4) & 1;
			s->auto_eoi = (val >> 1) & 1;
			s->init_state = 0;
			break;
		}
}

static u32 pic_poll_read(struct kvm_kpic_state *s, u32 addr1)
{
	int ret;

	ret = pic_get_irq(s);
	if (ret >= 0) {
		if (addr1 >> 7) {
			s->pics_state->pics[0].isr &= ~(1 << 2);
			s->pics_state->pics[0].irr &= ~(1 << 2);
		}
		s->irr &= ~(1 << ret);
		pic_clear_isr(s, ret);
		if (addr1 >> 7 || ret != 2)
			pic_update_irq(s->pics_state);
	} else {
		ret = 0x07;
		pic_update_irq(s->pics_state);
	}

	return ret;
}

static u32 pic_ioport_read(void *opaque, u32 addr1)
{
	struct kvm_kpic_state *s = opaque;
	unsigned int addr;
	int ret;

	addr = addr1;
	addr &= 1;
	if (s->poll) {
		ret = pic_poll_read(s, addr1);
		s->poll = 0;
	} else
		if (addr == 0)
			if (s->read_reg_select)
				ret = s->isr;
			else
				ret = s->irr;
		else
			ret = s->imr;
	return ret;
}

static void elcr_ioport_write(void *opaque, u32 addr, u32 val)
{
	struct kvm_kpic_state *s = opaque;
	s->elcr = val & s->elcr_mask;
}

static u32 elcr_ioport_read(void *opaque, u32 addr1)
{
	struct kvm_kpic_state *s = opaque;
	return s->elcr;
}

static int picdev_in_range(gpa_t addr)
{
	switch (addr) {
	case 0x20:
	case 0x21:
	case 0xa0:
	case 0xa1:
	case 0x4d0:
	case 0x4d1:
		return 1;
	default:
		return 0;
	}
}

static int picdev_write(struct kvm_pic *s,
			 gpa_t addr, int len, const void *val)
{
	unsigned char data = *(unsigned char *)val;
	if (!picdev_in_range(addr))
		return -EOPNOTSUPP;

	if (len != 1) {
		pr_pic_unimpl("non byte write\n");
		return 0;
	}
	pic_lock(s);
	switch (addr) {
	case 0x20:
	case 0x21:
	case 0xa0:
	case 0xa1:
		pic_ioport_write(&s->pics[addr >> 7], addr, data);
		break;
	case 0x4d0:
	case 0x4d1:
		elcr_ioport_write(&s->pics[addr & 1], addr, data);
		break;
	}
	pic_unlock(s);
	return 0;
}

static int picdev_read(struct kvm_pic *s,
		       gpa_t addr, int len, void *val)
{
	unsigned char data = 0;
	if (!picdev_in_range(addr))
		return -EOPNOTSUPP;

	if (len != 1) {
		pr_pic_unimpl("non byte read\n");
		return 0;
	}
	pic_lock(s);
	switch (addr) {
	case 0x20:
	case 0x21:
	case 0xa0:
	case 0xa1:
		data = pic_ioport_read(&s->pics[addr >> 7], addr);
		break;
	case 0x4d0:
	case 0x4d1:
		data = elcr_ioport_read(&s->pics[addr & 1], addr);
		break;
	}
	*(unsigned char *)val = data;
	pic_unlock(s);
	return 0;
}

static int picdev_master_write(struct kvm_io_device *dev,
			       gpa_t addr, int len, const void *val)
{
	return picdev_write(container_of(dev, struct kvm_pic, dev_master),
			    addr, len, val);
}

static int picdev_master_read(struct kvm_io_device *dev,
			      gpa_t addr, int len, void *val)
{
	return picdev_read(container_of(dev, struct kvm_pic, dev_master),
			    addr, len, val);
}

static int picdev_slave_write(struct kvm_io_device *dev,
			      gpa_t addr, int len, const void *val)
{
	return picdev_write(container_of(dev, struct kvm_pic, dev_slave),
			    addr, len, val);
}

static int picdev_slave_read(struct kvm_io_device *dev,
			     gpa_t addr, int len, void *val)
{
	return picdev_read(container_of(dev, struct kvm_pic, dev_slave),
			    addr, len, val);
}

static int picdev_eclr_write(struct kvm_io_device *dev,
			     gpa_t addr, int len, const void *val)
{
	return picdev_write(container_of(dev, struct kvm_pic, dev_eclr),
			    addr, len, val);
}

static int picdev_eclr_read(struct kvm_io_device *dev,
			    gpa_t addr, int len, void *val)
{
	return picdev_read(container_of(dev, struct kvm_pic, dev_eclr),
			    addr, len, val);
}

/*
 * callback when PIC0 irq status changed
 */
static void pic_irq_request(struct kvm *kvm, int level)
{
	struct kvm_pic *s = pic_irqchip(kvm);

	if (!s->output)
		s->wakeup_needed = true;
	s->output = level;
}

static const struct kvm_io_device_ops picdev_master_ops = {
	.read     = picdev_master_read,
	.write    = picdev_master_write,
};

static const struct kvm_io_device_ops picdev_slave_ops = {
	.read     = picdev_slave_read,
	.write    = picdev_slave_write,
};

static const struct kvm_io_device_ops picdev_eclr_ops = {
	.read     = picdev_eclr_read,
	.write    = picdev_eclr_write,
};

struct kvm_pic *kvm_create_pic(struct kvm *kvm)
{
	struct kvm_pic *s;
	int ret;

	s = kzalloc(sizeof(struct kvm_pic), GFP_KERNEL);
	if (!s)
		return NULL;
	spin_lock_init(&s->lock);
	s->kvm = kvm;
	s->pics[0].elcr_mask = 0xf8;
	s->pics[1].elcr_mask = 0xde;
	s->pics[0].pics_state = s;
	s->pics[1].pics_state = s;

	/*
	 * Initialize PIO device
	 */
	kvm_iodevice_init(&s->dev_master, &picdev_master_ops);
	kvm_iodevice_init(&s->dev_slave, &picdev_slave_ops);
	kvm_iodevice_init(&s->dev_eclr, &picdev_eclr_ops);
	mutex_lock(&kvm->slots_lock);
	ret = kvm_io_bus_register_dev(kvm, KVM_PIO_BUS, 0x20, 2,
				      &s->dev_master);
	if (ret < 0)
		goto fail_unlock;

	ret = kvm_io_bus_register_dev(kvm, KVM_PIO_BUS, 0xa0, 2, &s->dev_slave);
	if (ret < 0)
		goto fail_unreg_2;

	ret = kvm_io_bus_register_dev(kvm, KVM_PIO_BUS, 0x4d0, 2, &s->dev_eclr);
	if (ret < 0)
		goto fail_unreg_1;

	mutex_unlock(&kvm->slots_lock);

	return s;

fail_unreg_1:
	kvm_io_bus_unregister_dev(kvm, KVM_PIO_BUS, &s->dev_slave);

fail_unreg_2:
	kvm_io_bus_unregister_dev(kvm, KVM_PIO_BUS, &s->dev_master);

fail_unlock:
	mutex_unlock(&kvm->slots_lock);

	kfree(s);

	return NULL;
}

void kvm_destroy_pic(struct kvm *kvm)
{
	struct kvm_pic *vpic = kvm->arch.vpic;

	if (vpic) {
		kvm_io_bus_unregister_dev(kvm, KVM_PIO_BUS, &vpic->dev_master);
		kvm_io_bus_unregister_dev(kvm, KVM_PIO_BUS, &vpic->dev_slave);
		kvm_io_bus_unregister_dev(kvm, KVM_PIO_BUS, &vpic->dev_eclr);
		kvm->arch.vpic = NULL;
		kfree(vpic);
	}
}<|MERGE_RESOLUTION|>--- conflicted
+++ resolved
@@ -313,14 +313,6 @@
 	addr &= 1;
 	if (addr == 0) {
 		if (val & 0x10) {
-<<<<<<< HEAD
-			u8 edge_irr = s->irr & ~s->elcr;
-			int i;
-			bool found = false;
-			struct kvm_vcpu *vcpu;
-
-=======
->>>>>>> 3d11df7a
 			s->init4 = val & 1;
 			if (val & 0x02)
 				pr_pic_unimpl("single mode not supported");
