#! /bin/bash
# SPDX-License-Identifier: GPL-2.0

readonly KSFT_PASS=0
readonly KSFT_FAIL=1
readonly KSFT_SKIP=4

# shellcheck disable=SC2155 # declare and assign separately
readonly KSFT_TEST="${MPTCP_LIB_KSFT_TEST:-$(basename "${0}" .sh)}"

# These variables are used in some selftests, read-only
declare -rx MPTCP_LIB_EVENT_ANNOUNCED=6         # MPTCP_EVENT_ANNOUNCED
declare -rx MPTCP_LIB_EVENT_REMOVED=7           # MPTCP_EVENT_REMOVED
declare -rx MPTCP_LIB_EVENT_SUB_ESTABLISHED=10  # MPTCP_EVENT_SUB_ESTABLISHED
declare -rx MPTCP_LIB_EVENT_SUB_CLOSED=11       # MPTCP_EVENT_SUB_CLOSED
declare -rx MPTCP_LIB_EVENT_LISTENER_CREATED=15 # MPTCP_EVENT_LISTENER_CREATED
declare -rx MPTCP_LIB_EVENT_LISTENER_CLOSED=16  # MPTCP_EVENT_LISTENER_CLOSED

declare -rx MPTCP_LIB_AF_INET=2
declare -rx MPTCP_LIB_AF_INET6=10

MPTCP_LIB_SUBTESTS=()
MPTCP_LIB_SUBTESTS_DUPLICATED=0
<<<<<<< HEAD
MPTCP_LIB_TEST_COUNTER=0
MPTCP_LIB_TEST_FORMAT="%02u %-50s"
=======
MPTCP_LIB_SUBTEST_FLAKY=0
MPTCP_LIB_TEST_COUNTER=0
MPTCP_LIB_TEST_FORMAT="%02u %-50s"
MPTCP_LIB_IP_MPTCP=0
>>>>>>> 0c383648

# only if supported (or forced) and not disabled, see no-color.org
if { [ -t 1 ] || [ "${SELFTESTS_MPTCP_LIB_COLOR_FORCE:-}" = "1" ]; } &&
   [ "${NO_COLOR:-}" != "1" ]; then
	readonly MPTCP_LIB_COLOR_RED="\E[1;31m"
	readonly MPTCP_LIB_COLOR_GREEN="\E[1;32m"
	readonly MPTCP_LIB_COLOR_YELLOW="\E[1;33m"
	readonly MPTCP_LIB_COLOR_BLUE="\E[1;34m"
	readonly MPTCP_LIB_COLOR_RESET="\E[0m"
else
	readonly MPTCP_LIB_COLOR_RED=
	readonly MPTCP_LIB_COLOR_GREEN=
	readonly MPTCP_LIB_COLOR_YELLOW=
	readonly MPTCP_LIB_COLOR_BLUE=
	readonly MPTCP_LIB_COLOR_RESET=
fi

<<<<<<< HEAD
=======
# SELFTESTS_MPTCP_LIB_OVERRIDE_FLAKY env var can be set not to ignore errors
# from subtests marked as flaky
mptcp_lib_override_flaky() {
	[ "${SELFTESTS_MPTCP_LIB_OVERRIDE_FLAKY:-}" = 1 ]
}

mptcp_lib_subtest_is_flaky() {
	[ "${MPTCP_LIB_SUBTEST_FLAKY}" = 1 ] && ! mptcp_lib_override_flaky
}

>>>>>>> 0c383648
# $1: color, $2: text
mptcp_lib_print_color() {
	echo -e "${MPTCP_LIB_START_PRINT:-}${*}${MPTCP_LIB_COLOR_RESET}"
}

mptcp_lib_print_ok() {
	mptcp_lib_print_color "${MPTCP_LIB_COLOR_GREEN}${*}"
}

mptcp_lib_print_warn() {
	mptcp_lib_print_color "${MPTCP_LIB_COLOR_YELLOW}${*}"
}

mptcp_lib_print_info() {
	mptcp_lib_print_color "${MPTCP_LIB_COLOR_BLUE}${*}"
}

mptcp_lib_print_err() {
	mptcp_lib_print_color "${MPTCP_LIB_COLOR_RED}${*}"
}

# shellcheck disable=SC2120 # parameters are optional
mptcp_lib_pr_ok() {
	mptcp_lib_print_ok "[ OK ]${1:+ ${*}}"
}

mptcp_lib_pr_skip() {
	mptcp_lib_print_warn "[SKIP]${1:+ ${*}}"
}

mptcp_lib_pr_fail() {
<<<<<<< HEAD
	mptcp_lib_print_err "[FAIL]${1:+ ${*}}"
=======
	local title cmt

	if mptcp_lib_subtest_is_flaky; then
		title="IGNO"
		cmt=" (flaky)"
	else
		title="FAIL"
	fi

	mptcp_lib_print_err "[${title}]${cmt}${1:+ ${*}}"
>>>>>>> 0c383648
}

mptcp_lib_pr_info() {
	mptcp_lib_print_info "INFO: ${*}"
}

# SELFTESTS_MPTCP_LIB_EXPECT_ALL_FEATURES env var can be set when validating all
# features using the last version of the kernel and the selftests to make sure
# a test is not being skipped by mistake.
mptcp_lib_expect_all_features() {
	[ "${SELFTESTS_MPTCP_LIB_EXPECT_ALL_FEATURES:-}" = "1" ]
}

# $1: msg
mptcp_lib_fail_if_expected_feature() {
	if mptcp_lib_expect_all_features; then
		echo "ERROR: missing feature: ${*}"
		exit ${KSFT_FAIL}
	fi

	return 1
}

# $1: file
mptcp_lib_has_file() {
	local f="${1}"

	if [ -f "${f}" ]; then
		return 0
	fi

	mptcp_lib_fail_if_expected_feature "${f} file not found"
}

mptcp_lib_check_mptcp() {
	if ! mptcp_lib_has_file "/proc/sys/net/mptcp/enabled"; then
		mptcp_lib_pr_skip "MPTCP support is not available"
		exit ${KSFT_SKIP}
	fi
}

mptcp_lib_check_kallsyms() {
	if ! mptcp_lib_has_file "/proc/kallsyms"; then
		mptcp_lib_pr_skip "CONFIG_KALLSYMS is missing"
		exit ${KSFT_SKIP}
	fi
}

# Internal: use mptcp_lib_kallsyms_has() instead
__mptcp_lib_kallsyms_has() {
	local sym="${1}"

	mptcp_lib_check_kallsyms

	grep -q " ${sym}" /proc/kallsyms
}

# $1: part of a symbol to look at, add '$' at the end for full name
mptcp_lib_kallsyms_has() {
	local sym="${1}"

	if __mptcp_lib_kallsyms_has "${sym}"; then
		return 0
	fi

	mptcp_lib_fail_if_expected_feature "${sym} symbol not found"
}

# $1: part of a symbol to look at, add '$' at the end for full name
mptcp_lib_kallsyms_doesnt_have() {
	local sym="${1}"

	if ! __mptcp_lib_kallsyms_has "${sym}"; then
		return 0
	fi

	mptcp_lib_fail_if_expected_feature "${sym} symbol has been found"
}

# !!!AVOID USING THIS!!!
# Features might not land in the expected version and features can be backported
#
# $1: kernel version, e.g. 6.3
mptcp_lib_kversion_ge() {
	local exp_maj="${1%.*}"
	local exp_min="${1#*.}"
	local v maj min

	# If the kernel has backported features, set this env var to 1:
	if [ "${SELFTESTS_MPTCP_LIB_NO_KVERSION_CHECK:-}" = "1" ]; then
		return 0
	fi

	v=$(uname -r | cut -d'.' -f1,2)
	maj=${v%.*}
	min=${v#*.}

	if   [ "${maj}" -gt "${exp_maj}" ] ||
	   { [ "${maj}" -eq "${exp_maj}" ] && [ "${min}" -ge "${exp_min}" ]; }; then
		return 0
	fi

	mptcp_lib_fail_if_expected_feature "kernel version ${1} lower than ${v}"
}

__mptcp_lib_result_check_duplicated() {
	local subtest

	for subtest in "${MPTCP_LIB_SUBTESTS[@]}"; do
		if [[ "${subtest}" == *" - ${KSFT_TEST}: ${*%% #*}" ]]; then
			MPTCP_LIB_SUBTESTS_DUPLICATED=1
			mptcp_lib_print_err "Duplicated entry: ${*}"
			break
		fi
	done
}

__mptcp_lib_result_add() {
	local result="${1}"
	shift

	local id=$((${#MPTCP_LIB_SUBTESTS[@]} + 1))

	__mptcp_lib_result_check_duplicated "${*}"

	MPTCP_LIB_SUBTESTS+=("${result} ${id} - ${KSFT_TEST}: ${*}")
}

# $1: test name
mptcp_lib_result_pass() {
	__mptcp_lib_result_add "ok" "${1}"
}

# $1: test name
mptcp_lib_result_fail() {
<<<<<<< HEAD
	__mptcp_lib_result_add "not ok" "${1}"
=======
	if mptcp_lib_subtest_is_flaky; then
		# It might sound better to use 'not ok # TODO' or 'ok # SKIP',
		# but some CIs don't understand 'TODO' and treat SKIP as errors.
		__mptcp_lib_result_add "ok" "${1} # IGNORE Flaky"
	else
		__mptcp_lib_result_add "not ok" "${1}"
	fi
>>>>>>> 0c383648
}

# $1: test name
mptcp_lib_result_skip() {
	__mptcp_lib_result_add "ok" "${1} # SKIP"
}

# $1: result code ; $2: test name
mptcp_lib_result_code() {
	local ret="${1}"
	local name="${2}"

	case "${ret}" in
		"${KSFT_PASS}")
			mptcp_lib_result_pass "${name}"
			;;
		"${KSFT_FAIL}")
			mptcp_lib_result_fail "${name}"
			;;
		"${KSFT_SKIP}")
			mptcp_lib_result_skip "${name}"
			;;
		*)
			echo "ERROR: wrong result code: ${ret}"
			exit ${KSFT_FAIL}
			;;
	esac
}

mptcp_lib_result_print_all_tap() {
	local subtest

	if [ ${#MPTCP_LIB_SUBTESTS[@]} -eq 0 ] ||
	   [ "${SELFTESTS_MPTCP_LIB_NO_TAP:-}" = "1" ]; then
		return
	fi

	printf "\nTAP version 13\n"
	printf "1..%d\n" "${#MPTCP_LIB_SUBTESTS[@]}"

	for subtest in "${MPTCP_LIB_SUBTESTS[@]}"; do
		printf "%s\n" "${subtest}"
	done

	if [ "${MPTCP_LIB_SUBTESTS_DUPLICATED}" = 1 ] &&
	   mptcp_lib_expect_all_features; then
		mptcp_lib_print_err "Duplicated test entries"
		exit ${KSFT_FAIL}
	fi
}

# get the value of keyword $1 in the line marked by keyword $2
mptcp_lib_get_info_value() {
	grep "${2}" | sed -n 's/.*\('"${1}"':\)\([0-9a-f:.]*\).*$/\2/p;q'
}

# $1: info name ; $2: evts_ns ; [$3: event type; [$4: addr]]
mptcp_lib_evts_get_info() {
	grep "${4:-}" "${2}" | mptcp_lib_get_info_value "${1}" "^type:${3:-1},"
}

# $1: PID
mptcp_lib_kill_wait() {
	[ "${1}" -eq 0 ] && return 0

	kill -SIGUSR1 "${1}" > /dev/null 2>&1
	kill "${1}" > /dev/null 2>&1
	wait "${1}" 2>/dev/null
}

# $1: IP address
mptcp_lib_is_v6() {
	[ -z "${1##*:*}" ]
}

# $1: ns, $2: MIB counter
mptcp_lib_get_counter() {
	local ns="${1}"
	local counter="${2}"
	local count

	count=$(ip netns exec "${ns}" nstat -asz "${counter}" |
		awk 'NR==1 {next} {print $2}')
	if [ -z "${count}" ]; then
		mptcp_lib_fail_if_expected_feature "${counter} counter"
		return 1
	fi

	echo "${count}"
}

mptcp_lib_make_file() {
	local name="${1}"
	local bs="${2}"
	local size="${3}"

	dd if=/dev/urandom of="${name}" bs="${bs}" count="${size}" 2> /dev/null
	echo -e "\nMPTCP_TEST_FILE_END_MARKER" >> "${name}"
}

# $1: file
mptcp_lib_print_file_err() {
	ls -l "${1}" 1>&2
	echo "Trailing bytes are: "
	tail -c 27 "${1}"
}

# $1: input file ; $2: output file ; $3: what kind of file
mptcp_lib_check_transfer() {
	local in="${1}"
	local out="${2}"
	local what="${3}"

	if ! cmp "$in" "$out" > /dev/null 2>&1; then
		mptcp_lib_pr_fail "$what does not match (in, out):"
		mptcp_lib_print_file_err "$in"
		mptcp_lib_print_file_err "$out"

		return 1
	fi

	return 0
}

# $1: ns, $2: port
mptcp_lib_wait_local_port_listen() {
	local listener_ns="${1}"
	local port="${2}"

	local port_hex
	port_hex="$(printf "%04X" "${port}")"

	local _
	for _ in $(seq 10); do
		ip netns exec "${listener_ns}" cat /proc/net/tcp* | \
			awk "BEGIN {rc=1} {if (\$2 ~ /:${port_hex}\$/ && \$4 ~ /0A/) \
			     {rc=0; exit}} END {exit rc}" &&
			break
		sleep 0.1
	done
}

mptcp_lib_check_output() {
	local err="${1}"
	local cmd="${2}"
	local expected="${3}"
	local cmd_ret=0
	local out

	if ! out=$(${cmd} 2>"${err}"); then
		cmd_ret=${?}
	fi

	if [ ${cmd_ret} -ne 0 ]; then
		mptcp_lib_pr_fail "command execution '${cmd}' stderr"
		cat "${err}"
		return 2
	elif [ "${out}" = "${expected}" ]; then
		return 0
	else
		mptcp_lib_pr_fail "expected '${expected}' got '${out}'"
		return 1
	fi
}

mptcp_lib_check_tools() {
	local tool

	for tool in "${@}"; do
		case "${tool}" in
		"ip")
			if ! ip -Version &> /dev/null; then
				mptcp_lib_pr_skip "Could not run test without ip tool"
				exit ${KSFT_SKIP}
			fi
			;;
<<<<<<< HEAD
=======
		"tc")
			if ! tc -help &> /dev/null; then
				mptcp_lib_pr_skip "Could not run test without tc tool"
				exit ${KSFT_SKIP}
			fi
			;;
>>>>>>> 0c383648
		"ss")
			if ! ss -h | grep -q MPTCP; then
				mptcp_lib_pr_skip "ss tool does not support MPTCP"
				exit ${KSFT_SKIP}
			fi
			;;
		"iptables"* | "ip6tables"*)
			if ! "${tool}" -V &> /dev/null; then
				mptcp_lib_pr_skip "Could not run all tests without ${tool}"
				exit ${KSFT_SKIP}
			fi
			;;
		*)
			mptcp_lib_pr_fail "Internal error: unsupported tool: ${tool}"
			exit ${KSFT_FAIL}
			;;
		esac
	done
}

mptcp_lib_ns_init() {
	local sec rndh

	sec=$(date +%s)
	rndh=$(printf %x "${sec}")-$(mktemp -u XXXXXX)

	local netns
	for netns in "${@}"; do
		eval "${netns}=${netns}-${rndh}"

		ip netns add "${!netns}" || exit ${KSFT_SKIP}
		ip -net "${!netns}" link set lo up
		ip netns exec "${!netns}" sysctl -q net.mptcp.enabled=1
		ip netns exec "${!netns}" sysctl -q net.ipv4.conf.all.rp_filter=0
		ip netns exec "${!netns}" sysctl -q net.ipv4.conf.default.rp_filter=0
	done
}

mptcp_lib_ns_exit() {
	local netns
	for netns in "${@}"; do
		ip netns del "${netns}"
		rm -f /tmp/"${netns}".{nstat,out}
	done
}

mptcp_lib_events() {
	local ns="${1}"
	local evts="${2}"
	declare -n pid="${3}"

	:>"${evts}"

	mptcp_lib_kill_wait "${pid:-0}"
	ip netns exec "${ns}" ./pm_nl_ctl events >> "${evts}" 2>&1 &
	pid=$!
}

mptcp_lib_print_title() {
	: "${MPTCP_LIB_TEST_COUNTER:?}"
	: "${MPTCP_LIB_TEST_FORMAT:?}"

	# shellcheck disable=SC2059 # the format is in a variable
	printf "${MPTCP_LIB_TEST_FORMAT}" "$((++MPTCP_LIB_TEST_COUNTER))" "${*}"
}

# $1: var name ; $2: prev ret
mptcp_lib_check_expected_one() {
	local var="${1}"
	local exp="e_${var}"
	local prev_ret="${2}"

	if [ "${!var}" = "${!exp}" ]; then
		return 0
	fi

	if [ "${prev_ret}" = "0" ]; then
		mptcp_lib_pr_fail
	fi

	mptcp_lib_print_err "Expected value for '${var}': '${!exp}', got '${!var}'."
	return 1
}

# $@: all var names to check
mptcp_lib_check_expected() {
	local rc=0
	local var

	for var in "${@}"; do
		mptcp_lib_check_expected_one "${var}" "${rc}" || rc=1
	done

	return "${rc}"
}

# shellcheck disable=SC2034 # Some variables are used below but indirectly
mptcp_lib_verify_listener_events() {
	local evt=${1}
	local e_type=${2}
	local e_family=${3}
	local e_saddr=${4}
	local e_sport=${5}
	local type
	local family
	local saddr
	local sport
	local rc=0

	type=$(mptcp_lib_evts_get_info type "${evt}" "${e_type}")
	family=$(mptcp_lib_evts_get_info family "${evt}" "${e_type}")
	if [ "${family}" ] && [ "${family}" = "${AF_INET6}" ]; then
		saddr=$(mptcp_lib_evts_get_info saddr6 "${evt}" "${e_type}")
	else
		saddr=$(mptcp_lib_evts_get_info saddr4 "${evt}" "${e_type}")
	fi
	sport=$(mptcp_lib_evts_get_info sport "${evt}" "${e_type}")

	mptcp_lib_check_expected "type" "family" "saddr" "sport" || rc="${?}"
	return "${rc}"
<<<<<<< HEAD
=======
}

mptcp_lib_set_ip_mptcp() {
	MPTCP_LIB_IP_MPTCP=1
}

mptcp_lib_is_ip_mptcp() {
	[ "${MPTCP_LIB_IP_MPTCP}" = "1" ]
}

# format: <id>,<ip>,<flags>,<dev>
mptcp_lib_pm_nl_format_endpoints() {
	local entry id ip flags dev port

	for entry in "${@}"; do
		IFS=, read -r id ip flags dev port <<< "${entry}"
		if mptcp_lib_is_ip_mptcp; then
			echo -n "${ip}"
			[ -n "${port}" ] && echo -n " port ${port}"
			echo -n " id ${id}"
			[ -n "${flags}" ] && echo -n " ${flags}"
			[ -n "${dev}" ] && echo -n " dev ${dev}"
			echo " " # always a space at the end
		else
			echo -n "id ${id}"
			echo -n " flags ${flags//" "/","}"
			[ -n "${dev}" ] && echo -n " dev ${dev}"
			echo -n " ${ip}"
			[ -n "${port}" ] && echo -n " ${port}"
			echo ""
		fi
	done
}

mptcp_lib_pm_nl_get_endpoint() {
	local ns=${1}
	local id=${2}

	if mptcp_lib_is_ip_mptcp; then
		ip -n "${ns}" mptcp endpoint show id "${id}"
	else
		ip netns exec "${ns}" ./pm_nl_ctl get "${id}"
	fi
}

mptcp_lib_pm_nl_set_limits() {
	local ns=${1}
	local addrs=${2}
	local subflows=${3}

	if mptcp_lib_is_ip_mptcp; then
		ip -n "${ns}" mptcp limits set add_addr_accepted "${addrs}" subflows "${subflows}"
	else
		ip netns exec "${ns}" ./pm_nl_ctl limits "${addrs}" "${subflows}"
	fi
}

mptcp_lib_pm_nl_add_endpoint() {
	local ns=${1}
	local addr=${2}
	local flags dev id port
	local nr=2

	local p
	for p in "${@}"; do
		case "${p}" in
		"flags" | "dev" | "id" | "port")
			eval "${p}"=\$"${nr}"
			;;
		esac

		nr=$((nr + 1))
	done

	if mptcp_lib_is_ip_mptcp; then
		# shellcheck disable=SC2086 # blanks in flags, no double quote
		ip -n "${ns}" mptcp endpoint add "${addr}" ${flags//","/" "} \
			${dev:+dev "${dev}"} ${id:+id "${id}"} ${port:+port "${port}"}
	else
		ip netns exec "${ns}" ./pm_nl_ctl add "${addr}" ${flags:+flags "${flags}"} \
			${dev:+dev "${dev}"} ${id:+id "${id}"} ${port:+port "${port}"}
	fi
}

mptcp_lib_pm_nl_del_endpoint() {
	local ns=${1}
	local id=${2}
	local addr=${3}

	if mptcp_lib_is_ip_mptcp; then
		[ "${id}" -ne 0 ] && addr=''
		ip -n "${ns}" mptcp endpoint delete id "${id}" ${addr:+"${addr}"}
	else
		ip netns exec "${ns}" ./pm_nl_ctl del "${id}" "${addr}"
	fi
}

mptcp_lib_pm_nl_flush_endpoint() {
	local ns=${1}

	if mptcp_lib_is_ip_mptcp; then
		ip -n "${ns}" mptcp endpoint flush
	else
		ip netns exec "${ns}" ./pm_nl_ctl flush
	fi
}

mptcp_lib_pm_nl_show_endpoints() {
	local ns=${1}

	if mptcp_lib_is_ip_mptcp; then
		ip -n "${ns}" mptcp endpoint show
	else
		ip netns exec "${ns}" ./pm_nl_ctl dump
	fi
}

mptcp_lib_pm_nl_change_endpoint() {
	local ns=${1}
	local id=${2}
	local flags=${3}

	if mptcp_lib_is_ip_mptcp; then
		# shellcheck disable=SC2086 # blanks in flags, no double quote
		ip -n "${ns}" mptcp endpoint change id "${id}" ${flags//","/" "}
	else
		ip netns exec "${ns}" ./pm_nl_ctl set id "${id}" flags "${flags}"
	fi
>>>>>>> 0c383648
}<|MERGE_RESOLUTION|>--- conflicted
+++ resolved
@@ -21,15 +21,10 @@
 
 MPTCP_LIB_SUBTESTS=()
 MPTCP_LIB_SUBTESTS_DUPLICATED=0
-<<<<<<< HEAD
-MPTCP_LIB_TEST_COUNTER=0
-MPTCP_LIB_TEST_FORMAT="%02u %-50s"
-=======
 MPTCP_LIB_SUBTEST_FLAKY=0
 MPTCP_LIB_TEST_COUNTER=0
 MPTCP_LIB_TEST_FORMAT="%02u %-50s"
 MPTCP_LIB_IP_MPTCP=0
->>>>>>> 0c383648
 
 # only if supported (or forced) and not disabled, see no-color.org
 if { [ -t 1 ] || [ "${SELFTESTS_MPTCP_LIB_COLOR_FORCE:-}" = "1" ]; } &&
@@ -47,8 +42,6 @@
 	readonly MPTCP_LIB_COLOR_RESET=
 fi
 
-<<<<<<< HEAD
-=======
 # SELFTESTS_MPTCP_LIB_OVERRIDE_FLAKY env var can be set not to ignore errors
 # from subtests marked as flaky
 mptcp_lib_override_flaky() {
@@ -59,7 +52,6 @@
 	[ "${MPTCP_LIB_SUBTEST_FLAKY}" = 1 ] && ! mptcp_lib_override_flaky
 }
 
->>>>>>> 0c383648
 # $1: color, $2: text
 mptcp_lib_print_color() {
 	echo -e "${MPTCP_LIB_START_PRINT:-}${*}${MPTCP_LIB_COLOR_RESET}"
@@ -91,9 +83,6 @@
 }
 
 mptcp_lib_pr_fail() {
-<<<<<<< HEAD
-	mptcp_lib_print_err "[FAIL]${1:+ ${*}}"
-=======
 	local title cmt
 
 	if mptcp_lib_subtest_is_flaky; then
@@ -104,7 +93,6 @@
 	fi
 
 	mptcp_lib_print_err "[${title}]${cmt}${1:+ ${*}}"
->>>>>>> 0c383648
 }
 
 mptcp_lib_pr_info() {
@@ -240,9 +228,6 @@
 
 # $1: test name
 mptcp_lib_result_fail() {
-<<<<<<< HEAD
-	__mptcp_lib_result_add "not ok" "${1}"
-=======
 	if mptcp_lib_subtest_is_flaky; then
 		# It might sound better to use 'not ok # TODO' or 'ok # SKIP',
 		# but some CIs don't understand 'TODO' and treat SKIP as errors.
@@ -250,7 +235,6 @@
 	else
 		__mptcp_lib_result_add "not ok" "${1}"
 	fi
->>>>>>> 0c383648
 }
 
 # $1: test name
@@ -427,15 +411,12 @@
 				exit ${KSFT_SKIP}
 			fi
 			;;
-<<<<<<< HEAD
-=======
 		"tc")
 			if ! tc -help &> /dev/null; then
 				mptcp_lib_pr_skip "Could not run test without tc tool"
 				exit ${KSFT_SKIP}
 			fi
 			;;
->>>>>>> 0c383648
 		"ss")
 			if ! ss -h | grep -q MPTCP; then
 				mptcp_lib_pr_skip "ss tool does not support MPTCP"
@@ -556,8 +537,6 @@
 
 	mptcp_lib_check_expected "type" "family" "saddr" "sport" || rc="${?}"
 	return "${rc}"
-<<<<<<< HEAD
-=======
 }
 
 mptcp_lib_set_ip_mptcp() {
@@ -686,5 +665,4 @@
 	else
 		ip netns exec "${ns}" ./pm_nl_ctl set id "${id}" flags "${flags}"
 	fi
->>>>>>> 0c383648
 }