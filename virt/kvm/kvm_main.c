// SPDX-License-Identifier: GPL-2.0-only
/*
 * Kernel-based Virtual Machine driver for Linux
 *
 * This module enables machines with Intel VT-x extensions to run virtual
 * machines without emulation or binary translation.
 *
 * Copyright (C) 2006 Qumranet, Inc.
 * Copyright 2010 Red Hat, Inc. and/or its affiliates.
 *
 * Authors:
 *   Avi Kivity   <avi@qumranet.com>
 *   Yaniv Kamay  <yaniv@qumranet.com>
 */

#include <kvm/iodev.h>

#include <linux/kvm_host.h>
#include <linux/kvm.h>
#include <linux/module.h>
#include <linux/errno.h>
#include <linux/percpu.h>
#include <linux/mm.h>
#include <linux/miscdevice.h>
#include <linux/vmalloc.h>
#include <linux/reboot.h>
#include <linux/debugfs.h>
#include <linux/highmem.h>
#include <linux/file.h>
#include <linux/syscore_ops.h>
#include <linux/cpu.h>
#include <linux/sched/signal.h>
#include <linux/sched/mm.h>
#include <linux/sched/stat.h>
#include <linux/cpumask.h>
#include <linux/smp.h>
#include <linux/anon_inodes.h>
#include <linux/profile.h>
#include <linux/kvm_para.h>
#include <linux/pagemap.h>
#include <linux/mman.h>
#include <linux/swap.h>
#include <linux/bitops.h>
#include <linux/spinlock.h>
#include <linux/compat.h>
#include <linux/srcu.h>
#include <linux/hugetlb.h>
#include <linux/slab.h>
#include <linux/sort.h>
#include <linux/bsearch.h>
#include <linux/io.h>
#include <linux/lockdep.h>
#include <linux/kthread.h>
#include <linux/suspend.h>

#include <asm/processor.h>
#include <asm/ioctl.h>
#include <linux/uaccess.h>

#include "coalesced_mmio.h"
#include "async_pf.h"
#include "kvm_mm.h"
#include "vfio.h"

#include <trace/events/ipi.h>

#define CREATE_TRACE_POINTS
#include <trace/events/kvm.h>

#include <linux/kvm_dirty_ring.h>


/* Worst case buffer size needed for holding an integer. */
#define ITOA_MAX_LEN 12

MODULE_AUTHOR("Qumranet");
MODULE_LICENSE("GPL");

/* Architectures should define their poll value according to the halt latency */
unsigned int halt_poll_ns = KVM_HALT_POLL_NS_DEFAULT;
module_param(halt_poll_ns, uint, 0644);
EXPORT_SYMBOL_GPL(halt_poll_ns);

/* Default doubles per-vcpu halt_poll_ns. */
unsigned int halt_poll_ns_grow = 2;
module_param(halt_poll_ns_grow, uint, 0644);
EXPORT_SYMBOL_GPL(halt_poll_ns_grow);

/* The start value to grow halt_poll_ns from */
unsigned int halt_poll_ns_grow_start = 10000; /* 10us */
module_param(halt_poll_ns_grow_start, uint, 0644);
EXPORT_SYMBOL_GPL(halt_poll_ns_grow_start);

/* Default resets per-vcpu halt_poll_ns . */
unsigned int halt_poll_ns_shrink;
module_param(halt_poll_ns_shrink, uint, 0644);
EXPORT_SYMBOL_GPL(halt_poll_ns_shrink);

/*
 * Ordering of locks:
 *
 *	kvm->lock --> kvm->slots_lock --> kvm->irq_lock
 */

DEFINE_MUTEX(kvm_lock);
LIST_HEAD(vm_list);

static struct kmem_cache *kvm_vcpu_cache;

static __read_mostly struct preempt_ops kvm_preempt_ops;
static DEFINE_PER_CPU(struct kvm_vcpu *, kvm_running_vcpu);

struct dentry *kvm_debugfs_dir;
EXPORT_SYMBOL_GPL(kvm_debugfs_dir);

static const struct file_operations stat_fops_per_vm;

static long kvm_vcpu_ioctl(struct file *file, unsigned int ioctl,
			   unsigned long arg);
#ifdef CONFIG_KVM_COMPAT
static long kvm_vcpu_compat_ioctl(struct file *file, unsigned int ioctl,
				  unsigned long arg);
#define KVM_COMPAT(c)	.compat_ioctl	= (c)
#else
/*
 * For architectures that don't implement a compat infrastructure,
 * adopt a double line of defense:
 * - Prevent a compat task from opening /dev/kvm
 * - If the open has been done by a 64bit task, and the KVM fd
 *   passed to a compat task, let the ioctls fail.
 */
static long kvm_no_compat_ioctl(struct file *file, unsigned int ioctl,
				unsigned long arg) { return -EINVAL; }

static int kvm_no_compat_open(struct inode *inode, struct file *file)
{
	return is_compat_task() ? -ENODEV : 0;
}
#define KVM_COMPAT(c)	.compat_ioctl	= kvm_no_compat_ioctl,	\
			.open		= kvm_no_compat_open
#endif
static int hardware_enable_all(void);
static void hardware_disable_all(void);

static void kvm_io_bus_destroy(struct kvm_io_bus *bus);

#define KVM_EVENT_CREATE_VM 0
#define KVM_EVENT_DESTROY_VM 1
static void kvm_uevent_notify_change(unsigned int type, struct kvm *kvm);
static unsigned long long kvm_createvm_count;
static unsigned long long kvm_active_vms;

static DEFINE_PER_CPU(cpumask_var_t, cpu_kick_mask);

__weak void kvm_arch_guest_memory_reclaimed(struct kvm *kvm)
{
}

bool kvm_is_zone_device_page(struct page *page)
{
	/*
	 * The metadata used by is_zone_device_page() to determine whether or
	 * not a page is ZONE_DEVICE is guaranteed to be valid if and only if
	 * the device has been pinned, e.g. by get_user_pages().  WARN if the
	 * page_count() is zero to help detect bad usage of this helper.
	 */
	if (WARN_ON_ONCE(!page_count(page)))
		return false;

	return is_zone_device_page(page);
}

/*
 * Returns a 'struct page' if the pfn is "valid" and backed by a refcounted
 * page, NULL otherwise.  Note, the list of refcounted PG_reserved page types
 * is likely incomplete, it has been compiled purely through people wanting to
 * back guest with a certain type of memory and encountering issues.
 */
struct page *kvm_pfn_to_refcounted_page(kvm_pfn_t pfn)
{
	struct page *page;

	if (!pfn_valid(pfn))
		return NULL;

	page = pfn_to_page(pfn);
	if (!PageReserved(page))
		return page;

	/* The ZERO_PAGE(s) is marked PG_reserved, but is refcounted. */
	if (is_zero_pfn(pfn))
		return page;

	/*
	 * ZONE_DEVICE pages currently set PG_reserved, but from a refcounting
	 * perspective they are "normal" pages, albeit with slightly different
	 * usage rules.
	 */
	if (kvm_is_zone_device_page(page))
		return page;

	return NULL;
}

/*
 * Switches to specified vcpu, until a matching vcpu_put()
 */
void vcpu_load(struct kvm_vcpu *vcpu)
{
	int cpu = get_cpu();

	__this_cpu_write(kvm_running_vcpu, vcpu);
	preempt_notifier_register(&vcpu->preempt_notifier);
	kvm_arch_vcpu_load(vcpu, cpu);
	put_cpu();
}
EXPORT_SYMBOL_GPL(vcpu_load);

void vcpu_put(struct kvm_vcpu *vcpu)
{
	preempt_disable();
	kvm_arch_vcpu_put(vcpu);
	preempt_notifier_unregister(&vcpu->preempt_notifier);
	__this_cpu_write(kvm_running_vcpu, NULL);
	preempt_enable();
}
EXPORT_SYMBOL_GPL(vcpu_put);

/* TODO: merge with kvm_arch_vcpu_should_kick */
static bool kvm_request_needs_ipi(struct kvm_vcpu *vcpu, unsigned req)
{
	int mode = kvm_vcpu_exiting_guest_mode(vcpu);

	/*
	 * We need to wait for the VCPU to reenable interrupts and get out of
	 * READING_SHADOW_PAGE_TABLES mode.
	 */
	if (req & KVM_REQUEST_WAIT)
		return mode != OUTSIDE_GUEST_MODE;

	/*
	 * Need to kick a running VCPU, but otherwise there is nothing to do.
	 */
	return mode == IN_GUEST_MODE;
}

static void ack_kick(void *_completed)
{
}

static inline bool kvm_kick_many_cpus(struct cpumask *cpus, bool wait)
{
	if (cpumask_empty(cpus))
		return false;

	smp_call_function_many(cpus, ack_kick, NULL, wait);
	return true;
}

static void kvm_make_vcpu_request(struct kvm_vcpu *vcpu, unsigned int req,
				  struct cpumask *tmp, int current_cpu)
{
	int cpu;

	if (likely(!(req & KVM_REQUEST_NO_ACTION)))
		__kvm_make_request(req, vcpu);

	if (!(req & KVM_REQUEST_NO_WAKEUP) && kvm_vcpu_wake_up(vcpu))
		return;

	/*
	 * Note, the vCPU could get migrated to a different pCPU at any point
	 * after kvm_request_needs_ipi(), which could result in sending an IPI
	 * to the previous pCPU.  But, that's OK because the purpose of the IPI
	 * is to ensure the vCPU returns to OUTSIDE_GUEST_MODE, which is
	 * satisfied if the vCPU migrates. Entering READING_SHADOW_PAGE_TABLES
	 * after this point is also OK, as the requirement is only that KVM wait
	 * for vCPUs that were reading SPTEs _before_ any changes were
	 * finalized. See kvm_vcpu_kick() for more details on handling requests.
	 */
	if (kvm_request_needs_ipi(vcpu, req)) {
		cpu = READ_ONCE(vcpu->cpu);
		if (cpu != -1 && cpu != current_cpu)
			__cpumask_set_cpu(cpu, tmp);
	}
}

bool kvm_make_vcpus_request_mask(struct kvm *kvm, unsigned int req,
				 unsigned long *vcpu_bitmap)
{
	struct kvm_vcpu *vcpu;
	struct cpumask *cpus;
	int i, me;
	bool called;

	me = get_cpu();

	cpus = this_cpu_cpumask_var_ptr(cpu_kick_mask);
	cpumask_clear(cpus);

	for_each_set_bit(i, vcpu_bitmap, KVM_MAX_VCPUS) {
		vcpu = kvm_get_vcpu(kvm, i);
		if (!vcpu)
			continue;
		kvm_make_vcpu_request(vcpu, req, cpus, me);
	}

	called = kvm_kick_many_cpus(cpus, !!(req & KVM_REQUEST_WAIT));
	put_cpu();

	return called;
}

bool kvm_make_all_cpus_request(struct kvm *kvm, unsigned int req)
{
	struct kvm_vcpu *vcpu;
	struct cpumask *cpus;
	unsigned long i;
	bool called;
	int me;

	me = get_cpu();

	cpus = this_cpu_cpumask_var_ptr(cpu_kick_mask);
	cpumask_clear(cpus);

	kvm_for_each_vcpu(i, vcpu, kvm)
		kvm_make_vcpu_request(vcpu, req, cpus, me);

	called = kvm_kick_many_cpus(cpus, !!(req & KVM_REQUEST_WAIT));
	put_cpu();

	return called;
}
EXPORT_SYMBOL_GPL(kvm_make_all_cpus_request);

void kvm_flush_remote_tlbs(struct kvm *kvm)
{
	++kvm->stat.generic.remote_tlb_flush_requests;

	/*
	 * We want to publish modifications to the page tables before reading
	 * mode. Pairs with a memory barrier in arch-specific code.
	 * - x86: smp_mb__after_srcu_read_unlock in vcpu_enter_guest
	 * and smp_mb in walk_shadow_page_lockless_begin/end.
	 * - powerpc: smp_mb in kvmppc_prepare_to_enter.
	 *
	 * There is already an smp_mb__after_atomic() before
	 * kvm_make_all_cpus_request() reads vcpu->mode. We reuse that
	 * barrier here.
	 */
	if (!kvm_arch_flush_remote_tlbs(kvm)
	    || kvm_make_all_cpus_request(kvm, KVM_REQ_TLB_FLUSH))
		++kvm->stat.generic.remote_tlb_flush;
}
EXPORT_SYMBOL_GPL(kvm_flush_remote_tlbs);

void kvm_flush_remote_tlbs_range(struct kvm *kvm, gfn_t gfn, u64 nr_pages)
{
	if (!kvm_arch_flush_remote_tlbs_range(kvm, gfn, nr_pages))
		return;

	/*
	 * Fall back to a flushing entire TLBs if the architecture range-based
	 * TLB invalidation is unsupported or can't be performed for whatever
	 * reason.
	 */
	kvm_flush_remote_tlbs(kvm);
}

void kvm_flush_remote_tlbs_memslot(struct kvm *kvm,
				   const struct kvm_memory_slot *memslot)
{
	/*
	 * All current use cases for flushing the TLBs for a specific memslot
	 * are related to dirty logging, and many do the TLB flush out of
	 * mmu_lock. The interaction between the various operations on memslot
	 * must be serialized by slots_locks to ensure the TLB flush from one
	 * operation is observed by any other operation on the same memslot.
	 */
	lockdep_assert_held(&kvm->slots_lock);
	kvm_flush_remote_tlbs_range(kvm, memslot->base_gfn, memslot->npages);
}

static void kvm_flush_shadow_all(struct kvm *kvm)
{
	kvm_arch_flush_shadow_all(kvm);
	kvm_arch_guest_memory_reclaimed(kvm);
}

#ifdef KVM_ARCH_NR_OBJS_PER_MEMORY_CACHE
static inline void *mmu_memory_cache_alloc_obj(struct kvm_mmu_memory_cache *mc,
					       gfp_t gfp_flags)
{
	void *page;

	gfp_flags |= mc->gfp_zero;

	if (mc->kmem_cache)
		return kmem_cache_alloc(mc->kmem_cache, gfp_flags);

	page = (void *)__get_free_page(gfp_flags);
	if (page && mc->init_value)
		memset64(page, mc->init_value, PAGE_SIZE / sizeof(u64));
	return page;
}

int __kvm_mmu_topup_memory_cache(struct kvm_mmu_memory_cache *mc, int capacity, int min)
{
	gfp_t gfp = mc->gfp_custom ? mc->gfp_custom : GFP_KERNEL_ACCOUNT;
	void *obj;

	if (mc->nobjs >= min)
		return 0;

	if (unlikely(!mc->objects)) {
		if (WARN_ON_ONCE(!capacity))
			return -EIO;

<<<<<<< HEAD
=======
		/*
		 * Custom init values can be used only for page allocations,
		 * and obviously conflict with __GFP_ZERO.
		 */
		if (WARN_ON_ONCE(mc->init_value && (mc->kmem_cache || mc->gfp_zero)))
			return -EIO;

>>>>>>> 0c383648
		mc->objects = kvmalloc_array(capacity, sizeof(void *), gfp);
		if (!mc->objects)
			return -ENOMEM;

		mc->capacity = capacity;
	}

	/* It is illegal to request a different capacity across topups. */
	if (WARN_ON_ONCE(mc->capacity != capacity))
		return -EIO;

	while (mc->nobjs < mc->capacity) {
		obj = mmu_memory_cache_alloc_obj(mc, gfp);
		if (!obj)
			return mc->nobjs >= min ? 0 : -ENOMEM;
		mc->objects[mc->nobjs++] = obj;
	}
	return 0;
}

int kvm_mmu_topup_memory_cache(struct kvm_mmu_memory_cache *mc, int min)
{
	return __kvm_mmu_topup_memory_cache(mc, KVM_ARCH_NR_OBJS_PER_MEMORY_CACHE, min);
}

int kvm_mmu_memory_cache_nr_free_objects(struct kvm_mmu_memory_cache *mc)
{
	return mc->nobjs;
}

void kvm_mmu_free_memory_cache(struct kvm_mmu_memory_cache *mc)
{
	while (mc->nobjs) {
		if (mc->kmem_cache)
			kmem_cache_free(mc->kmem_cache, mc->objects[--mc->nobjs]);
		else
			free_page((unsigned long)mc->objects[--mc->nobjs]);
	}

	kvfree(mc->objects);

	mc->objects = NULL;
	mc->capacity = 0;
}

void *kvm_mmu_memory_cache_alloc(struct kvm_mmu_memory_cache *mc)
{
	void *p;

	if (WARN_ON(!mc->nobjs))
		p = mmu_memory_cache_alloc_obj(mc, GFP_ATOMIC | __GFP_ACCOUNT);
	else
		p = mc->objects[--mc->nobjs];
	BUG_ON(!p);
	return p;
}
#endif

static void kvm_vcpu_init(struct kvm_vcpu *vcpu, struct kvm *kvm, unsigned id)
{
	mutex_init(&vcpu->mutex);
	vcpu->cpu = -1;
	vcpu->kvm = kvm;
	vcpu->vcpu_id = id;
	vcpu->pid = NULL;
#ifndef __KVM_HAVE_ARCH_WQP
	rcuwait_init(&vcpu->wait);
#endif
	kvm_async_pf_vcpu_init(vcpu);

	kvm_vcpu_set_in_spin_loop(vcpu, false);
	kvm_vcpu_set_dy_eligible(vcpu, false);
	vcpu->preempted = false;
	vcpu->ready = false;
	preempt_notifier_init(&vcpu->preempt_notifier, &kvm_preempt_ops);
	vcpu->last_used_slot = NULL;

	/* Fill the stats id string for the vcpu */
	snprintf(vcpu->stats_id, sizeof(vcpu->stats_id), "kvm-%d/vcpu-%d",
		 task_pid_nr(current), id);
}

static void kvm_vcpu_destroy(struct kvm_vcpu *vcpu)
{
	kvm_arch_vcpu_destroy(vcpu);
	kvm_dirty_ring_free(&vcpu->dirty_ring);

	/*
	 * No need for rcu_read_lock as VCPU_RUN is the only place that changes
	 * the vcpu->pid pointer, and at destruction time all file descriptors
	 * are already gone.
	 */
	put_pid(rcu_dereference_protected(vcpu->pid, 1));

	free_page((unsigned long)vcpu->run);
	kmem_cache_free(kvm_vcpu_cache, vcpu);
}

void kvm_destroy_vcpus(struct kvm *kvm)
{
	unsigned long i;
	struct kvm_vcpu *vcpu;

	kvm_for_each_vcpu(i, vcpu, kvm) {
		kvm_vcpu_destroy(vcpu);
		xa_erase(&kvm->vcpu_array, i);
	}

	atomic_set(&kvm->online_vcpus, 0);
}
EXPORT_SYMBOL_GPL(kvm_destroy_vcpus);

#ifdef CONFIG_KVM_GENERIC_MMU_NOTIFIER
static inline struct kvm *mmu_notifier_to_kvm(struct mmu_notifier *mn)
{
	return container_of(mn, struct kvm, mmu_notifier);
}

typedef bool (*gfn_handler_t)(struct kvm *kvm, struct kvm_gfn_range *range);

typedef void (*on_lock_fn_t)(struct kvm *kvm);

struct kvm_mmu_notifier_range {
	/*
	 * 64-bit addresses, as KVM notifiers can operate on host virtual
	 * addresses (unsigned long) and guest physical addresses (64-bit).
	 */
	u64 start;
	u64 end;
	union kvm_mmu_notifier_arg arg;
	gfn_handler_t handler;
	on_lock_fn_t on_lock;
	bool flush_on_ret;
	bool may_block;
};

/*
 * The inner-most helper returns a tuple containing the return value from the
 * arch- and action-specific handler, plus a flag indicating whether or not at
 * least one memslot was found, i.e. if the handler found guest memory.
 *
 * Note, most notifiers are averse to booleans, so even though KVM tracks the
 * return from arch code as a bool, outer helpers will cast it to an int. :-(
 */
typedef struct kvm_mmu_notifier_return {
	bool ret;
	bool found_memslot;
} kvm_mn_ret_t;

/*
 * Use a dedicated stub instead of NULL to indicate that there is no callback
 * function/handler.  The compiler technically can't guarantee that a real
 * function will have a non-zero address, and so it will generate code to
 * check for !NULL, whereas comparing against a stub will be elided at compile
 * time (unless the compiler is getting long in the tooth, e.g. gcc 4.9).
 */
static void kvm_null_fn(void)
{

}
#define IS_KVM_NULL_FN(fn) ((fn) == (void *)kvm_null_fn)

static const union kvm_mmu_notifier_arg KVM_MMU_NOTIFIER_NO_ARG;

/* Iterate over each memslot intersecting [start, last] (inclusive) range */
#define kvm_for_each_memslot_in_hva_range(node, slots, start, last)	     \
	for (node = interval_tree_iter_first(&slots->hva_tree, start, last); \
	     node;							     \
	     node = interval_tree_iter_next(node, start, last))	     \

static __always_inline kvm_mn_ret_t __kvm_handle_hva_range(struct kvm *kvm,
							   const struct kvm_mmu_notifier_range *range)
{
	struct kvm_mmu_notifier_return r = {
		.ret = false,
		.found_memslot = false,
	};
	struct kvm_gfn_range gfn_range;
	struct kvm_memory_slot *slot;
	struct kvm_memslots *slots;
	int i, idx;

	if (WARN_ON_ONCE(range->end <= range->start))
		return r;

	/* A null handler is allowed if and only if on_lock() is provided. */
	if (WARN_ON_ONCE(IS_KVM_NULL_FN(range->on_lock) &&
			 IS_KVM_NULL_FN(range->handler)))
		return r;

	idx = srcu_read_lock(&kvm->srcu);

	for (i = 0; i < kvm_arch_nr_memslot_as_ids(kvm); i++) {
		struct interval_tree_node *node;

		slots = __kvm_memslots(kvm, i);
		kvm_for_each_memslot_in_hva_range(node, slots,
						  range->start, range->end - 1) {
			unsigned long hva_start, hva_end;

			slot = container_of(node, struct kvm_memory_slot, hva_node[slots->node_idx]);
			hva_start = max_t(unsigned long, range->start, slot->userspace_addr);
			hva_end = min_t(unsigned long, range->end,
					slot->userspace_addr + (slot->npages << PAGE_SHIFT));

			/*
			 * To optimize for the likely case where the address
			 * range is covered by zero or one memslots, don't
			 * bother making these conditional (to avoid writes on
			 * the second or later invocation of the handler).
			 */
			gfn_range.arg = range->arg;
			gfn_range.may_block = range->may_block;

			/*
			 * {gfn(page) | page intersects with [hva_start, hva_end)} =
			 * {gfn_start, gfn_start+1, ..., gfn_end-1}.
			 */
			gfn_range.start = hva_to_gfn_memslot(hva_start, slot);
			gfn_range.end = hva_to_gfn_memslot(hva_end + PAGE_SIZE - 1, slot);
			gfn_range.slot = slot;

			if (!r.found_memslot) {
				r.found_memslot = true;
				KVM_MMU_LOCK(kvm);
				if (!IS_KVM_NULL_FN(range->on_lock))
					range->on_lock(kvm);

				if (IS_KVM_NULL_FN(range->handler))
					goto mmu_unlock;
			}
			r.ret |= range->handler(kvm, &gfn_range);
		}
	}

	if (range->flush_on_ret && r.ret)
		kvm_flush_remote_tlbs(kvm);

<<<<<<< HEAD
=======
mmu_unlock:
>>>>>>> 0c383648
	if (r.found_memslot)
		KVM_MMU_UNLOCK(kvm);

	srcu_read_unlock(&kvm->srcu, idx);

	return r;
}

static __always_inline int kvm_handle_hva_range(struct mmu_notifier *mn,
						unsigned long start,
						unsigned long end,
<<<<<<< HEAD
						union kvm_mmu_notifier_arg arg,
=======
>>>>>>> 0c383648
						gfn_handler_t handler)
{
	struct kvm *kvm = mmu_notifier_to_kvm(mn);
	const struct kvm_mmu_notifier_range range = {
		.start		= start,
		.end		= end,
<<<<<<< HEAD
		.arg		= arg,
=======
>>>>>>> 0c383648
		.handler	= handler,
		.on_lock	= (void *)kvm_null_fn,
		.flush_on_ret	= true,
		.may_block	= false,
	};

	return __kvm_handle_hva_range(kvm, &range).ret;
}

static __always_inline int kvm_handle_hva_range_no_flush(struct mmu_notifier *mn,
							 unsigned long start,
							 unsigned long end,
							 gfn_handler_t handler)
{
	struct kvm *kvm = mmu_notifier_to_kvm(mn);
	const struct kvm_mmu_notifier_range range = {
		.start		= start,
		.end		= end,
		.handler	= handler,
		.on_lock	= (void *)kvm_null_fn,
		.flush_on_ret	= false,
		.may_block	= false,
	};

	return __kvm_handle_hva_range(kvm, &range).ret;
}

void kvm_mmu_invalidate_begin(struct kvm *kvm)
{
	lockdep_assert_held_write(&kvm->mmu_lock);
	/*
	 * The count increase must become visible at unlock time as no
	 * spte can be established without taking the mmu_lock and
	 * count is also read inside the mmu_lock critical section.
	 */
	kvm->mmu_invalidate_in_progress++;

	if (likely(kvm->mmu_invalidate_in_progress == 1)) {
		kvm->mmu_invalidate_range_start = INVALID_GPA;
		kvm->mmu_invalidate_range_end = INVALID_GPA;
	}
}

void kvm_mmu_invalidate_range_add(struct kvm *kvm, gfn_t start, gfn_t end)
{
<<<<<<< HEAD
	struct kvm *kvm = mmu_notifier_to_kvm(mn);
	const union kvm_mmu_notifier_arg arg = { .pte = pte };
=======
	lockdep_assert_held_write(&kvm->mmu_lock);
>>>>>>> 0c383648

	WARN_ON_ONCE(!kvm->mmu_invalidate_in_progress);

<<<<<<< HEAD
	kvm_handle_hva_range(mn, address, address + 1, arg, kvm_change_spte_gfn);
}

void kvm_mmu_invalidate_begin(struct kvm *kvm)
{
	lockdep_assert_held_write(&kvm->mmu_lock);
	/*
	 * The count increase must become visible at unlock time as no
	 * spte can be established without taking the mmu_lock and
	 * count is also read inside the mmu_lock critical section.
	 */
	kvm->mmu_invalidate_in_progress++;

	if (likely(kvm->mmu_invalidate_in_progress == 1)) {
		kvm->mmu_invalidate_range_start = INVALID_GPA;
		kvm->mmu_invalidate_range_end = INVALID_GPA;
	}
}

void kvm_mmu_invalidate_range_add(struct kvm *kvm, gfn_t start, gfn_t end)
{
	lockdep_assert_held_write(&kvm->mmu_lock);

	WARN_ON_ONCE(!kvm->mmu_invalidate_in_progress);

=======
>>>>>>> 0c383648
	if (likely(kvm->mmu_invalidate_range_start == INVALID_GPA)) {
		kvm->mmu_invalidate_range_start = start;
		kvm->mmu_invalidate_range_end = end;
	} else {
		/*
		 * Fully tracking multiple concurrent ranges has diminishing
		 * returns. Keep things simple and just find the minimal range
		 * which includes the current and new ranges. As there won't be
		 * enough information to subtract a range after its invalidate
		 * completes, any ranges invalidated concurrently will
		 * accumulate and persist until all outstanding invalidates
		 * complete.
		 */
		kvm->mmu_invalidate_range_start =
			min(kvm->mmu_invalidate_range_start, start);
		kvm->mmu_invalidate_range_end =
			max(kvm->mmu_invalidate_range_end, end);
	}
}

bool kvm_mmu_unmap_gfn_range(struct kvm *kvm, struct kvm_gfn_range *range)
{
	kvm_mmu_invalidate_range_add(kvm, range->start, range->end);
	return kvm_unmap_gfn_range(kvm, range);
}

static int kvm_mmu_notifier_invalidate_range_start(struct mmu_notifier *mn,
					const struct mmu_notifier_range *range)
{
	struct kvm *kvm = mmu_notifier_to_kvm(mn);
	const struct kvm_mmu_notifier_range hva_range = {
		.start		= range->start,
		.end		= range->end,
		.handler	= kvm_mmu_unmap_gfn_range,
		.on_lock	= kvm_mmu_invalidate_begin,
		.flush_on_ret	= true,
		.may_block	= mmu_notifier_range_blockable(range),
	};

	trace_kvm_unmap_hva_range(range->start, range->end);

	/*
	 * Prevent memslot modification between range_start() and range_end()
	 * so that conditionally locking provides the same result in both
	 * functions.  Without that guarantee, the mmu_invalidate_in_progress
	 * adjustments will be imbalanced.
	 *
	 * Pairs with the decrement in range_end().
	 */
	spin_lock(&kvm->mn_invalidate_lock);
	kvm->mn_active_invalidate_count++;
	spin_unlock(&kvm->mn_invalidate_lock);

	/*
	 * Invalidate pfn caches _before_ invalidating the secondary MMUs, i.e.
	 * before acquiring mmu_lock, to avoid holding mmu_lock while acquiring
	 * each cache's lock.  There are relatively few caches in existence at
	 * any given time, and the caches themselves can check for hva overlap,
	 * i.e. don't need to rely on memslot overlap checks for performance.
	 * Because this runs without holding mmu_lock, the pfn caches must use
	 * mn_active_invalidate_count (see above) instead of
	 * mmu_invalidate_in_progress.
	 */
	gfn_to_pfn_cache_invalidate_start(kvm, range->start, range->end);

	/*
	 * If one or more memslots were found and thus zapped, notify arch code
	 * that guest memory has been reclaimed.  This needs to be done *after*
	 * dropping mmu_lock, as x86's reclaim path is slooooow.
	 */
	if (__kvm_handle_hva_range(kvm, &hva_range).found_memslot)
		kvm_arch_guest_memory_reclaimed(kvm);

	return 0;
}

void kvm_mmu_invalidate_end(struct kvm *kvm)
{
	lockdep_assert_held_write(&kvm->mmu_lock);

	/*
	 * This sequence increase will notify the kvm page fault that
	 * the page that is going to be mapped in the spte could have
	 * been freed.
	 */
	kvm->mmu_invalidate_seq++;
	smp_wmb();
	/*
	 * The above sequence increase must be visible before the
	 * below count decrease, which is ensured by the smp_wmb above
	 * in conjunction with the smp_rmb in mmu_invalidate_retry().
	 */
	kvm->mmu_invalidate_in_progress--;
	KVM_BUG_ON(kvm->mmu_invalidate_in_progress < 0, kvm);

	/*
	 * Assert that at least one range was added between start() and end().
	 * Not adding a range isn't fatal, but it is a KVM bug.
	 */
	WARN_ON_ONCE(kvm->mmu_invalidate_range_start == INVALID_GPA);
}

static void kvm_mmu_notifier_invalidate_range_end(struct mmu_notifier *mn,
					const struct mmu_notifier_range *range)
{
	struct kvm *kvm = mmu_notifier_to_kvm(mn);
	const struct kvm_mmu_notifier_range hva_range = {
		.start		= range->start,
		.end		= range->end,
		.handler	= (void *)kvm_null_fn,
		.on_lock	= kvm_mmu_invalidate_end,
		.flush_on_ret	= false,
		.may_block	= mmu_notifier_range_blockable(range),
	};
	bool wake;

	__kvm_handle_hva_range(kvm, &hva_range);

	/* Pairs with the increment in range_start(). */
	spin_lock(&kvm->mn_invalidate_lock);
	if (!WARN_ON_ONCE(!kvm->mn_active_invalidate_count))
		--kvm->mn_active_invalidate_count;
	wake = !kvm->mn_active_invalidate_count;
	spin_unlock(&kvm->mn_invalidate_lock);

	/*
	 * There can only be one waiter, since the wait happens under
	 * slots_lock.
	 */
	if (wake)
		rcuwait_wake_up(&kvm->mn_memslots_update_rcuwait);
}

static int kvm_mmu_notifier_clear_flush_young(struct mmu_notifier *mn,
					      struct mm_struct *mm,
					      unsigned long start,
					      unsigned long end)
{
	trace_kvm_age_hva(start, end);

<<<<<<< HEAD
	return kvm_handle_hva_range(mn, start, end, KVM_MMU_NOTIFIER_NO_ARG,
				    kvm_age_gfn);
=======
	return kvm_handle_hva_range(mn, start, end, kvm_age_gfn);
>>>>>>> 0c383648
}

static int kvm_mmu_notifier_clear_young(struct mmu_notifier *mn,
					struct mm_struct *mm,
					unsigned long start,
					unsigned long end)
{
	trace_kvm_age_hva(start, end);

	/*
	 * Even though we do not flush TLB, this will still adversely
	 * affect performance on pre-Haswell Intel EPT, where there is
	 * no EPT Access Bit to clear so that we have to tear down EPT
	 * tables instead. If we find this unacceptable, we can always
	 * add a parameter to kvm_age_hva so that it effectively doesn't
	 * do anything on clear_young.
	 *
	 * Also note that currently we never issue secondary TLB flushes
	 * from clear_young, leaving this job up to the regular system
	 * cadence. If we find this inaccurate, we might come up with a
	 * more sophisticated heuristic later.
	 */
	return kvm_handle_hva_range_no_flush(mn, start, end, kvm_age_gfn);
}

static int kvm_mmu_notifier_test_young(struct mmu_notifier *mn,
				       struct mm_struct *mm,
				       unsigned long address)
{
	trace_kvm_test_age_hva(address);

	return kvm_handle_hva_range_no_flush(mn, address, address + 1,
					     kvm_test_age_gfn);
}

static void kvm_mmu_notifier_release(struct mmu_notifier *mn,
				     struct mm_struct *mm)
{
	struct kvm *kvm = mmu_notifier_to_kvm(mn);
	int idx;

	idx = srcu_read_lock(&kvm->srcu);
	kvm_flush_shadow_all(kvm);
	srcu_read_unlock(&kvm->srcu, idx);
}

static const struct mmu_notifier_ops kvm_mmu_notifier_ops = {
	.invalidate_range_start	= kvm_mmu_notifier_invalidate_range_start,
	.invalidate_range_end	= kvm_mmu_notifier_invalidate_range_end,
	.clear_flush_young	= kvm_mmu_notifier_clear_flush_young,
	.clear_young		= kvm_mmu_notifier_clear_young,
	.test_young		= kvm_mmu_notifier_test_young,
	.release		= kvm_mmu_notifier_release,
};

static int kvm_init_mmu_notifier(struct kvm *kvm)
{
	kvm->mmu_notifier.ops = &kvm_mmu_notifier_ops;
	return mmu_notifier_register(&kvm->mmu_notifier, current->mm);
}

#else  /* !CONFIG_KVM_GENERIC_MMU_NOTIFIER */

static int kvm_init_mmu_notifier(struct kvm *kvm)
{
	return 0;
}

#endif /* CONFIG_KVM_GENERIC_MMU_NOTIFIER */

#ifdef CONFIG_HAVE_KVM_PM_NOTIFIER
static int kvm_pm_notifier_call(struct notifier_block *bl,
				unsigned long state,
				void *unused)
{
	struct kvm *kvm = container_of(bl, struct kvm, pm_notifier);

	return kvm_arch_pm_notifier(kvm, state);
}

static void kvm_init_pm_notifier(struct kvm *kvm)
{
	kvm->pm_notifier.notifier_call = kvm_pm_notifier_call;
	/* Suspend KVM before we suspend ftrace, RCU, etc. */
	kvm->pm_notifier.priority = INT_MAX;
	register_pm_notifier(&kvm->pm_notifier);
}

static void kvm_destroy_pm_notifier(struct kvm *kvm)
{
	unregister_pm_notifier(&kvm->pm_notifier);
}
#else /* !CONFIG_HAVE_KVM_PM_NOTIFIER */
static void kvm_init_pm_notifier(struct kvm *kvm)
{
}

static void kvm_destroy_pm_notifier(struct kvm *kvm)
{
}
#endif /* CONFIG_HAVE_KVM_PM_NOTIFIER */

static void kvm_destroy_dirty_bitmap(struct kvm_memory_slot *memslot)
{
	if (!memslot->dirty_bitmap)
		return;

	vfree(memslot->dirty_bitmap);
	memslot->dirty_bitmap = NULL;
}

/* This does not remove the slot from struct kvm_memslots data structures */
static void kvm_free_memslot(struct kvm *kvm, struct kvm_memory_slot *slot)
{
	if (slot->flags & KVM_MEM_GUEST_MEMFD)
		kvm_gmem_unbind(slot);

	kvm_destroy_dirty_bitmap(slot);

	kvm_arch_free_memslot(kvm, slot);

	kfree(slot);
}

static void kvm_free_memslots(struct kvm *kvm, struct kvm_memslots *slots)
{
	struct hlist_node *idnode;
	struct kvm_memory_slot *memslot;
	int bkt;

	/*
	 * The same memslot objects live in both active and inactive sets,
	 * arbitrarily free using index '1' so the second invocation of this
	 * function isn't operating over a structure with dangling pointers
	 * (even though this function isn't actually touching them).
	 */
	if (!slots->node_idx)
		return;

	hash_for_each_safe(slots->id_hash, bkt, idnode, memslot, id_node[1])
		kvm_free_memslot(kvm, memslot);
}

static umode_t kvm_stats_debugfs_mode(const struct _kvm_stats_desc *pdesc)
{
	switch (pdesc->desc.flags & KVM_STATS_TYPE_MASK) {
	case KVM_STATS_TYPE_INSTANT:
		return 0444;
	case KVM_STATS_TYPE_CUMULATIVE:
	case KVM_STATS_TYPE_PEAK:
	default:
		return 0644;
	}
}


static void kvm_destroy_vm_debugfs(struct kvm *kvm)
{
	int i;
	int kvm_debugfs_num_entries = kvm_vm_stats_header.num_desc +
				      kvm_vcpu_stats_header.num_desc;

	if (IS_ERR(kvm->debugfs_dentry))
		return;

	debugfs_remove_recursive(kvm->debugfs_dentry);

	if (kvm->debugfs_stat_data) {
		for (i = 0; i < kvm_debugfs_num_entries; i++)
			kfree(kvm->debugfs_stat_data[i]);
		kfree(kvm->debugfs_stat_data);
	}
}

static int kvm_create_vm_debugfs(struct kvm *kvm, const char *fdname)
{
	static DEFINE_MUTEX(kvm_debugfs_lock);
	struct dentry *dent;
	char dir_name[ITOA_MAX_LEN * 2];
	struct kvm_stat_data *stat_data;
	const struct _kvm_stats_desc *pdesc;
	int i, ret = -ENOMEM;
	int kvm_debugfs_num_entries = kvm_vm_stats_header.num_desc +
				      kvm_vcpu_stats_header.num_desc;

	if (!debugfs_initialized())
		return 0;

	snprintf(dir_name, sizeof(dir_name), "%d-%s", task_pid_nr(current), fdname);
	mutex_lock(&kvm_debugfs_lock);
	dent = debugfs_lookup(dir_name, kvm_debugfs_dir);
	if (dent) {
		pr_warn_ratelimited("KVM: debugfs: duplicate directory %s\n", dir_name);
		dput(dent);
		mutex_unlock(&kvm_debugfs_lock);
		return 0;
	}
	dent = debugfs_create_dir(dir_name, kvm_debugfs_dir);
	mutex_unlock(&kvm_debugfs_lock);
	if (IS_ERR(dent))
		return 0;

	kvm->debugfs_dentry = dent;
	kvm->debugfs_stat_data = kcalloc(kvm_debugfs_num_entries,
					 sizeof(*kvm->debugfs_stat_data),
					 GFP_KERNEL_ACCOUNT);
	if (!kvm->debugfs_stat_data)
		goto out_err;

	for (i = 0; i < kvm_vm_stats_header.num_desc; ++i) {
		pdesc = &kvm_vm_stats_desc[i];
		stat_data = kzalloc(sizeof(*stat_data), GFP_KERNEL_ACCOUNT);
		if (!stat_data)
			goto out_err;

		stat_data->kvm = kvm;
		stat_data->desc = pdesc;
		stat_data->kind = KVM_STAT_VM;
		kvm->debugfs_stat_data[i] = stat_data;
		debugfs_create_file(pdesc->name, kvm_stats_debugfs_mode(pdesc),
				    kvm->debugfs_dentry, stat_data,
				    &stat_fops_per_vm);
	}

	for (i = 0; i < kvm_vcpu_stats_header.num_desc; ++i) {
		pdesc = &kvm_vcpu_stats_desc[i];
		stat_data = kzalloc(sizeof(*stat_data), GFP_KERNEL_ACCOUNT);
		if (!stat_data)
			goto out_err;

		stat_data->kvm = kvm;
		stat_data->desc = pdesc;
		stat_data->kind = KVM_STAT_VCPU;
		kvm->debugfs_stat_data[i + kvm_vm_stats_header.num_desc] = stat_data;
		debugfs_create_file(pdesc->name, kvm_stats_debugfs_mode(pdesc),
				    kvm->debugfs_dentry, stat_data,
				    &stat_fops_per_vm);
	}

	kvm_arch_create_vm_debugfs(kvm);
	return 0;
out_err:
	kvm_destroy_vm_debugfs(kvm);
	return ret;
}

/*
 * Called after the VM is otherwise initialized, but just before adding it to
 * the vm_list.
 */
int __weak kvm_arch_post_init_vm(struct kvm *kvm)
{
	return 0;
}

/*
 * Called just after removing the VM from the vm_list, but before doing any
 * other destruction.
 */
void __weak kvm_arch_pre_destroy_vm(struct kvm *kvm)
{
}

/*
 * Called after per-vm debugfs created.  When called kvm->debugfs_dentry should
 * be setup already, so we can create arch-specific debugfs entries under it.
 * Cleanup should be automatic done in kvm_destroy_vm_debugfs() recursively, so
 * a per-arch destroy interface is not needed.
 */
void __weak kvm_arch_create_vm_debugfs(struct kvm *kvm)
{
}

static struct kvm *kvm_create_vm(unsigned long type, const char *fdname)
{
	struct kvm *kvm = kvm_arch_alloc_vm();
	struct kvm_memslots *slots;
	int r = -ENOMEM;
	int i, j;

	if (!kvm)
		return ERR_PTR(-ENOMEM);

	KVM_MMU_LOCK_INIT(kvm);
	mmgrab(current->mm);
	kvm->mm = current->mm;
	kvm_eventfd_init(kvm);
	mutex_init(&kvm->lock);
	mutex_init(&kvm->irq_lock);
	mutex_init(&kvm->slots_lock);
	mutex_init(&kvm->slots_arch_lock);
	spin_lock_init(&kvm->mn_invalidate_lock);
	rcuwait_init(&kvm->mn_memslots_update_rcuwait);
	xa_init(&kvm->vcpu_array);
#ifdef CONFIG_KVM_GENERIC_MEMORY_ATTRIBUTES
	xa_init(&kvm->mem_attr_array);
#endif

	INIT_LIST_HEAD(&kvm->gpc_list);
	spin_lock_init(&kvm->gpc_lock);

	INIT_LIST_HEAD(&kvm->devices);
	kvm->max_vcpus = KVM_MAX_VCPUS;

	BUILD_BUG_ON(KVM_MEM_SLOTS_NUM > SHRT_MAX);

	/*
	 * Force subsequent debugfs file creations to fail if the VM directory
	 * is not created (by kvm_create_vm_debugfs()).
	 */
	kvm->debugfs_dentry = ERR_PTR(-ENOENT);

	snprintf(kvm->stats_id, sizeof(kvm->stats_id), "kvm-%d",
		 task_pid_nr(current));

	if (init_srcu_struct(&kvm->srcu))
		goto out_err_no_srcu;
	if (init_srcu_struct(&kvm->irq_srcu))
		goto out_err_no_irq_srcu;

	refcount_set(&kvm->users_count, 1);
	for (i = 0; i < kvm_arch_nr_memslot_as_ids(kvm); i++) {
		for (j = 0; j < 2; j++) {
			slots = &kvm->__memslots[i][j];

			atomic_long_set(&slots->last_used_slot, (unsigned long)NULL);
			slots->hva_tree = RB_ROOT_CACHED;
			slots->gfn_tree = RB_ROOT;
			hash_init(slots->id_hash);
			slots->node_idx = j;

			/* Generations must be different for each address space. */
			slots->generation = i;
		}

		rcu_assign_pointer(kvm->memslots[i], &kvm->__memslots[i][0]);
	}

	for (i = 0; i < KVM_NR_BUSES; i++) {
		rcu_assign_pointer(kvm->buses[i],
			kzalloc(sizeof(struct kvm_io_bus), GFP_KERNEL_ACCOUNT));
		if (!kvm->buses[i])
			goto out_err_no_arch_destroy_vm;
	}

	r = kvm_arch_init_vm(kvm, type);
	if (r)
		goto out_err_no_arch_destroy_vm;

	r = hardware_enable_all();
	if (r)
		goto out_err_no_disable;

#ifdef CONFIG_HAVE_KVM_IRQCHIP
	INIT_HLIST_HEAD(&kvm->irq_ack_notifier_list);
#endif

	r = kvm_init_mmu_notifier(kvm);
	if (r)
		goto out_err_no_mmu_notifier;

	r = kvm_coalesced_mmio_init(kvm);
	if (r < 0)
		goto out_no_coalesced_mmio;

	r = kvm_create_vm_debugfs(kvm, fdname);
	if (r)
		goto out_err_no_debugfs;

	r = kvm_arch_post_init_vm(kvm);
	if (r)
		goto out_err;

	mutex_lock(&kvm_lock);
	list_add(&kvm->vm_list, &vm_list);
	mutex_unlock(&kvm_lock);

	preempt_notifier_inc();
	kvm_init_pm_notifier(kvm);

	return kvm;

out_err:
	kvm_destroy_vm_debugfs(kvm);
out_err_no_debugfs:
	kvm_coalesced_mmio_free(kvm);
out_no_coalesced_mmio:
#ifdef CONFIG_KVM_GENERIC_MMU_NOTIFIER
	if (kvm->mmu_notifier.ops)
		mmu_notifier_unregister(&kvm->mmu_notifier, current->mm);
#endif
out_err_no_mmu_notifier:
	hardware_disable_all();
out_err_no_disable:
	kvm_arch_destroy_vm(kvm);
out_err_no_arch_destroy_vm:
	WARN_ON_ONCE(!refcount_dec_and_test(&kvm->users_count));
	for (i = 0; i < KVM_NR_BUSES; i++)
		kfree(kvm_get_bus(kvm, i));
	cleanup_srcu_struct(&kvm->irq_srcu);
out_err_no_irq_srcu:
	cleanup_srcu_struct(&kvm->srcu);
out_err_no_srcu:
	kvm_arch_free_vm(kvm);
	mmdrop(current->mm);
	return ERR_PTR(r);
}

static void kvm_destroy_devices(struct kvm *kvm)
{
	struct kvm_device *dev, *tmp;

	/*
	 * We do not need to take the kvm->lock here, because nobody else
	 * has a reference to the struct kvm at this point and therefore
	 * cannot access the devices list anyhow.
	 *
	 * The device list is generally managed as an rculist, but list_del()
	 * is used intentionally here. If a bug in KVM introduced a reader that
	 * was not backed by a reference on the kvm struct, the hope is that
	 * it'd consume the poisoned forward pointer instead of suffering a
	 * use-after-free, even though this cannot be guaranteed.
	 */
	list_for_each_entry_safe(dev, tmp, &kvm->devices, vm_node) {
		list_del(&dev->vm_node);
		dev->ops->destroy(dev);
	}
}

static void kvm_destroy_vm(struct kvm *kvm)
{
	int i;
	struct mm_struct *mm = kvm->mm;

	kvm_destroy_pm_notifier(kvm);
	kvm_uevent_notify_change(KVM_EVENT_DESTROY_VM, kvm);
	kvm_destroy_vm_debugfs(kvm);
	kvm_arch_sync_events(kvm);
	mutex_lock(&kvm_lock);
	list_del(&kvm->vm_list);
	mutex_unlock(&kvm_lock);
	kvm_arch_pre_destroy_vm(kvm);

	kvm_free_irq_routing(kvm);
	for (i = 0; i < KVM_NR_BUSES; i++) {
		struct kvm_io_bus *bus = kvm_get_bus(kvm, i);

		if (bus)
			kvm_io_bus_destroy(bus);
		kvm->buses[i] = NULL;
	}
	kvm_coalesced_mmio_free(kvm);
#ifdef CONFIG_KVM_GENERIC_MMU_NOTIFIER
	mmu_notifier_unregister(&kvm->mmu_notifier, kvm->mm);
	/*
	 * At this point, pending calls to invalidate_range_start()
	 * have completed but no more MMU notifiers will run, so
	 * mn_active_invalidate_count may remain unbalanced.
	 * No threads can be waiting in kvm_swap_active_memslots() as the
	 * last reference on KVM has been dropped, but freeing
	 * memslots would deadlock without this manual intervention.
	 *
	 * If the count isn't unbalanced, i.e. KVM did NOT unregister its MMU
	 * notifier between a start() and end(), then there shouldn't be any
	 * in-progress invalidations.
	 */
	WARN_ON(rcuwait_active(&kvm->mn_memslots_update_rcuwait));
	if (kvm->mn_active_invalidate_count)
		kvm->mn_active_invalidate_count = 0;
	else
		WARN_ON(kvm->mmu_invalidate_in_progress);
#else
	kvm_flush_shadow_all(kvm);
#endif
	kvm_arch_destroy_vm(kvm);
	kvm_destroy_devices(kvm);
	for (i = 0; i < kvm_arch_nr_memslot_as_ids(kvm); i++) {
		kvm_free_memslots(kvm, &kvm->__memslots[i][0]);
		kvm_free_memslots(kvm, &kvm->__memslots[i][1]);
	}
	cleanup_srcu_struct(&kvm->irq_srcu);
	cleanup_srcu_struct(&kvm->srcu);
#ifdef CONFIG_KVM_GENERIC_MEMORY_ATTRIBUTES
	xa_destroy(&kvm->mem_attr_array);
#endif
	kvm_arch_free_vm(kvm);
	preempt_notifier_dec();
	hardware_disable_all();
	mmdrop(mm);
}

void kvm_get_kvm(struct kvm *kvm)
{
	refcount_inc(&kvm->users_count);
}
EXPORT_SYMBOL_GPL(kvm_get_kvm);

/*
 * Make sure the vm is not during destruction, which is a safe version of
 * kvm_get_kvm().  Return true if kvm referenced successfully, false otherwise.
 */
bool kvm_get_kvm_safe(struct kvm *kvm)
{
	return refcount_inc_not_zero(&kvm->users_count);
}
EXPORT_SYMBOL_GPL(kvm_get_kvm_safe);

void kvm_put_kvm(struct kvm *kvm)
{
	if (refcount_dec_and_test(&kvm->users_count))
		kvm_destroy_vm(kvm);
}
EXPORT_SYMBOL_GPL(kvm_put_kvm);

/*
 * Used to put a reference that was taken on behalf of an object associated
 * with a user-visible file descriptor, e.g. a vcpu or device, if installation
 * of the new file descriptor fails and the reference cannot be transferred to
 * its final owner.  In such cases, the caller is still actively using @kvm and
 * will fail miserably if the refcount unexpectedly hits zero.
 */
void kvm_put_kvm_no_destroy(struct kvm *kvm)
{
	WARN_ON(refcount_dec_and_test(&kvm->users_count));
}
EXPORT_SYMBOL_GPL(kvm_put_kvm_no_destroy);

static int kvm_vm_release(struct inode *inode, struct file *filp)
{
	struct kvm *kvm = filp->private_data;

	kvm_irqfd_release(kvm);

	kvm_put_kvm(kvm);
	return 0;
}

/*
 * Allocation size is twice as large as the actual dirty bitmap size.
 * See kvm_vm_ioctl_get_dirty_log() why this is needed.
 */
static int kvm_alloc_dirty_bitmap(struct kvm_memory_slot *memslot)
{
	unsigned long dirty_bytes = kvm_dirty_bitmap_bytes(memslot);

	memslot->dirty_bitmap = __vcalloc(2, dirty_bytes, GFP_KERNEL_ACCOUNT);
	if (!memslot->dirty_bitmap)
		return -ENOMEM;

	return 0;
}

static struct kvm_memslots *kvm_get_inactive_memslots(struct kvm *kvm, int as_id)
{
	struct kvm_memslots *active = __kvm_memslots(kvm, as_id);
	int node_idx_inactive = active->node_idx ^ 1;

	return &kvm->__memslots[as_id][node_idx_inactive];
}

/*
 * Helper to get the address space ID when one of memslot pointers may be NULL.
 * This also serves as a sanity that at least one of the pointers is non-NULL,
 * and that their address space IDs don't diverge.
 */
static int kvm_memslots_get_as_id(struct kvm_memory_slot *a,
				  struct kvm_memory_slot *b)
{
	if (WARN_ON_ONCE(!a && !b))
		return 0;

	if (!a)
		return b->as_id;
	if (!b)
		return a->as_id;

	WARN_ON_ONCE(a->as_id != b->as_id);
	return a->as_id;
}

static void kvm_insert_gfn_node(struct kvm_memslots *slots,
				struct kvm_memory_slot *slot)
{
	struct rb_root *gfn_tree = &slots->gfn_tree;
	struct rb_node **node, *parent;
	int idx = slots->node_idx;

	parent = NULL;
	for (node = &gfn_tree->rb_node; *node; ) {
		struct kvm_memory_slot *tmp;

		tmp = container_of(*node, struct kvm_memory_slot, gfn_node[idx]);
		parent = *node;
		if (slot->base_gfn < tmp->base_gfn)
			node = &(*node)->rb_left;
		else if (slot->base_gfn > tmp->base_gfn)
			node = &(*node)->rb_right;
		else
			BUG();
	}

	rb_link_node(&slot->gfn_node[idx], parent, node);
	rb_insert_color(&slot->gfn_node[idx], gfn_tree);
}

static void kvm_erase_gfn_node(struct kvm_memslots *slots,
			       struct kvm_memory_slot *slot)
{
	rb_erase(&slot->gfn_node[slots->node_idx], &slots->gfn_tree);
}

static void kvm_replace_gfn_node(struct kvm_memslots *slots,
				 struct kvm_memory_slot *old,
				 struct kvm_memory_slot *new)
{
	int idx = slots->node_idx;

	WARN_ON_ONCE(old->base_gfn != new->base_gfn);

	rb_replace_node(&old->gfn_node[idx], &new->gfn_node[idx],
			&slots->gfn_tree);
}

/*
 * Replace @old with @new in the inactive memslots.
 *
 * With NULL @old this simply adds @new.
 * With NULL @new this simply removes @old.
 *
 * If @new is non-NULL its hva_node[slots_idx] range has to be set
 * appropriately.
 */
static void kvm_replace_memslot(struct kvm *kvm,
				struct kvm_memory_slot *old,
				struct kvm_memory_slot *new)
{
	int as_id = kvm_memslots_get_as_id(old, new);
	struct kvm_memslots *slots = kvm_get_inactive_memslots(kvm, as_id);
	int idx = slots->node_idx;

	if (old) {
		hash_del(&old->id_node[idx]);
		interval_tree_remove(&old->hva_node[idx], &slots->hva_tree);

		if ((long)old == atomic_long_read(&slots->last_used_slot))
			atomic_long_set(&slots->last_used_slot, (long)new);

		if (!new) {
			kvm_erase_gfn_node(slots, old);
			return;
		}
	}

	/*
	 * Initialize @new's hva range.  Do this even when replacing an @old
	 * slot, kvm_copy_memslot() deliberately does not touch node data.
	 */
	new->hva_node[idx].start = new->userspace_addr;
	new->hva_node[idx].last = new->userspace_addr +
				  (new->npages << PAGE_SHIFT) - 1;

	/*
	 * (Re)Add the new memslot.  There is no O(1) interval_tree_replace(),
	 * hva_node needs to be swapped with remove+insert even though hva can't
	 * change when replacing an existing slot.
	 */
	hash_add(slots->id_hash, &new->id_node[idx], new->id);
	interval_tree_insert(&new->hva_node[idx], &slots->hva_tree);

	/*
	 * If the memslot gfn is unchanged, rb_replace_node() can be used to
	 * switch the node in the gfn tree instead of removing the old and
	 * inserting the new as two separate operations. Replacement is a
	 * single O(1) operation versus two O(log(n)) operations for
	 * remove+insert.
	 */
	if (old && old->base_gfn == new->base_gfn) {
		kvm_replace_gfn_node(slots, old, new);
	} else {
		if (old)
			kvm_erase_gfn_node(slots, old);
		kvm_insert_gfn_node(slots, new);
	}
}

/*
 * Flags that do not access any of the extra space of struct
 * kvm_userspace_memory_region2.  KVM_SET_USER_MEMORY_REGION_V1_FLAGS
 * only allows these.
 */
#define KVM_SET_USER_MEMORY_REGION_V1_FLAGS \
	(KVM_MEM_LOG_DIRTY_PAGES | KVM_MEM_READONLY)

static int check_memory_region_flags(struct kvm *kvm,
				     const struct kvm_userspace_memory_region2 *mem)
{
	u32 valid_flags = KVM_MEM_LOG_DIRTY_PAGES;

	if (kvm_arch_has_private_mem(kvm))
		valid_flags |= KVM_MEM_GUEST_MEMFD;

	/* Dirty logging private memory is not currently supported. */
	if (mem->flags & KVM_MEM_GUEST_MEMFD)
		valid_flags &= ~KVM_MEM_LOG_DIRTY_PAGES;

#ifdef CONFIG_HAVE_KVM_READONLY_MEM
	/*
	 * GUEST_MEMFD is incompatible with read-only memslots, as writes to
	 * read-only memslots have emulated MMIO, not page fault, semantics,
	 * and KVM doesn't allow emulated MMIO for private memory.
	 */
	if (!(mem->flags & KVM_MEM_GUEST_MEMFD))
		valid_flags |= KVM_MEM_READONLY;
#endif

	if (mem->flags & ~valid_flags)
		return -EINVAL;

	return 0;
}

static void kvm_swap_active_memslots(struct kvm *kvm, int as_id)
{
	struct kvm_memslots *slots = kvm_get_inactive_memslots(kvm, as_id);

	/* Grab the generation from the activate memslots. */
	u64 gen = __kvm_memslots(kvm, as_id)->generation;

	WARN_ON(gen & KVM_MEMSLOT_GEN_UPDATE_IN_PROGRESS);
	slots->generation = gen | KVM_MEMSLOT_GEN_UPDATE_IN_PROGRESS;

	/*
	 * Do not store the new memslots while there are invalidations in
	 * progress, otherwise the locking in invalidate_range_start and
	 * invalidate_range_end will be unbalanced.
	 */
	spin_lock(&kvm->mn_invalidate_lock);
	prepare_to_rcuwait(&kvm->mn_memslots_update_rcuwait);
	while (kvm->mn_active_invalidate_count) {
		set_current_state(TASK_UNINTERRUPTIBLE);
		spin_unlock(&kvm->mn_invalidate_lock);
		schedule();
		spin_lock(&kvm->mn_invalidate_lock);
	}
	finish_rcuwait(&kvm->mn_memslots_update_rcuwait);
	rcu_assign_pointer(kvm->memslots[as_id], slots);
	spin_unlock(&kvm->mn_invalidate_lock);

	/*
	 * Acquired in kvm_set_memslot. Must be released before synchronize
	 * SRCU below in order to avoid deadlock with another thread
	 * acquiring the slots_arch_lock in an srcu critical section.
	 */
	mutex_unlock(&kvm->slots_arch_lock);

	synchronize_srcu_expedited(&kvm->srcu);

	/*
	 * Increment the new memslot generation a second time, dropping the
	 * update in-progress flag and incrementing the generation based on
	 * the number of address spaces.  This provides a unique and easily
	 * identifiable generation number while the memslots are in flux.
	 */
	gen = slots->generation & ~KVM_MEMSLOT_GEN_UPDATE_IN_PROGRESS;

	/*
	 * Generations must be unique even across address spaces.  We do not need
	 * a global counter for that, instead the generation space is evenly split
	 * across address spaces.  For example, with two address spaces, address
	 * space 0 will use generations 0, 2, 4, ... while address space 1 will
	 * use generations 1, 3, 5, ...
	 */
	gen += kvm_arch_nr_memslot_as_ids(kvm);

	kvm_arch_memslots_updated(kvm, gen);

	slots->generation = gen;
}

static int kvm_prepare_memory_region(struct kvm *kvm,
				     const struct kvm_memory_slot *old,
				     struct kvm_memory_slot *new,
				     enum kvm_mr_change change)
{
	int r;

	/*
	 * If dirty logging is disabled, nullify the bitmap; the old bitmap
	 * will be freed on "commit".  If logging is enabled in both old and
	 * new, reuse the existing bitmap.  If logging is enabled only in the
	 * new and KVM isn't using a ring buffer, allocate and initialize a
	 * new bitmap.
	 */
	if (change != KVM_MR_DELETE) {
		if (!(new->flags & KVM_MEM_LOG_DIRTY_PAGES))
			new->dirty_bitmap = NULL;
		else if (old && old->dirty_bitmap)
			new->dirty_bitmap = old->dirty_bitmap;
		else if (kvm_use_dirty_bitmap(kvm)) {
			r = kvm_alloc_dirty_bitmap(new);
			if (r)
				return r;

			if (kvm_dirty_log_manual_protect_and_init_set(kvm))
				bitmap_set(new->dirty_bitmap, 0, new->npages);
		}
	}

	r = kvm_arch_prepare_memory_region(kvm, old, new, change);

	/* Free the bitmap on failure if it was allocated above. */
	if (r && new && new->dirty_bitmap && (!old || !old->dirty_bitmap))
		kvm_destroy_dirty_bitmap(new);

	return r;
}

static void kvm_commit_memory_region(struct kvm *kvm,
				     struct kvm_memory_slot *old,
				     const struct kvm_memory_slot *new,
				     enum kvm_mr_change change)
{
	int old_flags = old ? old->flags : 0;
	int new_flags = new ? new->flags : 0;
	/*
	 * Update the total number of memslot pages before calling the arch
	 * hook so that architectures can consume the result directly.
	 */
	if (change == KVM_MR_DELETE)
		kvm->nr_memslot_pages -= old->npages;
	else if (change == KVM_MR_CREATE)
		kvm->nr_memslot_pages += new->npages;

	if ((old_flags ^ new_flags) & KVM_MEM_LOG_DIRTY_PAGES) {
		int change = (new_flags & KVM_MEM_LOG_DIRTY_PAGES) ? 1 : -1;
		atomic_set(&kvm->nr_memslots_dirty_logging,
			   atomic_read(&kvm->nr_memslots_dirty_logging) + change);
	}

	kvm_arch_commit_memory_region(kvm, old, new, change);

	switch (change) {
	case KVM_MR_CREATE:
		/* Nothing more to do. */
		break;
	case KVM_MR_DELETE:
		/* Free the old memslot and all its metadata. */
		kvm_free_memslot(kvm, old);
		break;
	case KVM_MR_MOVE:
	case KVM_MR_FLAGS_ONLY:
		/*
		 * Free the dirty bitmap as needed; the below check encompasses
		 * both the flags and whether a ring buffer is being used)
		 */
		if (old->dirty_bitmap && !new->dirty_bitmap)
			kvm_destroy_dirty_bitmap(old);

		/*
		 * The final quirk.  Free the detached, old slot, but only its
		 * memory, not any metadata.  Metadata, including arch specific
		 * data, may be reused by @new.
		 */
		kfree(old);
		break;
	default:
		BUG();
	}
}

/*
 * Activate @new, which must be installed in the inactive slots by the caller,
 * by swapping the active slots and then propagating @new to @old once @old is
 * unreachable and can be safely modified.
 *
 * With NULL @old this simply adds @new to @active (while swapping the sets).
 * With NULL @new this simply removes @old from @active and frees it
 * (while also swapping the sets).
 */
static void kvm_activate_memslot(struct kvm *kvm,
				 struct kvm_memory_slot *old,
				 struct kvm_memory_slot *new)
{
	int as_id = kvm_memslots_get_as_id(old, new);

	kvm_swap_active_memslots(kvm, as_id);

	/* Propagate the new memslot to the now inactive memslots. */
	kvm_replace_memslot(kvm, old, new);
}

static void kvm_copy_memslot(struct kvm_memory_slot *dest,
			     const struct kvm_memory_slot *src)
{
	dest->base_gfn = src->base_gfn;
	dest->npages = src->npages;
	dest->dirty_bitmap = src->dirty_bitmap;
	dest->arch = src->arch;
	dest->userspace_addr = src->userspace_addr;
	dest->flags = src->flags;
	dest->id = src->id;
	dest->as_id = src->as_id;
}

static void kvm_invalidate_memslot(struct kvm *kvm,
				   struct kvm_memory_slot *old,
				   struct kvm_memory_slot *invalid_slot)
{
	/*
	 * Mark the current slot INVALID.  As with all memslot modifications,
	 * this must be done on an unreachable slot to avoid modifying the
	 * current slot in the active tree.
	 */
	kvm_copy_memslot(invalid_slot, old);
	invalid_slot->flags |= KVM_MEMSLOT_INVALID;
	kvm_replace_memslot(kvm, old, invalid_slot);

	/*
	 * Activate the slot that is now marked INVALID, but don't propagate
	 * the slot to the now inactive slots. The slot is either going to be
	 * deleted or recreated as a new slot.
	 */
	kvm_swap_active_memslots(kvm, old->as_id);

	/*
	 * From this point no new shadow pages pointing to a deleted, or moved,
	 * memslot will be created.  Validation of sp->gfn happens in:
	 *	- gfn_to_hva (kvm_read_guest, gfn_to_pfn)
	 *	- kvm_is_visible_gfn (mmu_check_root)
	 */
	kvm_arch_flush_shadow_memslot(kvm, old);
	kvm_arch_guest_memory_reclaimed(kvm);

	/* Was released by kvm_swap_active_memslots(), reacquire. */
	mutex_lock(&kvm->slots_arch_lock);

	/*
	 * Copy the arch-specific field of the newly-installed slot back to the
	 * old slot as the arch data could have changed between releasing
	 * slots_arch_lock in kvm_swap_active_memslots() and re-acquiring the lock
	 * above.  Writers are required to retrieve memslots *after* acquiring
	 * slots_arch_lock, thus the active slot's data is guaranteed to be fresh.
	 */
	old->arch = invalid_slot->arch;
}

static void kvm_create_memslot(struct kvm *kvm,
			       struct kvm_memory_slot *new)
{
	/* Add the new memslot to the inactive set and activate. */
	kvm_replace_memslot(kvm, NULL, new);
	kvm_activate_memslot(kvm, NULL, new);
}

static void kvm_delete_memslot(struct kvm *kvm,
			       struct kvm_memory_slot *old,
			       struct kvm_memory_slot *invalid_slot)
{
	/*
	 * Remove the old memslot (in the inactive memslots) by passing NULL as
	 * the "new" slot, and for the invalid version in the active slots.
	 */
	kvm_replace_memslot(kvm, old, NULL);
	kvm_activate_memslot(kvm, invalid_slot, NULL);
}

static void kvm_move_memslot(struct kvm *kvm,
			     struct kvm_memory_slot *old,
			     struct kvm_memory_slot *new,
			     struct kvm_memory_slot *invalid_slot)
{
	/*
	 * Replace the old memslot in the inactive slots, and then swap slots
	 * and replace the current INVALID with the new as well.
	 */
	kvm_replace_memslot(kvm, old, new);
	kvm_activate_memslot(kvm, invalid_slot, new);
}

static void kvm_update_flags_memslot(struct kvm *kvm,
				     struct kvm_memory_slot *old,
				     struct kvm_memory_slot *new)
{
	/*
	 * Similar to the MOVE case, but the slot doesn't need to be zapped as
	 * an intermediate step. Instead, the old memslot is simply replaced
	 * with a new, updated copy in both memslot sets.
	 */
	kvm_replace_memslot(kvm, old, new);
	kvm_activate_memslot(kvm, old, new);
}

static int kvm_set_memslot(struct kvm *kvm,
			   struct kvm_memory_slot *old,
			   struct kvm_memory_slot *new,
			   enum kvm_mr_change change)
{
	struct kvm_memory_slot *invalid_slot;
	int r;

	/*
	 * Released in kvm_swap_active_memslots().
	 *
	 * Must be held from before the current memslots are copied until after
	 * the new memslots are installed with rcu_assign_pointer, then
	 * released before the synchronize srcu in kvm_swap_active_memslots().
	 *
	 * When modifying memslots outside of the slots_lock, must be held
	 * before reading the pointer to the current memslots until after all
	 * changes to those memslots are complete.
	 *
	 * These rules ensure that installing new memslots does not lose
	 * changes made to the previous memslots.
	 */
	mutex_lock(&kvm->slots_arch_lock);

	/*
	 * Invalidate the old slot if it's being deleted or moved.  This is
	 * done prior to actually deleting/moving the memslot to allow vCPUs to
	 * continue running by ensuring there are no mappings or shadow pages
	 * for the memslot when it is deleted/moved.  Without pre-invalidation
	 * (and without a lock), a window would exist between effecting the
	 * delete/move and committing the changes in arch code where KVM or a
	 * guest could access a non-existent memslot.
	 *
	 * Modifications are done on a temporary, unreachable slot.  The old
	 * slot needs to be preserved in case a later step fails and the
	 * invalidation needs to be reverted.
	 */
	if (change == KVM_MR_DELETE || change == KVM_MR_MOVE) {
		invalid_slot = kzalloc(sizeof(*invalid_slot), GFP_KERNEL_ACCOUNT);
		if (!invalid_slot) {
			mutex_unlock(&kvm->slots_arch_lock);
			return -ENOMEM;
		}
		kvm_invalidate_memslot(kvm, old, invalid_slot);
	}

	r = kvm_prepare_memory_region(kvm, old, new, change);
	if (r) {
		/*
		 * For DELETE/MOVE, revert the above INVALID change.  No
		 * modifications required since the original slot was preserved
		 * in the inactive slots.  Changing the active memslots also
		 * release slots_arch_lock.
		 */
		if (change == KVM_MR_DELETE || change == KVM_MR_MOVE) {
			kvm_activate_memslot(kvm, invalid_slot, old);
			kfree(invalid_slot);
		} else {
			mutex_unlock(&kvm->slots_arch_lock);
		}
		return r;
	}

	/*
	 * For DELETE and MOVE, the working slot is now active as the INVALID
	 * version of the old slot.  MOVE is particularly special as it reuses
	 * the old slot and returns a copy of the old slot (in working_slot).
	 * For CREATE, there is no old slot.  For DELETE and FLAGS_ONLY, the
	 * old slot is detached but otherwise preserved.
	 */
	if (change == KVM_MR_CREATE)
		kvm_create_memslot(kvm, new);
	else if (change == KVM_MR_DELETE)
		kvm_delete_memslot(kvm, old, invalid_slot);
	else if (change == KVM_MR_MOVE)
		kvm_move_memslot(kvm, old, new, invalid_slot);
	else if (change == KVM_MR_FLAGS_ONLY)
		kvm_update_flags_memslot(kvm, old, new);
	else
		BUG();

	/* Free the temporary INVALID slot used for DELETE and MOVE. */
	if (change == KVM_MR_DELETE || change == KVM_MR_MOVE)
		kfree(invalid_slot);

	/*
	 * No need to refresh new->arch, changes after dropping slots_arch_lock
	 * will directly hit the final, active memslot.  Architectures are
	 * responsible for knowing that new->arch may be stale.
	 */
	kvm_commit_memory_region(kvm, old, new, change);

	return 0;
}

static bool kvm_check_memslot_overlap(struct kvm_memslots *slots, int id,
				      gfn_t start, gfn_t end)
{
	struct kvm_memslot_iter iter;

	kvm_for_each_memslot_in_gfn_range(&iter, slots, start, end) {
		if (iter.slot->id != id)
			return true;
	}

	return false;
}

/*
 * Allocate some memory and give it an address in the guest physical address
 * space.
 *
 * Discontiguous memory is allowed, mostly for framebuffers.
 *
 * Must be called holding kvm->slots_lock for write.
 */
int __kvm_set_memory_region(struct kvm *kvm,
			    const struct kvm_userspace_memory_region2 *mem)
{
	struct kvm_memory_slot *old, *new;
	struct kvm_memslots *slots;
	enum kvm_mr_change change;
	unsigned long npages;
	gfn_t base_gfn;
	int as_id, id;
	int r;

	r = check_memory_region_flags(kvm, mem);
	if (r)
		return r;

	as_id = mem->slot >> 16;
	id = (u16)mem->slot;

	/* General sanity checks */
	if ((mem->memory_size & (PAGE_SIZE - 1)) ||
	    (mem->memory_size != (unsigned long)mem->memory_size))
		return -EINVAL;
	if (mem->guest_phys_addr & (PAGE_SIZE - 1))
		return -EINVAL;
	/* We can read the guest memory with __xxx_user() later on. */
	if ((mem->userspace_addr & (PAGE_SIZE - 1)) ||
	    (mem->userspace_addr != untagged_addr(mem->userspace_addr)) ||
	     !access_ok((void __user *)(unsigned long)mem->userspace_addr,
			mem->memory_size))
		return -EINVAL;
	if (mem->flags & KVM_MEM_GUEST_MEMFD &&
	    (mem->guest_memfd_offset & (PAGE_SIZE - 1) ||
	     mem->guest_memfd_offset + mem->memory_size < mem->guest_memfd_offset))
		return -EINVAL;
	if (as_id >= kvm_arch_nr_memslot_as_ids(kvm) || id >= KVM_MEM_SLOTS_NUM)
		return -EINVAL;
	if (mem->guest_phys_addr + mem->memory_size < mem->guest_phys_addr)
		return -EINVAL;
	if ((mem->memory_size >> PAGE_SHIFT) > KVM_MEM_MAX_NR_PAGES)
		return -EINVAL;

	slots = __kvm_memslots(kvm, as_id);

	/*
	 * Note, the old memslot (and the pointer itself!) may be invalidated
	 * and/or destroyed by kvm_set_memslot().
	 */
	old = id_to_memslot(slots, id);

	if (!mem->memory_size) {
		if (!old || !old->npages)
			return -EINVAL;

		if (WARN_ON_ONCE(kvm->nr_memslot_pages < old->npages))
			return -EIO;

		return kvm_set_memslot(kvm, old, NULL, KVM_MR_DELETE);
	}

	base_gfn = (mem->guest_phys_addr >> PAGE_SHIFT);
	npages = (mem->memory_size >> PAGE_SHIFT);

	if (!old || !old->npages) {
		change = KVM_MR_CREATE;

		/*
		 * To simplify KVM internals, the total number of pages across
		 * all memslots must fit in an unsigned long.
		 */
		if ((kvm->nr_memslot_pages + npages) < kvm->nr_memslot_pages)
			return -EINVAL;
	} else { /* Modify an existing slot. */
		/* Private memslots are immutable, they can only be deleted. */
		if (mem->flags & KVM_MEM_GUEST_MEMFD)
			return -EINVAL;
		if ((mem->userspace_addr != old->userspace_addr) ||
		    (npages != old->npages) ||
		    ((mem->flags ^ old->flags) & KVM_MEM_READONLY))
			return -EINVAL;

		if (base_gfn != old->base_gfn)
			change = KVM_MR_MOVE;
		else if (mem->flags != old->flags)
			change = KVM_MR_FLAGS_ONLY;
		else /* Nothing to change. */
			return 0;
	}

	if ((change == KVM_MR_CREATE || change == KVM_MR_MOVE) &&
	    kvm_check_memslot_overlap(slots, id, base_gfn, base_gfn + npages))
		return -EEXIST;

	/* Allocate a slot that will persist in the memslot. */
	new = kzalloc(sizeof(*new), GFP_KERNEL_ACCOUNT);
	if (!new)
		return -ENOMEM;

	new->as_id = as_id;
	new->id = id;
	new->base_gfn = base_gfn;
	new->npages = npages;
	new->flags = mem->flags;
	new->userspace_addr = mem->userspace_addr;
	if (mem->flags & KVM_MEM_GUEST_MEMFD) {
		r = kvm_gmem_bind(kvm, new, mem->guest_memfd, mem->guest_memfd_offset);
		if (r)
			goto out;
	}

	r = kvm_set_memslot(kvm, old, new, change);
	if (r)
		goto out_unbind;

	return 0;

out_unbind:
	if (mem->flags & KVM_MEM_GUEST_MEMFD)
		kvm_gmem_unbind(new);
out:
	kfree(new);
	return r;
}
EXPORT_SYMBOL_GPL(__kvm_set_memory_region);

int kvm_set_memory_region(struct kvm *kvm,
			  const struct kvm_userspace_memory_region2 *mem)
{
	int r;

	mutex_lock(&kvm->slots_lock);
	r = __kvm_set_memory_region(kvm, mem);
	mutex_unlock(&kvm->slots_lock);
	return r;
}
EXPORT_SYMBOL_GPL(kvm_set_memory_region);

static int kvm_vm_ioctl_set_memory_region(struct kvm *kvm,
					  struct kvm_userspace_memory_region2 *mem)
{
	if ((u16)mem->slot >= KVM_USER_MEM_SLOTS)
		return -EINVAL;

	return kvm_set_memory_region(kvm, mem);
}

#ifndef CONFIG_KVM_GENERIC_DIRTYLOG_READ_PROTECT
/**
 * kvm_get_dirty_log - get a snapshot of dirty pages
 * @kvm:	pointer to kvm instance
 * @log:	slot id and address to which we copy the log
 * @is_dirty:	set to '1' if any dirty pages were found
 * @memslot:	set to the associated memslot, always valid on success
 */
int kvm_get_dirty_log(struct kvm *kvm, struct kvm_dirty_log *log,
		      int *is_dirty, struct kvm_memory_slot **memslot)
{
	struct kvm_memslots *slots;
	int i, as_id, id;
	unsigned long n;
	unsigned long any = 0;

	/* Dirty ring tracking may be exclusive to dirty log tracking */
	if (!kvm_use_dirty_bitmap(kvm))
		return -ENXIO;

	*memslot = NULL;
	*is_dirty = 0;

	as_id = log->slot >> 16;
	id = (u16)log->slot;
	if (as_id >= kvm_arch_nr_memslot_as_ids(kvm) || id >= KVM_USER_MEM_SLOTS)
		return -EINVAL;

	slots = __kvm_memslots(kvm, as_id);
	*memslot = id_to_memslot(slots, id);
	if (!(*memslot) || !(*memslot)->dirty_bitmap)
		return -ENOENT;

	kvm_arch_sync_dirty_log(kvm, *memslot);

	n = kvm_dirty_bitmap_bytes(*memslot);

	for (i = 0; !any && i < n/sizeof(long); ++i)
		any = (*memslot)->dirty_bitmap[i];

	if (copy_to_user(log->dirty_bitmap, (*memslot)->dirty_bitmap, n))
		return -EFAULT;

	if (any)
		*is_dirty = 1;
	return 0;
}
EXPORT_SYMBOL_GPL(kvm_get_dirty_log);

#else /* CONFIG_KVM_GENERIC_DIRTYLOG_READ_PROTECT */
/**
 * kvm_get_dirty_log_protect - get a snapshot of dirty pages
 *	and reenable dirty page tracking for the corresponding pages.
 * @kvm:	pointer to kvm instance
 * @log:	slot id and address to which we copy the log
 *
 * We need to keep it in mind that VCPU threads can write to the bitmap
 * concurrently. So, to avoid losing track of dirty pages we keep the
 * following order:
 *
 *    1. Take a snapshot of the bit and clear it if needed.
 *    2. Write protect the corresponding page.
 *    3. Copy the snapshot to the userspace.
 *    4. Upon return caller flushes TLB's if needed.
 *
 * Between 2 and 4, the guest may write to the page using the remaining TLB
 * entry.  This is not a problem because the page is reported dirty using
 * the snapshot taken before and step 4 ensures that writes done after
 * exiting to userspace will be logged for the next call.
 *
 */
static int kvm_get_dirty_log_protect(struct kvm *kvm, struct kvm_dirty_log *log)
{
	struct kvm_memslots *slots;
	struct kvm_memory_slot *memslot;
	int i, as_id, id;
	unsigned long n;
	unsigned long *dirty_bitmap;
	unsigned long *dirty_bitmap_buffer;
	bool flush;

	/* Dirty ring tracking may be exclusive to dirty log tracking */
	if (!kvm_use_dirty_bitmap(kvm))
		return -ENXIO;

	as_id = log->slot >> 16;
	id = (u16)log->slot;
	if (as_id >= kvm_arch_nr_memslot_as_ids(kvm) || id >= KVM_USER_MEM_SLOTS)
		return -EINVAL;

	slots = __kvm_memslots(kvm, as_id);
	memslot = id_to_memslot(slots, id);
	if (!memslot || !memslot->dirty_bitmap)
		return -ENOENT;

	dirty_bitmap = memslot->dirty_bitmap;

	kvm_arch_sync_dirty_log(kvm, memslot);

	n = kvm_dirty_bitmap_bytes(memslot);
	flush = false;
	if (kvm->manual_dirty_log_protect) {
		/*
		 * Unlike kvm_get_dirty_log, we always return false in *flush,
		 * because no flush is needed until KVM_CLEAR_DIRTY_LOG.  There
		 * is some code duplication between this function and
		 * kvm_get_dirty_log, but hopefully all architecture
		 * transition to kvm_get_dirty_log_protect and kvm_get_dirty_log
		 * can be eliminated.
		 */
		dirty_bitmap_buffer = dirty_bitmap;
	} else {
		dirty_bitmap_buffer = kvm_second_dirty_bitmap(memslot);
		memset(dirty_bitmap_buffer, 0, n);

		KVM_MMU_LOCK(kvm);
		for (i = 0; i < n / sizeof(long); i++) {
			unsigned long mask;
			gfn_t offset;

			if (!dirty_bitmap[i])
				continue;

			flush = true;
			mask = xchg(&dirty_bitmap[i], 0);
			dirty_bitmap_buffer[i] = mask;

			offset = i * BITS_PER_LONG;
			kvm_arch_mmu_enable_log_dirty_pt_masked(kvm, memslot,
								offset, mask);
		}
		KVM_MMU_UNLOCK(kvm);
	}

	if (flush)
		kvm_flush_remote_tlbs_memslot(kvm, memslot);

	if (copy_to_user(log->dirty_bitmap, dirty_bitmap_buffer, n))
		return -EFAULT;
	return 0;
}


/**
 * kvm_vm_ioctl_get_dirty_log - get and clear the log of dirty pages in a slot
 * @kvm: kvm instance
 * @log: slot id and address to which we copy the log
 *
 * Steps 1-4 below provide general overview of dirty page logging. See
 * kvm_get_dirty_log_protect() function description for additional details.
 *
 * We call kvm_get_dirty_log_protect() to handle steps 1-3, upon return we
 * always flush the TLB (step 4) even if previous step failed  and the dirty
 * bitmap may be corrupt. Regardless of previous outcome the KVM logging API
 * does not preclude user space subsequent dirty log read. Flushing TLB ensures
 * writes will be marked dirty for next log read.
 *
 *   1. Take a snapshot of the bit and clear it if needed.
 *   2. Write protect the corresponding page.
 *   3. Copy the snapshot to the userspace.
 *   4. Flush TLB's if needed.
 */
static int kvm_vm_ioctl_get_dirty_log(struct kvm *kvm,
				      struct kvm_dirty_log *log)
{
	int r;

	mutex_lock(&kvm->slots_lock);

	r = kvm_get_dirty_log_protect(kvm, log);

	mutex_unlock(&kvm->slots_lock);
	return r;
}

/**
 * kvm_clear_dirty_log_protect - clear dirty bits in the bitmap
 *	and reenable dirty page tracking for the corresponding pages.
 * @kvm:	pointer to kvm instance
 * @log:	slot id and address from which to fetch the bitmap of dirty pages
 */
static int kvm_clear_dirty_log_protect(struct kvm *kvm,
				       struct kvm_clear_dirty_log *log)
{
	struct kvm_memslots *slots;
	struct kvm_memory_slot *memslot;
	int as_id, id;
	gfn_t offset;
	unsigned long i, n;
	unsigned long *dirty_bitmap;
	unsigned long *dirty_bitmap_buffer;
	bool flush;

	/* Dirty ring tracking may be exclusive to dirty log tracking */
	if (!kvm_use_dirty_bitmap(kvm))
		return -ENXIO;

	as_id = log->slot >> 16;
	id = (u16)log->slot;
	if (as_id >= kvm_arch_nr_memslot_as_ids(kvm) || id >= KVM_USER_MEM_SLOTS)
		return -EINVAL;

	if (log->first_page & 63)
		return -EINVAL;

	slots = __kvm_memslots(kvm, as_id);
	memslot = id_to_memslot(slots, id);
	if (!memslot || !memslot->dirty_bitmap)
		return -ENOENT;

	dirty_bitmap = memslot->dirty_bitmap;

	n = ALIGN(log->num_pages, BITS_PER_LONG) / 8;

	if (log->first_page > memslot->npages ||
	    log->num_pages > memslot->npages - log->first_page ||
	    (log->num_pages < memslot->npages - log->first_page && (log->num_pages & 63)))
	    return -EINVAL;

	kvm_arch_sync_dirty_log(kvm, memslot);

	flush = false;
	dirty_bitmap_buffer = kvm_second_dirty_bitmap(memslot);
	if (copy_from_user(dirty_bitmap_buffer, log->dirty_bitmap, n))
		return -EFAULT;

	KVM_MMU_LOCK(kvm);
	for (offset = log->first_page, i = offset / BITS_PER_LONG,
		 n = DIV_ROUND_UP(log->num_pages, BITS_PER_LONG); n--;
	     i++, offset += BITS_PER_LONG) {
		unsigned long mask = *dirty_bitmap_buffer++;
		atomic_long_t *p = (atomic_long_t *) &dirty_bitmap[i];
		if (!mask)
			continue;

		mask &= atomic_long_fetch_andnot(mask, p);

		/*
		 * mask contains the bits that really have been cleared.  This
		 * never includes any bits beyond the length of the memslot (if
		 * the length is not aligned to 64 pages), therefore it is not
		 * a problem if userspace sets them in log->dirty_bitmap.
		*/
		if (mask) {
			flush = true;
			kvm_arch_mmu_enable_log_dirty_pt_masked(kvm, memslot,
								offset, mask);
		}
	}
	KVM_MMU_UNLOCK(kvm);

	if (flush)
		kvm_flush_remote_tlbs_memslot(kvm, memslot);

	return 0;
}

static int kvm_vm_ioctl_clear_dirty_log(struct kvm *kvm,
					struct kvm_clear_dirty_log *log)
{
	int r;

	mutex_lock(&kvm->slots_lock);

	r = kvm_clear_dirty_log_protect(kvm, log);

	mutex_unlock(&kvm->slots_lock);
	return r;
}
#endif /* CONFIG_KVM_GENERIC_DIRTYLOG_READ_PROTECT */

#ifdef CONFIG_KVM_GENERIC_MEMORY_ATTRIBUTES
/*
 * Returns true if _all_ gfns in the range [@start, @end) have attributes
 * matching @attrs.
 */
bool kvm_range_has_memory_attributes(struct kvm *kvm, gfn_t start, gfn_t end,
				     unsigned long attrs)
{
	XA_STATE(xas, &kvm->mem_attr_array, start);
	unsigned long index;
	bool has_attrs;
	void *entry;

	rcu_read_lock();

	if (!attrs) {
		has_attrs = !xas_find(&xas, end - 1);
		goto out;
	}

	has_attrs = true;
	for (index = start; index < end; index++) {
		do {
			entry = xas_next(&xas);
		} while (xas_retry(&xas, entry));

		if (xas.xa_index != index || xa_to_value(entry) != attrs) {
			has_attrs = false;
			break;
		}
	}

out:
	rcu_read_unlock();
	return has_attrs;
}

static u64 kvm_supported_mem_attributes(struct kvm *kvm)
{
	if (!kvm || kvm_arch_has_private_mem(kvm))
		return KVM_MEMORY_ATTRIBUTE_PRIVATE;

	return 0;
}

static __always_inline void kvm_handle_gfn_range(struct kvm *kvm,
						 struct kvm_mmu_notifier_range *range)
{
	struct kvm_gfn_range gfn_range;
	struct kvm_memory_slot *slot;
	struct kvm_memslots *slots;
	struct kvm_memslot_iter iter;
	bool found_memslot = false;
	bool ret = false;
	int i;

	gfn_range.arg = range->arg;
	gfn_range.may_block = range->may_block;

	for (i = 0; i < kvm_arch_nr_memslot_as_ids(kvm); i++) {
		slots = __kvm_memslots(kvm, i);

		kvm_for_each_memslot_in_gfn_range(&iter, slots, range->start, range->end) {
			slot = iter.slot;
			gfn_range.slot = slot;

			gfn_range.start = max(range->start, slot->base_gfn);
			gfn_range.end = min(range->end, slot->base_gfn + slot->npages);
			if (gfn_range.start >= gfn_range.end)
				continue;

			if (!found_memslot) {
				found_memslot = true;
				KVM_MMU_LOCK(kvm);
				if (!IS_KVM_NULL_FN(range->on_lock))
					range->on_lock(kvm);
			}

			ret |= range->handler(kvm, &gfn_range);
		}
	}

	if (range->flush_on_ret && ret)
		kvm_flush_remote_tlbs(kvm);

	if (found_memslot)
		KVM_MMU_UNLOCK(kvm);
}

static bool kvm_pre_set_memory_attributes(struct kvm *kvm,
					  struct kvm_gfn_range *range)
{
	/*
	 * Unconditionally add the range to the invalidation set, regardless of
	 * whether or not the arch callback actually needs to zap SPTEs.  E.g.
	 * if KVM supports RWX attributes in the future and the attributes are
	 * going from R=>RW, zapping isn't strictly necessary.  Unconditionally
	 * adding the range allows KVM to require that MMU invalidations add at
	 * least one range between begin() and end(), e.g. allows KVM to detect
	 * bugs where the add() is missed.  Relaxing the rule *might* be safe,
	 * but it's not obvious that allowing new mappings while the attributes
	 * are in flux is desirable or worth the complexity.
	 */
	kvm_mmu_invalidate_range_add(kvm, range->start, range->end);

	return kvm_arch_pre_set_memory_attributes(kvm, range);
}

/* Set @attributes for the gfn range [@start, @end). */
static int kvm_vm_set_mem_attributes(struct kvm *kvm, gfn_t start, gfn_t end,
				     unsigned long attributes)
{
	struct kvm_mmu_notifier_range pre_set_range = {
		.start = start,
		.end = end,
		.handler = kvm_pre_set_memory_attributes,
		.on_lock = kvm_mmu_invalidate_begin,
		.flush_on_ret = true,
		.may_block = true,
	};
	struct kvm_mmu_notifier_range post_set_range = {
		.start = start,
		.end = end,
		.arg.attributes = attributes,
		.handler = kvm_arch_post_set_memory_attributes,
		.on_lock = kvm_mmu_invalidate_end,
		.may_block = true,
	};
	unsigned long i;
	void *entry;
	int r = 0;

	entry = attributes ? xa_mk_value(attributes) : NULL;

	mutex_lock(&kvm->slots_lock);

	/* Nothing to do if the entire range as the desired attributes. */
	if (kvm_range_has_memory_attributes(kvm, start, end, attributes))
		goto out_unlock;

	/*
	 * Reserve memory ahead of time to avoid having to deal with failures
	 * partway through setting the new attributes.
	 */
	for (i = start; i < end; i++) {
		r = xa_reserve(&kvm->mem_attr_array, i, GFP_KERNEL_ACCOUNT);
		if (r)
			goto out_unlock;
	}

	kvm_handle_gfn_range(kvm, &pre_set_range);

	for (i = start; i < end; i++) {
		r = xa_err(xa_store(&kvm->mem_attr_array, i, entry,
				    GFP_KERNEL_ACCOUNT));
		KVM_BUG_ON(r, kvm);
	}

	kvm_handle_gfn_range(kvm, &post_set_range);

out_unlock:
	mutex_unlock(&kvm->slots_lock);

	return r;
}
static int kvm_vm_ioctl_set_mem_attributes(struct kvm *kvm,
					   struct kvm_memory_attributes *attrs)
{
	gfn_t start, end;

	/* flags is currently not used. */
	if (attrs->flags)
		return -EINVAL;
	if (attrs->attributes & ~kvm_supported_mem_attributes(kvm))
		return -EINVAL;
	if (attrs->size == 0 || attrs->address + attrs->size < attrs->address)
		return -EINVAL;
	if (!PAGE_ALIGNED(attrs->address) || !PAGE_ALIGNED(attrs->size))
		return -EINVAL;

	start = attrs->address >> PAGE_SHIFT;
	end = (attrs->address + attrs->size) >> PAGE_SHIFT;

	/*
	 * xarray tracks data using "unsigned long", and as a result so does
	 * KVM.  For simplicity, supports generic attributes only on 64-bit
	 * architectures.
	 */
	BUILD_BUG_ON(sizeof(attrs->attributes) != sizeof(unsigned long));

	return kvm_vm_set_mem_attributes(kvm, start, end, attrs->attributes);
}
#endif /* CONFIG_KVM_GENERIC_MEMORY_ATTRIBUTES */

struct kvm_memory_slot *gfn_to_memslot(struct kvm *kvm, gfn_t gfn)
{
	return __gfn_to_memslot(kvm_memslots(kvm), gfn);
}
EXPORT_SYMBOL_GPL(gfn_to_memslot);

struct kvm_memory_slot *kvm_vcpu_gfn_to_memslot(struct kvm_vcpu *vcpu, gfn_t gfn)
{
	struct kvm_memslots *slots = kvm_vcpu_memslots(vcpu);
	u64 gen = slots->generation;
	struct kvm_memory_slot *slot;

	/*
	 * This also protects against using a memslot from a different address space,
	 * since different address spaces have different generation numbers.
	 */
	if (unlikely(gen != vcpu->last_used_slot_gen)) {
		vcpu->last_used_slot = NULL;
		vcpu->last_used_slot_gen = gen;
	}

	slot = try_get_memslot(vcpu->last_used_slot, gfn);
	if (slot)
		return slot;

	/*
	 * Fall back to searching all memslots. We purposely use
	 * search_memslots() instead of __gfn_to_memslot() to avoid
	 * thrashing the VM-wide last_used_slot in kvm_memslots.
	 */
	slot = search_memslots(slots, gfn, false);
	if (slot) {
		vcpu->last_used_slot = slot;
		return slot;
	}

	return NULL;
}

bool kvm_is_visible_gfn(struct kvm *kvm, gfn_t gfn)
{
	struct kvm_memory_slot *memslot = gfn_to_memslot(kvm, gfn);

	return kvm_is_visible_memslot(memslot);
}
EXPORT_SYMBOL_GPL(kvm_is_visible_gfn);

bool kvm_vcpu_is_visible_gfn(struct kvm_vcpu *vcpu, gfn_t gfn)
{
	struct kvm_memory_slot *memslot = kvm_vcpu_gfn_to_memslot(vcpu, gfn);

	return kvm_is_visible_memslot(memslot);
}
EXPORT_SYMBOL_GPL(kvm_vcpu_is_visible_gfn);

unsigned long kvm_host_page_size(struct kvm_vcpu *vcpu, gfn_t gfn)
{
	struct vm_area_struct *vma;
	unsigned long addr, size;

	size = PAGE_SIZE;

	addr = kvm_vcpu_gfn_to_hva_prot(vcpu, gfn, NULL);
	if (kvm_is_error_hva(addr))
		return PAGE_SIZE;

	mmap_read_lock(current->mm);
	vma = find_vma(current->mm, addr);
	if (!vma)
		goto out;

	size = vma_kernel_pagesize(vma);

out:
	mmap_read_unlock(current->mm);

	return size;
}

static bool memslot_is_readonly(const struct kvm_memory_slot *slot)
{
	return slot->flags & KVM_MEM_READONLY;
}

static unsigned long __gfn_to_hva_many(const struct kvm_memory_slot *slot, gfn_t gfn,
				       gfn_t *nr_pages, bool write)
{
	if (!slot || slot->flags & KVM_MEMSLOT_INVALID)
		return KVM_HVA_ERR_BAD;

	if (memslot_is_readonly(slot) && write)
		return KVM_HVA_ERR_RO_BAD;

	if (nr_pages)
		*nr_pages = slot->npages - (gfn - slot->base_gfn);

	return __gfn_to_hva_memslot(slot, gfn);
}

static unsigned long gfn_to_hva_many(struct kvm_memory_slot *slot, gfn_t gfn,
				     gfn_t *nr_pages)
{
	return __gfn_to_hva_many(slot, gfn, nr_pages, true);
}

unsigned long gfn_to_hva_memslot(struct kvm_memory_slot *slot,
					gfn_t gfn)
{
	return gfn_to_hva_many(slot, gfn, NULL);
}
EXPORT_SYMBOL_GPL(gfn_to_hva_memslot);

unsigned long gfn_to_hva(struct kvm *kvm, gfn_t gfn)
{
	return gfn_to_hva_many(gfn_to_memslot(kvm, gfn), gfn, NULL);
}
EXPORT_SYMBOL_GPL(gfn_to_hva);

unsigned long kvm_vcpu_gfn_to_hva(struct kvm_vcpu *vcpu, gfn_t gfn)
{
	return gfn_to_hva_many(kvm_vcpu_gfn_to_memslot(vcpu, gfn), gfn, NULL);
}
EXPORT_SYMBOL_GPL(kvm_vcpu_gfn_to_hva);

/*
 * Return the hva of a @gfn and the R/W attribute if possible.
 *
 * @slot: the kvm_memory_slot which contains @gfn
 * @gfn: the gfn to be translated
 * @writable: used to return the read/write attribute of the @slot if the hva
 * is valid and @writable is not NULL
 */
unsigned long gfn_to_hva_memslot_prot(struct kvm_memory_slot *slot,
				      gfn_t gfn, bool *writable)
{
	unsigned long hva = __gfn_to_hva_many(slot, gfn, NULL, false);

	if (!kvm_is_error_hva(hva) && writable)
		*writable = !memslot_is_readonly(slot);

	return hva;
}

unsigned long gfn_to_hva_prot(struct kvm *kvm, gfn_t gfn, bool *writable)
{
	struct kvm_memory_slot *slot = gfn_to_memslot(kvm, gfn);

	return gfn_to_hva_memslot_prot(slot, gfn, writable);
}

unsigned long kvm_vcpu_gfn_to_hva_prot(struct kvm_vcpu *vcpu, gfn_t gfn, bool *writable)
{
	struct kvm_memory_slot *slot = kvm_vcpu_gfn_to_memslot(vcpu, gfn);

	return gfn_to_hva_memslot_prot(slot, gfn, writable);
}

static inline int check_user_page_hwpoison(unsigned long addr)
{
	int rc, flags = FOLL_HWPOISON | FOLL_WRITE;

	rc = get_user_pages(addr, 1, flags, NULL);
	return rc == -EHWPOISON;
}

/*
 * The fast path to get the writable pfn which will be stored in @pfn,
 * true indicates success, otherwise false is returned.  It's also the
 * only part that runs if we can in atomic context.
 */
static bool hva_to_pfn_fast(unsigned long addr, bool write_fault,
			    bool *writable, kvm_pfn_t *pfn)
{
	struct page *page[1];

	/*
	 * Fast pin a writable pfn only if it is a write fault request
	 * or the caller allows to map a writable pfn for a read fault
	 * request.
	 */
	if (!(write_fault || writable))
		return false;

	if (get_user_page_fast_only(addr, FOLL_WRITE, page)) {
		*pfn = page_to_pfn(page[0]);

		if (writable)
			*writable = true;
		return true;
	}

	return false;
}

/*
 * The slow path to get the pfn of the specified host virtual address,
 * 1 indicates success, -errno is returned if error is detected.
 */
static int hva_to_pfn_slow(unsigned long addr, bool *async, bool write_fault,
			   bool interruptible, bool *writable, kvm_pfn_t *pfn)
{
	/*
	 * When a VCPU accesses a page that is not mapped into the secondary
	 * MMU, we lookup the page using GUP to map it, so the guest VCPU can
	 * make progress. We always want to honor NUMA hinting faults in that
	 * case, because GUP usage corresponds to memory accesses from the VCPU.
	 * Otherwise, we'd not trigger NUMA hinting faults once a page is
	 * mapped into the secondary MMU and gets accessed by a VCPU.
	 *
	 * Note that get_user_page_fast_only() and FOLL_WRITE for now
	 * implicitly honor NUMA hinting faults and don't need this flag.
	 */
	unsigned int flags = FOLL_HWPOISON | FOLL_HONOR_NUMA_FAULT;
	struct page *page;
	int npages;

	might_sleep();

	if (writable)
		*writable = write_fault;

	if (write_fault)
		flags |= FOLL_WRITE;
	if (async)
		flags |= FOLL_NOWAIT;
	if (interruptible)
		flags |= FOLL_INTERRUPTIBLE;

	npages = get_user_pages_unlocked(addr, 1, &page, flags);
	if (npages != 1)
		return npages;

	/* map read fault as writable if possible */
	if (unlikely(!write_fault) && writable) {
		struct page *wpage;

		if (get_user_page_fast_only(addr, FOLL_WRITE, &wpage)) {
			*writable = true;
			put_page(page);
			page = wpage;
		}
	}
	*pfn = page_to_pfn(page);
	return npages;
}

static bool vma_is_valid(struct vm_area_struct *vma, bool write_fault)
{
	if (unlikely(!(vma->vm_flags & VM_READ)))
		return false;

	if (write_fault && (unlikely(!(vma->vm_flags & VM_WRITE))))
		return false;

	return true;
}

static int kvm_try_get_pfn(kvm_pfn_t pfn)
{
	struct page *page = kvm_pfn_to_refcounted_page(pfn);

	if (!page)
		return 1;

	return get_page_unless_zero(page);
}

static int hva_to_pfn_remapped(struct vm_area_struct *vma,
			       unsigned long addr, bool write_fault,
			       bool *writable, kvm_pfn_t *p_pfn)
{
	kvm_pfn_t pfn;
	pte_t *ptep;
	pte_t pte;
	spinlock_t *ptl;
	int r;

	r = follow_pte(vma, addr, &ptep, &ptl);
	if (r) {
		/*
		 * get_user_pages fails for VM_IO and VM_PFNMAP vmas and does
		 * not call the fault handler, so do it here.
		 */
		bool unlocked = false;
		r = fixup_user_fault(current->mm, addr,
				     (write_fault ? FAULT_FLAG_WRITE : 0),
				     &unlocked);
		if (unlocked)
			return -EAGAIN;
		if (r)
			return r;

		r = follow_pte(vma, addr, &ptep, &ptl);
		if (r)
			return r;
	}

	pte = ptep_get(ptep);

	if (write_fault && !pte_write(pte)) {
		pfn = KVM_PFN_ERR_RO_FAULT;
		goto out;
	}

	if (writable)
		*writable = pte_write(pte);
	pfn = pte_pfn(pte);

	/*
	 * Get a reference here because callers of *hva_to_pfn* and
	 * *gfn_to_pfn* ultimately call kvm_release_pfn_clean on the
	 * returned pfn.  This is only needed if the VMA has VM_MIXEDMAP
	 * set, but the kvm_try_get_pfn/kvm_release_pfn_clean pair will
	 * simply do nothing for reserved pfns.
	 *
	 * Whoever called remap_pfn_range is also going to call e.g.
	 * unmap_mapping_range before the underlying pages are freed,
	 * causing a call to our MMU notifier.
	 *
	 * Certain IO or PFNMAP mappings can be backed with valid
	 * struct pages, but be allocated without refcounting e.g.,
	 * tail pages of non-compound higher order allocations, which
	 * would then underflow the refcount when the caller does the
	 * required put_page. Don't allow those pages here.
	 */
	if (!kvm_try_get_pfn(pfn))
		r = -EFAULT;

out:
	pte_unmap_unlock(ptep, ptl);
	*p_pfn = pfn;

	return r;
}

/*
 * Pin guest page in memory and return its pfn.
 * @addr: host virtual address which maps memory to the guest
 * @atomic: whether this function is forbidden from sleeping
 * @interruptible: whether the process can be interrupted by non-fatal signals
 * @async: whether this function need to wait IO complete if the
 *         host page is not in the memory
 * @write_fault: whether we should get a writable host page
 * @writable: whether it allows to map a writable host page for !@write_fault
 *
 * The function will map a writable host page for these two cases:
 * 1): @write_fault = true
 * 2): @write_fault = false && @writable, @writable will tell the caller
 *     whether the mapping is writable.
 */
kvm_pfn_t hva_to_pfn(unsigned long addr, bool atomic, bool interruptible,
		     bool *async, bool write_fault, bool *writable)
{
	struct vm_area_struct *vma;
	kvm_pfn_t pfn;
	int npages, r;

	/* we can do it either atomically or asynchronously, not both */
	BUG_ON(atomic && async);

	if (hva_to_pfn_fast(addr, write_fault, writable, &pfn))
		return pfn;

	if (atomic)
		return KVM_PFN_ERR_FAULT;

	npages = hva_to_pfn_slow(addr, async, write_fault, interruptible,
				 writable, &pfn);
	if (npages == 1)
		return pfn;
	if (npages == -EINTR)
		return KVM_PFN_ERR_SIGPENDING;

	mmap_read_lock(current->mm);
	if (npages == -EHWPOISON ||
	      (!async && check_user_page_hwpoison(addr))) {
		pfn = KVM_PFN_ERR_HWPOISON;
		goto exit;
	}

retry:
	vma = vma_lookup(current->mm, addr);

	if (vma == NULL)
		pfn = KVM_PFN_ERR_FAULT;
	else if (vma->vm_flags & (VM_IO | VM_PFNMAP)) {
		r = hva_to_pfn_remapped(vma, addr, write_fault, writable, &pfn);
		if (r == -EAGAIN)
			goto retry;
		if (r < 0)
			pfn = KVM_PFN_ERR_FAULT;
	} else {
		if (async && vma_is_valid(vma, write_fault))
			*async = true;
		pfn = KVM_PFN_ERR_FAULT;
	}
exit:
	mmap_read_unlock(current->mm);
	return pfn;
}

kvm_pfn_t __gfn_to_pfn_memslot(const struct kvm_memory_slot *slot, gfn_t gfn,
			       bool atomic, bool interruptible, bool *async,
			       bool write_fault, bool *writable, hva_t *hva)
{
	unsigned long addr = __gfn_to_hva_many(slot, gfn, NULL, write_fault);

	if (hva)
		*hva = addr;

	if (kvm_is_error_hva(addr)) {
		if (writable)
			*writable = false;

		return addr == KVM_HVA_ERR_RO_BAD ? KVM_PFN_ERR_RO_FAULT :
						    KVM_PFN_NOSLOT;
	}

	/* Do not map writable pfn in the readonly memslot. */
	if (writable && memslot_is_readonly(slot)) {
		*writable = false;
		writable = NULL;
	}

	return hva_to_pfn(addr, atomic, interruptible, async, write_fault,
			  writable);
}
EXPORT_SYMBOL_GPL(__gfn_to_pfn_memslot);

kvm_pfn_t gfn_to_pfn_prot(struct kvm *kvm, gfn_t gfn, bool write_fault,
		      bool *writable)
{
	return __gfn_to_pfn_memslot(gfn_to_memslot(kvm, gfn), gfn, false, false,
				    NULL, write_fault, writable, NULL);
}
EXPORT_SYMBOL_GPL(gfn_to_pfn_prot);

kvm_pfn_t gfn_to_pfn_memslot(const struct kvm_memory_slot *slot, gfn_t gfn)
{
	return __gfn_to_pfn_memslot(slot, gfn, false, false, NULL, true,
				    NULL, NULL);
}
EXPORT_SYMBOL_GPL(gfn_to_pfn_memslot);

kvm_pfn_t gfn_to_pfn_memslot_atomic(const struct kvm_memory_slot *slot, gfn_t gfn)
{
	return __gfn_to_pfn_memslot(slot, gfn, true, false, NULL, true,
				    NULL, NULL);
}
EXPORT_SYMBOL_GPL(gfn_to_pfn_memslot_atomic);

kvm_pfn_t kvm_vcpu_gfn_to_pfn_atomic(struct kvm_vcpu *vcpu, gfn_t gfn)
{
	return gfn_to_pfn_memslot_atomic(kvm_vcpu_gfn_to_memslot(vcpu, gfn), gfn);
}
EXPORT_SYMBOL_GPL(kvm_vcpu_gfn_to_pfn_atomic);

kvm_pfn_t gfn_to_pfn(struct kvm *kvm, gfn_t gfn)
{
	return gfn_to_pfn_memslot(gfn_to_memslot(kvm, gfn), gfn);
}
EXPORT_SYMBOL_GPL(gfn_to_pfn);

kvm_pfn_t kvm_vcpu_gfn_to_pfn(struct kvm_vcpu *vcpu, gfn_t gfn)
{
	return gfn_to_pfn_memslot(kvm_vcpu_gfn_to_memslot(vcpu, gfn), gfn);
}
EXPORT_SYMBOL_GPL(kvm_vcpu_gfn_to_pfn);

int gfn_to_page_many_atomic(struct kvm_memory_slot *slot, gfn_t gfn,
			    struct page **pages, int nr_pages)
{
	unsigned long addr;
	gfn_t entry = 0;

	addr = gfn_to_hva_many(slot, gfn, &entry);
	if (kvm_is_error_hva(addr))
		return -1;

	if (entry < nr_pages)
		return 0;

	return get_user_pages_fast_only(addr, nr_pages, FOLL_WRITE, pages);
}
EXPORT_SYMBOL_GPL(gfn_to_page_many_atomic);

/*
 * Do not use this helper unless you are absolutely certain the gfn _must_ be
 * backed by 'struct page'.  A valid example is if the backing memslot is
 * controlled by KVM.  Note, if the returned page is valid, it's refcount has
 * been elevated by gfn_to_pfn().
 */
struct page *gfn_to_page(struct kvm *kvm, gfn_t gfn)
{
	struct page *page;
	kvm_pfn_t pfn;

	pfn = gfn_to_pfn(kvm, gfn);

	if (is_error_noslot_pfn(pfn))
		return KVM_ERR_PTR_BAD_PAGE;

	page = kvm_pfn_to_refcounted_page(pfn);
	if (!page)
		return KVM_ERR_PTR_BAD_PAGE;

	return page;
}
EXPORT_SYMBOL_GPL(gfn_to_page);

void kvm_release_pfn(kvm_pfn_t pfn, bool dirty)
{
	if (dirty)
		kvm_release_pfn_dirty(pfn);
	else
		kvm_release_pfn_clean(pfn);
}

int kvm_vcpu_map(struct kvm_vcpu *vcpu, gfn_t gfn, struct kvm_host_map *map)
{
	kvm_pfn_t pfn;
	void *hva = NULL;
	struct page *page = KVM_UNMAPPED_PAGE;

	if (!map)
		return -EINVAL;

	pfn = gfn_to_pfn(vcpu->kvm, gfn);
	if (is_error_noslot_pfn(pfn))
		return -EINVAL;

	if (pfn_valid(pfn)) {
		page = pfn_to_page(pfn);
		hva = kmap(page);
#ifdef CONFIG_HAS_IOMEM
	} else {
		hva = memremap(pfn_to_hpa(pfn), PAGE_SIZE, MEMREMAP_WB);
#endif
	}

	if (!hva)
		return -EFAULT;

	map->page = page;
	map->hva = hva;
	map->pfn = pfn;
	map->gfn = gfn;

	return 0;
}
EXPORT_SYMBOL_GPL(kvm_vcpu_map);

void kvm_vcpu_unmap(struct kvm_vcpu *vcpu, struct kvm_host_map *map, bool dirty)
{
	if (!map)
		return;

	if (!map->hva)
		return;

	if (map->page != KVM_UNMAPPED_PAGE)
		kunmap(map->page);
#ifdef CONFIG_HAS_IOMEM
	else
		memunmap(map->hva);
#endif

	if (dirty)
		kvm_vcpu_mark_page_dirty(vcpu, map->gfn);

	kvm_release_pfn(map->pfn, dirty);

	map->hva = NULL;
	map->page = NULL;
}
EXPORT_SYMBOL_GPL(kvm_vcpu_unmap);

static bool kvm_is_ad_tracked_page(struct page *page)
{
	/*
	 * Per page-flags.h, pages tagged PG_reserved "should in general not be
	 * touched (e.g. set dirty) except by its owner".
	 */
	return !PageReserved(page);
}

static void kvm_set_page_dirty(struct page *page)
{
	if (kvm_is_ad_tracked_page(page))
		SetPageDirty(page);
}

static void kvm_set_page_accessed(struct page *page)
{
	if (kvm_is_ad_tracked_page(page))
		mark_page_accessed(page);
}

void kvm_release_page_clean(struct page *page)
{
	WARN_ON(is_error_page(page));

	kvm_set_page_accessed(page);
	put_page(page);
}
EXPORT_SYMBOL_GPL(kvm_release_page_clean);

void kvm_release_pfn_clean(kvm_pfn_t pfn)
{
	struct page *page;

	if (is_error_noslot_pfn(pfn))
		return;

	page = kvm_pfn_to_refcounted_page(pfn);
	if (!page)
		return;

	kvm_release_page_clean(page);
}
EXPORT_SYMBOL_GPL(kvm_release_pfn_clean);

void kvm_release_page_dirty(struct page *page)
{
	WARN_ON(is_error_page(page));

	kvm_set_page_dirty(page);
	kvm_release_page_clean(page);
}
EXPORT_SYMBOL_GPL(kvm_release_page_dirty);

void kvm_release_pfn_dirty(kvm_pfn_t pfn)
{
	struct page *page;

	if (is_error_noslot_pfn(pfn))
		return;

	page = kvm_pfn_to_refcounted_page(pfn);
	if (!page)
		return;

	kvm_release_page_dirty(page);
}
EXPORT_SYMBOL_GPL(kvm_release_pfn_dirty);

/*
 * Note, checking for an error/noslot pfn is the caller's responsibility when
 * directly marking a page dirty/accessed.  Unlike the "release" helpers, the
 * "set" helpers are not to be used when the pfn might point at garbage.
 */
void kvm_set_pfn_dirty(kvm_pfn_t pfn)
{
	if (WARN_ON(is_error_noslot_pfn(pfn)))
		return;

	if (pfn_valid(pfn))
		kvm_set_page_dirty(pfn_to_page(pfn));
}
EXPORT_SYMBOL_GPL(kvm_set_pfn_dirty);

void kvm_set_pfn_accessed(kvm_pfn_t pfn)
{
	if (WARN_ON(is_error_noslot_pfn(pfn)))
		return;

	if (pfn_valid(pfn))
		kvm_set_page_accessed(pfn_to_page(pfn));
}
EXPORT_SYMBOL_GPL(kvm_set_pfn_accessed);

static int next_segment(unsigned long len, int offset)
{
	if (len > PAGE_SIZE - offset)
		return PAGE_SIZE - offset;
	else
		return len;
}

/* Copy @len bytes from guest memory at '(@gfn * PAGE_SIZE) + @offset' to @data */
static int __kvm_read_guest_page(struct kvm_memory_slot *slot, gfn_t gfn,
				 void *data, int offset, int len)
{
	int r;
	unsigned long addr;

	addr = gfn_to_hva_memslot_prot(slot, gfn, NULL);
	if (kvm_is_error_hva(addr))
		return -EFAULT;
	r = __copy_from_user(data, (void __user *)addr + offset, len);
	if (r)
		return -EFAULT;
	return 0;
}

int kvm_read_guest_page(struct kvm *kvm, gfn_t gfn, void *data, int offset,
			int len)
{
	struct kvm_memory_slot *slot = gfn_to_memslot(kvm, gfn);

	return __kvm_read_guest_page(slot, gfn, data, offset, len);
}
EXPORT_SYMBOL_GPL(kvm_read_guest_page);

int kvm_vcpu_read_guest_page(struct kvm_vcpu *vcpu, gfn_t gfn, void *data,
			     int offset, int len)
{
	struct kvm_memory_slot *slot = kvm_vcpu_gfn_to_memslot(vcpu, gfn);

	return __kvm_read_guest_page(slot, gfn, data, offset, len);
}
EXPORT_SYMBOL_GPL(kvm_vcpu_read_guest_page);

int kvm_read_guest(struct kvm *kvm, gpa_t gpa, void *data, unsigned long len)
{
	gfn_t gfn = gpa >> PAGE_SHIFT;
	int seg;
	int offset = offset_in_page(gpa);
	int ret;

	while ((seg = next_segment(len, offset)) != 0) {
		ret = kvm_read_guest_page(kvm, gfn, data, offset, seg);
		if (ret < 0)
			return ret;
		offset = 0;
		len -= seg;
		data += seg;
		++gfn;
	}
	return 0;
}
EXPORT_SYMBOL_GPL(kvm_read_guest);

int kvm_vcpu_read_guest(struct kvm_vcpu *vcpu, gpa_t gpa, void *data, unsigned long len)
{
	gfn_t gfn = gpa >> PAGE_SHIFT;
	int seg;
	int offset = offset_in_page(gpa);
	int ret;

	while ((seg = next_segment(len, offset)) != 0) {
		ret = kvm_vcpu_read_guest_page(vcpu, gfn, data, offset, seg);
		if (ret < 0)
			return ret;
		offset = 0;
		len -= seg;
		data += seg;
		++gfn;
	}
	return 0;
}
EXPORT_SYMBOL_GPL(kvm_vcpu_read_guest);

static int __kvm_read_guest_atomic(struct kvm_memory_slot *slot, gfn_t gfn,
			           void *data, int offset, unsigned long len)
{
	int r;
	unsigned long addr;

	addr = gfn_to_hva_memslot_prot(slot, gfn, NULL);
	if (kvm_is_error_hva(addr))
		return -EFAULT;
	pagefault_disable();
	r = __copy_from_user_inatomic(data, (void __user *)addr + offset, len);
	pagefault_enable();
	if (r)
		return -EFAULT;
	return 0;
}

int kvm_vcpu_read_guest_atomic(struct kvm_vcpu *vcpu, gpa_t gpa,
			       void *data, unsigned long len)
{
	gfn_t gfn = gpa >> PAGE_SHIFT;
	struct kvm_memory_slot *slot = kvm_vcpu_gfn_to_memslot(vcpu, gfn);
	int offset = offset_in_page(gpa);

	return __kvm_read_guest_atomic(slot, gfn, data, offset, len);
}
EXPORT_SYMBOL_GPL(kvm_vcpu_read_guest_atomic);

/* Copy @len bytes from @data into guest memory at '(@gfn * PAGE_SIZE) + @offset' */
static int __kvm_write_guest_page(struct kvm *kvm,
				  struct kvm_memory_slot *memslot, gfn_t gfn,
			          const void *data, int offset, int len)
{
	int r;
	unsigned long addr;

	addr = gfn_to_hva_memslot(memslot, gfn);
	if (kvm_is_error_hva(addr))
		return -EFAULT;
	r = __copy_to_user((void __user *)addr + offset, data, len);
	if (r)
		return -EFAULT;
	mark_page_dirty_in_slot(kvm, memslot, gfn);
	return 0;
}

int kvm_write_guest_page(struct kvm *kvm, gfn_t gfn,
			 const void *data, int offset, int len)
{
	struct kvm_memory_slot *slot = gfn_to_memslot(kvm, gfn);

	return __kvm_write_guest_page(kvm, slot, gfn, data, offset, len);
}
EXPORT_SYMBOL_GPL(kvm_write_guest_page);

int kvm_vcpu_write_guest_page(struct kvm_vcpu *vcpu, gfn_t gfn,
			      const void *data, int offset, int len)
{
	struct kvm_memory_slot *slot = kvm_vcpu_gfn_to_memslot(vcpu, gfn);

	return __kvm_write_guest_page(vcpu->kvm, slot, gfn, data, offset, len);
}
EXPORT_SYMBOL_GPL(kvm_vcpu_write_guest_page);

int kvm_write_guest(struct kvm *kvm, gpa_t gpa, const void *data,
		    unsigned long len)
{
	gfn_t gfn = gpa >> PAGE_SHIFT;
	int seg;
	int offset = offset_in_page(gpa);
	int ret;

	while ((seg = next_segment(len, offset)) != 0) {
		ret = kvm_write_guest_page(kvm, gfn, data, offset, seg);
		if (ret < 0)
			return ret;
		offset = 0;
		len -= seg;
		data += seg;
		++gfn;
	}
	return 0;
}
EXPORT_SYMBOL_GPL(kvm_write_guest);

int kvm_vcpu_write_guest(struct kvm_vcpu *vcpu, gpa_t gpa, const void *data,
		         unsigned long len)
{
	gfn_t gfn = gpa >> PAGE_SHIFT;
	int seg;
	int offset = offset_in_page(gpa);
	int ret;

	while ((seg = next_segment(len, offset)) != 0) {
		ret = kvm_vcpu_write_guest_page(vcpu, gfn, data, offset, seg);
		if (ret < 0)
			return ret;
		offset = 0;
		len -= seg;
		data += seg;
		++gfn;
	}
	return 0;
}
EXPORT_SYMBOL_GPL(kvm_vcpu_write_guest);

static int __kvm_gfn_to_hva_cache_init(struct kvm_memslots *slots,
				       struct gfn_to_hva_cache *ghc,
				       gpa_t gpa, unsigned long len)
{
	int offset = offset_in_page(gpa);
	gfn_t start_gfn = gpa >> PAGE_SHIFT;
	gfn_t end_gfn = (gpa + len - 1) >> PAGE_SHIFT;
	gfn_t nr_pages_needed = end_gfn - start_gfn + 1;
	gfn_t nr_pages_avail;

	/* Update ghc->generation before performing any error checks. */
	ghc->generation = slots->generation;

	if (start_gfn > end_gfn) {
		ghc->hva = KVM_HVA_ERR_BAD;
		return -EINVAL;
	}

	/*
	 * If the requested region crosses two memslots, we still
	 * verify that the entire region is valid here.
	 */
	for ( ; start_gfn <= end_gfn; start_gfn += nr_pages_avail) {
		ghc->memslot = __gfn_to_memslot(slots, start_gfn);
		ghc->hva = gfn_to_hva_many(ghc->memslot, start_gfn,
					   &nr_pages_avail);
		if (kvm_is_error_hva(ghc->hva))
			return -EFAULT;
	}

	/* Use the slow path for cross page reads and writes. */
	if (nr_pages_needed == 1)
		ghc->hva += offset;
	else
		ghc->memslot = NULL;

	ghc->gpa = gpa;
	ghc->len = len;
	return 0;
}

int kvm_gfn_to_hva_cache_init(struct kvm *kvm, struct gfn_to_hva_cache *ghc,
			      gpa_t gpa, unsigned long len)
{
	struct kvm_memslots *slots = kvm_memslots(kvm);
	return __kvm_gfn_to_hva_cache_init(slots, ghc, gpa, len);
}
EXPORT_SYMBOL_GPL(kvm_gfn_to_hva_cache_init);

int kvm_write_guest_offset_cached(struct kvm *kvm, struct gfn_to_hva_cache *ghc,
				  void *data, unsigned int offset,
				  unsigned long len)
{
	struct kvm_memslots *slots = kvm_memslots(kvm);
	int r;
	gpa_t gpa = ghc->gpa + offset;

	if (WARN_ON_ONCE(len + offset > ghc->len))
		return -EINVAL;

	if (slots->generation != ghc->generation) {
		if (__kvm_gfn_to_hva_cache_init(slots, ghc, ghc->gpa, ghc->len))
			return -EFAULT;
	}

	if (kvm_is_error_hva(ghc->hva))
		return -EFAULT;

	if (unlikely(!ghc->memslot))
		return kvm_write_guest(kvm, gpa, data, len);

	r = __copy_to_user((void __user *)ghc->hva + offset, data, len);
	if (r)
		return -EFAULT;
	mark_page_dirty_in_slot(kvm, ghc->memslot, gpa >> PAGE_SHIFT);

	return 0;
}
EXPORT_SYMBOL_GPL(kvm_write_guest_offset_cached);

int kvm_write_guest_cached(struct kvm *kvm, struct gfn_to_hva_cache *ghc,
			   void *data, unsigned long len)
{
	return kvm_write_guest_offset_cached(kvm, ghc, data, 0, len);
}
EXPORT_SYMBOL_GPL(kvm_write_guest_cached);

int kvm_read_guest_offset_cached(struct kvm *kvm, struct gfn_to_hva_cache *ghc,
				 void *data, unsigned int offset,
				 unsigned long len)
{
	struct kvm_memslots *slots = kvm_memslots(kvm);
	int r;
	gpa_t gpa = ghc->gpa + offset;

	if (WARN_ON_ONCE(len + offset > ghc->len))
		return -EINVAL;

	if (slots->generation != ghc->generation) {
		if (__kvm_gfn_to_hva_cache_init(slots, ghc, ghc->gpa, ghc->len))
			return -EFAULT;
	}

	if (kvm_is_error_hva(ghc->hva))
		return -EFAULT;

	if (unlikely(!ghc->memslot))
		return kvm_read_guest(kvm, gpa, data, len);

	r = __copy_from_user(data, (void __user *)ghc->hva + offset, len);
	if (r)
		return -EFAULT;

	return 0;
}
EXPORT_SYMBOL_GPL(kvm_read_guest_offset_cached);

int kvm_read_guest_cached(struct kvm *kvm, struct gfn_to_hva_cache *ghc,
			  void *data, unsigned long len)
{
	return kvm_read_guest_offset_cached(kvm, ghc, data, 0, len);
}
EXPORT_SYMBOL_GPL(kvm_read_guest_cached);

int kvm_clear_guest(struct kvm *kvm, gpa_t gpa, unsigned long len)
{
	const void *zero_page = (const void *) __va(page_to_phys(ZERO_PAGE(0)));
	gfn_t gfn = gpa >> PAGE_SHIFT;
	int seg;
	int offset = offset_in_page(gpa);
	int ret;

	while ((seg = next_segment(len, offset)) != 0) {
		ret = kvm_write_guest_page(kvm, gfn, zero_page, offset, len);
		if (ret < 0)
			return ret;
		offset = 0;
		len -= seg;
		++gfn;
	}
	return 0;
}
EXPORT_SYMBOL_GPL(kvm_clear_guest);

void mark_page_dirty_in_slot(struct kvm *kvm,
			     const struct kvm_memory_slot *memslot,
		 	     gfn_t gfn)
{
	struct kvm_vcpu *vcpu = kvm_get_running_vcpu();

#ifdef CONFIG_HAVE_KVM_DIRTY_RING
	if (WARN_ON_ONCE(vcpu && vcpu->kvm != kvm))
		return;

	WARN_ON_ONCE(!vcpu && !kvm_arch_allow_write_without_running_vcpu(kvm));
#endif

	if (memslot && kvm_slot_dirty_track_enabled(memslot)) {
		unsigned long rel_gfn = gfn - memslot->base_gfn;
		u32 slot = (memslot->as_id << 16) | memslot->id;

		if (kvm->dirty_ring_size && vcpu)
			kvm_dirty_ring_push(vcpu, slot, rel_gfn);
		else if (memslot->dirty_bitmap)
			set_bit_le(rel_gfn, memslot->dirty_bitmap);
	}
}
EXPORT_SYMBOL_GPL(mark_page_dirty_in_slot);

void mark_page_dirty(struct kvm *kvm, gfn_t gfn)
{
	struct kvm_memory_slot *memslot;

	memslot = gfn_to_memslot(kvm, gfn);
	mark_page_dirty_in_slot(kvm, memslot, gfn);
}
EXPORT_SYMBOL_GPL(mark_page_dirty);

void kvm_vcpu_mark_page_dirty(struct kvm_vcpu *vcpu, gfn_t gfn)
{
	struct kvm_memory_slot *memslot;

	memslot = kvm_vcpu_gfn_to_memslot(vcpu, gfn);
	mark_page_dirty_in_slot(vcpu->kvm, memslot, gfn);
}
EXPORT_SYMBOL_GPL(kvm_vcpu_mark_page_dirty);

void kvm_sigset_activate(struct kvm_vcpu *vcpu)
{
	if (!vcpu->sigset_active)
		return;

	/*
	 * This does a lockless modification of ->real_blocked, which is fine
	 * because, only current can change ->real_blocked and all readers of
	 * ->real_blocked don't care as long ->real_blocked is always a subset
	 * of ->blocked.
	 */
	sigprocmask(SIG_SETMASK, &vcpu->sigset, &current->real_blocked);
}

void kvm_sigset_deactivate(struct kvm_vcpu *vcpu)
{
	if (!vcpu->sigset_active)
		return;

	sigprocmask(SIG_SETMASK, &current->real_blocked, NULL);
	sigemptyset(&current->real_blocked);
}

static void grow_halt_poll_ns(struct kvm_vcpu *vcpu)
{
	unsigned int old, val, grow, grow_start;

	old = val = vcpu->halt_poll_ns;
	grow_start = READ_ONCE(halt_poll_ns_grow_start);
	grow = READ_ONCE(halt_poll_ns_grow);
	if (!grow)
		goto out;

	val *= grow;
	if (val < grow_start)
		val = grow_start;

	vcpu->halt_poll_ns = val;
out:
	trace_kvm_halt_poll_ns_grow(vcpu->vcpu_id, val, old);
}

static void shrink_halt_poll_ns(struct kvm_vcpu *vcpu)
{
	unsigned int old, val, shrink, grow_start;

	old = val = vcpu->halt_poll_ns;
	shrink = READ_ONCE(halt_poll_ns_shrink);
	grow_start = READ_ONCE(halt_poll_ns_grow_start);
	if (shrink == 0)
		val = 0;
	else
		val /= shrink;

	if (val < grow_start)
		val = 0;

	vcpu->halt_poll_ns = val;
	trace_kvm_halt_poll_ns_shrink(vcpu->vcpu_id, val, old);
}

static int kvm_vcpu_check_block(struct kvm_vcpu *vcpu)
{
	int ret = -EINTR;
	int idx = srcu_read_lock(&vcpu->kvm->srcu);

	if (kvm_arch_vcpu_runnable(vcpu))
		goto out;
	if (kvm_cpu_has_pending_timer(vcpu))
		goto out;
	if (signal_pending(current))
		goto out;
	if (kvm_check_request(KVM_REQ_UNBLOCK, vcpu))
		goto out;

	ret = 0;
out:
	srcu_read_unlock(&vcpu->kvm->srcu, idx);
	return ret;
}

/*
 * Block the vCPU until the vCPU is runnable, an event arrives, or a signal is
 * pending.  This is mostly used when halting a vCPU, but may also be used
 * directly for other vCPU non-runnable states, e.g. x86's Wait-For-SIPI.
 */
bool kvm_vcpu_block(struct kvm_vcpu *vcpu)
{
	struct rcuwait *wait = kvm_arch_vcpu_get_wait(vcpu);
	bool waited = false;

	vcpu->stat.generic.blocking = 1;

	preempt_disable();
	kvm_arch_vcpu_blocking(vcpu);
	prepare_to_rcuwait(wait);
	preempt_enable();

	for (;;) {
		set_current_state(TASK_INTERRUPTIBLE);

		if (kvm_vcpu_check_block(vcpu) < 0)
			break;

		waited = true;
		schedule();
	}

	preempt_disable();
	finish_rcuwait(wait);
	kvm_arch_vcpu_unblocking(vcpu);
	preempt_enable();

	vcpu->stat.generic.blocking = 0;

	return waited;
}

static inline void update_halt_poll_stats(struct kvm_vcpu *vcpu, ktime_t start,
					  ktime_t end, bool success)
{
	struct kvm_vcpu_stat_generic *stats = &vcpu->stat.generic;
	u64 poll_ns = ktime_to_ns(ktime_sub(end, start));

	++vcpu->stat.generic.halt_attempted_poll;

	if (success) {
		++vcpu->stat.generic.halt_successful_poll;

		if (!vcpu_valid_wakeup(vcpu))
			++vcpu->stat.generic.halt_poll_invalid;

		stats->halt_poll_success_ns += poll_ns;
		KVM_STATS_LOG_HIST_UPDATE(stats->halt_poll_success_hist, poll_ns);
	} else {
		stats->halt_poll_fail_ns += poll_ns;
		KVM_STATS_LOG_HIST_UPDATE(stats->halt_poll_fail_hist, poll_ns);
	}
}

static unsigned int kvm_vcpu_max_halt_poll_ns(struct kvm_vcpu *vcpu)
{
	struct kvm *kvm = vcpu->kvm;

	if (kvm->override_halt_poll_ns) {
		/*
		 * Ensure kvm->max_halt_poll_ns is not read before
		 * kvm->override_halt_poll_ns.
		 *
		 * Pairs with the smp_wmb() when enabling KVM_CAP_HALT_POLL.
		 */
		smp_rmb();
		return READ_ONCE(kvm->max_halt_poll_ns);
	}

	return READ_ONCE(halt_poll_ns);
}

/*
 * Emulate a vCPU halt condition, e.g. HLT on x86, WFI on arm, etc...  If halt
 * polling is enabled, busy wait for a short time before blocking to avoid the
 * expensive block+unblock sequence if a wake event arrives soon after the vCPU
 * is halted.
 */
void kvm_vcpu_halt(struct kvm_vcpu *vcpu)
{
	unsigned int max_halt_poll_ns = kvm_vcpu_max_halt_poll_ns(vcpu);
	bool halt_poll_allowed = !kvm_arch_no_poll(vcpu);
	ktime_t start, cur, poll_end;
	bool waited = false;
	bool do_halt_poll;
	u64 halt_ns;

	if (vcpu->halt_poll_ns > max_halt_poll_ns)
		vcpu->halt_poll_ns = max_halt_poll_ns;

	do_halt_poll = halt_poll_allowed && vcpu->halt_poll_ns;

	start = cur = poll_end = ktime_get();
	if (do_halt_poll) {
		ktime_t stop = ktime_add_ns(start, vcpu->halt_poll_ns);

		do {
			if (kvm_vcpu_check_block(vcpu) < 0)
				goto out;
			cpu_relax();
			poll_end = cur = ktime_get();
		} while (kvm_vcpu_can_poll(cur, stop));
	}

	waited = kvm_vcpu_block(vcpu);

	cur = ktime_get();
	if (waited) {
		vcpu->stat.generic.halt_wait_ns +=
			ktime_to_ns(cur) - ktime_to_ns(poll_end);
		KVM_STATS_LOG_HIST_UPDATE(vcpu->stat.generic.halt_wait_hist,
				ktime_to_ns(cur) - ktime_to_ns(poll_end));
	}
out:
	/* The total time the vCPU was "halted", including polling time. */
	halt_ns = ktime_to_ns(cur) - ktime_to_ns(start);

	/*
	 * Note, halt-polling is considered successful so long as the vCPU was
	 * never actually scheduled out, i.e. even if the wake event arrived
	 * after of the halt-polling loop itself, but before the full wait.
	 */
	if (do_halt_poll)
		update_halt_poll_stats(vcpu, start, poll_end, !waited);

	if (halt_poll_allowed) {
		/* Recompute the max halt poll time in case it changed. */
		max_halt_poll_ns = kvm_vcpu_max_halt_poll_ns(vcpu);

		if (!vcpu_valid_wakeup(vcpu)) {
			shrink_halt_poll_ns(vcpu);
		} else if (max_halt_poll_ns) {
			if (halt_ns <= vcpu->halt_poll_ns)
				;
			/* we had a long block, shrink polling */
			else if (vcpu->halt_poll_ns &&
				 halt_ns > max_halt_poll_ns)
				shrink_halt_poll_ns(vcpu);
			/* we had a short halt and our poll time is too small */
			else if (vcpu->halt_poll_ns < max_halt_poll_ns &&
				 halt_ns < max_halt_poll_ns)
				grow_halt_poll_ns(vcpu);
		} else {
			vcpu->halt_poll_ns = 0;
		}
	}

	trace_kvm_vcpu_wakeup(halt_ns, waited, vcpu_valid_wakeup(vcpu));
}
EXPORT_SYMBOL_GPL(kvm_vcpu_halt);

bool kvm_vcpu_wake_up(struct kvm_vcpu *vcpu)
{
	if (__kvm_vcpu_wake_up(vcpu)) {
		WRITE_ONCE(vcpu->ready, true);
		++vcpu->stat.generic.halt_wakeup;
		return true;
	}

	return false;
}
EXPORT_SYMBOL_GPL(kvm_vcpu_wake_up);

#ifndef CONFIG_S390
/*
 * Kick a sleeping VCPU, or a guest VCPU in guest mode, into host kernel mode.
 */
void kvm_vcpu_kick(struct kvm_vcpu *vcpu)
{
	int me, cpu;

	if (kvm_vcpu_wake_up(vcpu))
		return;

	me = get_cpu();
	/*
	 * The only state change done outside the vcpu mutex is IN_GUEST_MODE
	 * to EXITING_GUEST_MODE.  Therefore the moderately expensive "should
	 * kick" check does not need atomic operations if kvm_vcpu_kick is used
	 * within the vCPU thread itself.
	 */
	if (vcpu == __this_cpu_read(kvm_running_vcpu)) {
		if (vcpu->mode == IN_GUEST_MODE)
			WRITE_ONCE(vcpu->mode, EXITING_GUEST_MODE);
		goto out;
	}

	/*
	 * Note, the vCPU could get migrated to a different pCPU at any point
	 * after kvm_arch_vcpu_should_kick(), which could result in sending an
	 * IPI to the previous pCPU.  But, that's ok because the purpose of the
	 * IPI is to force the vCPU to leave IN_GUEST_MODE, and migrating the
	 * vCPU also requires it to leave IN_GUEST_MODE.
	 */
	if (kvm_arch_vcpu_should_kick(vcpu)) {
		cpu = READ_ONCE(vcpu->cpu);
		if (cpu != me && (unsigned)cpu < nr_cpu_ids && cpu_online(cpu))
			smp_send_reschedule(cpu);
	}
out:
	put_cpu();
}
EXPORT_SYMBOL_GPL(kvm_vcpu_kick);
#endif /* !CONFIG_S390 */

int kvm_vcpu_yield_to(struct kvm_vcpu *target)
{
	struct pid *pid;
	struct task_struct *task = NULL;
	int ret = 0;

	rcu_read_lock();
	pid = rcu_dereference(target->pid);
	if (pid)
		task = get_pid_task(pid, PIDTYPE_PID);
	rcu_read_unlock();
	if (!task)
		return ret;
	ret = yield_to(task, 1);
	put_task_struct(task);

	return ret;
}
EXPORT_SYMBOL_GPL(kvm_vcpu_yield_to);

/*
 * Helper that checks whether a VCPU is eligible for directed yield.
 * Most eligible candidate to yield is decided by following heuristics:
 *
 *  (a) VCPU which has not done pl-exit or cpu relax intercepted recently
 *  (preempted lock holder), indicated by @in_spin_loop.
 *  Set at the beginning and cleared at the end of interception/PLE handler.
 *
 *  (b) VCPU which has done pl-exit/ cpu relax intercepted but did not get
 *  chance last time (mostly it has become eligible now since we have probably
 *  yielded to lockholder in last iteration. This is done by toggling
 *  @dy_eligible each time a VCPU checked for eligibility.)
 *
 *  Yielding to a recently pl-exited/cpu relax intercepted VCPU before yielding
 *  to preempted lock-holder could result in wrong VCPU selection and CPU
 *  burning. Giving priority for a potential lock-holder increases lock
 *  progress.
 *
 *  Since algorithm is based on heuristics, accessing another VCPU data without
 *  locking does not harm. It may result in trying to yield to  same VCPU, fail
 *  and continue with next VCPU and so on.
 */
static bool kvm_vcpu_eligible_for_directed_yield(struct kvm_vcpu *vcpu)
{
#ifdef CONFIG_HAVE_KVM_CPU_RELAX_INTERCEPT
	bool eligible;

	eligible = !vcpu->spin_loop.in_spin_loop ||
		    vcpu->spin_loop.dy_eligible;

	if (vcpu->spin_loop.in_spin_loop)
		kvm_vcpu_set_dy_eligible(vcpu, !vcpu->spin_loop.dy_eligible);

	return eligible;
#else
	return true;
#endif
}

/*
 * Unlike kvm_arch_vcpu_runnable, this function is called outside
 * a vcpu_load/vcpu_put pair.  However, for most architectures
 * kvm_arch_vcpu_runnable does not require vcpu_load.
 */
bool __weak kvm_arch_dy_runnable(struct kvm_vcpu *vcpu)
{
	return kvm_arch_vcpu_runnable(vcpu);
}

static bool vcpu_dy_runnable(struct kvm_vcpu *vcpu)
{
	if (kvm_arch_dy_runnable(vcpu))
		return true;

#ifdef CONFIG_KVM_ASYNC_PF
	if (!list_empty_careful(&vcpu->async_pf.done))
		return true;
#endif

	return false;
}

/*
 * By default, simply query the target vCPU's current mode when checking if a
 * vCPU was preempted in kernel mode.  All architectures except x86 (or more
 * specifical, except VMX) allow querying whether or not a vCPU is in kernel
 * mode even if the vCPU is NOT loaded, i.e. using kvm_arch_vcpu_in_kernel()
 * directly for cross-vCPU checks is functionally correct and accurate.
 */
bool __weak kvm_arch_vcpu_preempted_in_kernel(struct kvm_vcpu *vcpu)
{
	return kvm_arch_vcpu_in_kernel(vcpu);
}

bool __weak kvm_arch_dy_has_pending_interrupt(struct kvm_vcpu *vcpu)
{
	return false;
}

void kvm_vcpu_on_spin(struct kvm_vcpu *me, bool yield_to_kernel_mode)
{
	struct kvm *kvm = me->kvm;
	struct kvm_vcpu *vcpu;
	int last_boosted_vcpu;
	unsigned long i;
	int yielded = 0;
	int try = 3;
	int pass;

	last_boosted_vcpu = READ_ONCE(kvm->last_boosted_vcpu);
	kvm_vcpu_set_in_spin_loop(me, true);
	/*
	 * We boost the priority of a VCPU that is runnable but not
	 * currently running, because it got preempted by something
	 * else and called schedule in __vcpu_run.  Hopefully that
	 * VCPU is holding the lock that we need and will release it.
	 * We approximate round-robin by starting at the last boosted VCPU.
	 */
	for (pass = 0; pass < 2 && !yielded && try; pass++) {
		kvm_for_each_vcpu(i, vcpu, kvm) {
			if (!pass && i <= last_boosted_vcpu) {
				i = last_boosted_vcpu;
				continue;
			} else if (pass && i > last_boosted_vcpu)
				break;
			if (!READ_ONCE(vcpu->ready))
				continue;
			if (vcpu == me)
				continue;
			if (kvm_vcpu_is_blocking(vcpu) && !vcpu_dy_runnable(vcpu))
				continue;

			/*
			 * Treat the target vCPU as being in-kernel if it has a
			 * pending interrupt, as the vCPU trying to yield may
			 * be spinning waiting on IPI delivery, i.e. the target
			 * vCPU is in-kernel for the purposes of directed yield.
			 */
			if (READ_ONCE(vcpu->preempted) && yield_to_kernel_mode &&
			    !kvm_arch_dy_has_pending_interrupt(vcpu) &&
			    !kvm_arch_vcpu_preempted_in_kernel(vcpu))
				continue;
			if (!kvm_vcpu_eligible_for_directed_yield(vcpu))
				continue;

			yielded = kvm_vcpu_yield_to(vcpu);
			if (yielded > 0) {
				WRITE_ONCE(kvm->last_boosted_vcpu, i);
				break;
			} else if (yielded < 0) {
				try--;
				if (!try)
					break;
			}
		}
	}
	kvm_vcpu_set_in_spin_loop(me, false);

	/* Ensure vcpu is not eligible during next spinloop */
	kvm_vcpu_set_dy_eligible(me, false);
}
EXPORT_SYMBOL_GPL(kvm_vcpu_on_spin);

static bool kvm_page_in_dirty_ring(struct kvm *kvm, unsigned long pgoff)
{
#ifdef CONFIG_HAVE_KVM_DIRTY_RING
	return (pgoff >= KVM_DIRTY_LOG_PAGE_OFFSET) &&
	    (pgoff < KVM_DIRTY_LOG_PAGE_OFFSET +
	     kvm->dirty_ring_size / PAGE_SIZE);
#else
	return false;
#endif
}

static vm_fault_t kvm_vcpu_fault(struct vm_fault *vmf)
{
	struct kvm_vcpu *vcpu = vmf->vma->vm_file->private_data;
	struct page *page;

	if (vmf->pgoff == 0)
		page = virt_to_page(vcpu->run);
#ifdef CONFIG_X86
	else if (vmf->pgoff == KVM_PIO_PAGE_OFFSET)
		page = virt_to_page(vcpu->arch.pio_data);
#endif
#ifdef CONFIG_KVM_MMIO
	else if (vmf->pgoff == KVM_COALESCED_MMIO_PAGE_OFFSET)
		page = virt_to_page(vcpu->kvm->coalesced_mmio_ring);
#endif
	else if (kvm_page_in_dirty_ring(vcpu->kvm, vmf->pgoff))
		page = kvm_dirty_ring_get_page(
		    &vcpu->dirty_ring,
		    vmf->pgoff - KVM_DIRTY_LOG_PAGE_OFFSET);
	else
		return kvm_arch_vcpu_fault(vcpu, vmf);
	get_page(page);
	vmf->page = page;
	return 0;
}

static const struct vm_operations_struct kvm_vcpu_vm_ops = {
	.fault = kvm_vcpu_fault,
};

static int kvm_vcpu_mmap(struct file *file, struct vm_area_struct *vma)
{
	struct kvm_vcpu *vcpu = file->private_data;
	unsigned long pages = vma_pages(vma);

	if ((kvm_page_in_dirty_ring(vcpu->kvm, vma->vm_pgoff) ||
	     kvm_page_in_dirty_ring(vcpu->kvm, vma->vm_pgoff + pages - 1)) &&
	    ((vma->vm_flags & VM_EXEC) || !(vma->vm_flags & VM_SHARED)))
		return -EINVAL;

	vma->vm_ops = &kvm_vcpu_vm_ops;
	return 0;
}

static int kvm_vcpu_release(struct inode *inode, struct file *filp)
{
	struct kvm_vcpu *vcpu = filp->private_data;

	kvm_put_kvm(vcpu->kvm);
	return 0;
}

static struct file_operations kvm_vcpu_fops = {
	.release        = kvm_vcpu_release,
	.unlocked_ioctl = kvm_vcpu_ioctl,
	.mmap           = kvm_vcpu_mmap,
	.llseek		= noop_llseek,
	KVM_COMPAT(kvm_vcpu_compat_ioctl),
};

/*
 * Allocates an inode for the vcpu.
 */
static int create_vcpu_fd(struct kvm_vcpu *vcpu)
{
	char name[8 + 1 + ITOA_MAX_LEN + 1];

	snprintf(name, sizeof(name), "kvm-vcpu:%d", vcpu->vcpu_id);
	return anon_inode_getfd(name, &kvm_vcpu_fops, vcpu, O_RDWR | O_CLOEXEC);
}

#ifdef __KVM_HAVE_ARCH_VCPU_DEBUGFS
static int vcpu_get_pid(void *data, u64 *val)
{
	struct kvm_vcpu *vcpu = data;

	rcu_read_lock();
	*val = pid_nr(rcu_dereference(vcpu->pid));
	rcu_read_unlock();
	return 0;
}

DEFINE_SIMPLE_ATTRIBUTE(vcpu_get_pid_fops, vcpu_get_pid, NULL, "%llu\n");

static void kvm_create_vcpu_debugfs(struct kvm_vcpu *vcpu)
{
	struct dentry *debugfs_dentry;
	char dir_name[ITOA_MAX_LEN * 2];

	if (!debugfs_initialized())
		return;

	snprintf(dir_name, sizeof(dir_name), "vcpu%d", vcpu->vcpu_id);
	debugfs_dentry = debugfs_create_dir(dir_name,
					    vcpu->kvm->debugfs_dentry);
	debugfs_create_file("pid", 0444, debugfs_dentry, vcpu,
			    &vcpu_get_pid_fops);

	kvm_arch_create_vcpu_debugfs(vcpu, debugfs_dentry);
}
#endif

/*
 * Creates some virtual cpus.  Good luck creating more than one.
 */
static int kvm_vm_ioctl_create_vcpu(struct kvm *kvm, u32 id)
{
	int r;
	struct kvm_vcpu *vcpu;
	struct page *page;

	if (id >= KVM_MAX_VCPU_IDS)
		return -EINVAL;

	mutex_lock(&kvm->lock);
	if (kvm->created_vcpus >= kvm->max_vcpus) {
		mutex_unlock(&kvm->lock);
		return -EINVAL;
	}

	r = kvm_arch_vcpu_precreate(kvm, id);
	if (r) {
		mutex_unlock(&kvm->lock);
		return r;
	}

	kvm->created_vcpus++;
	mutex_unlock(&kvm->lock);

	vcpu = kmem_cache_zalloc(kvm_vcpu_cache, GFP_KERNEL_ACCOUNT);
	if (!vcpu) {
		r = -ENOMEM;
		goto vcpu_decrement;
	}

	BUILD_BUG_ON(sizeof(struct kvm_run) > PAGE_SIZE);
	page = alloc_page(GFP_KERNEL_ACCOUNT | __GFP_ZERO);
	if (!page) {
		r = -ENOMEM;
		goto vcpu_free;
	}
	vcpu->run = page_address(page);

	kvm_vcpu_init(vcpu, kvm, id);

	r = kvm_arch_vcpu_create(vcpu);
	if (r)
		goto vcpu_free_run_page;

	if (kvm->dirty_ring_size) {
		r = kvm_dirty_ring_alloc(&vcpu->dirty_ring,
					 id, kvm->dirty_ring_size);
		if (r)
			goto arch_vcpu_destroy;
	}

	mutex_lock(&kvm->lock);

#ifdef CONFIG_LOCKDEP
	/* Ensure that lockdep knows vcpu->mutex is taken *inside* kvm->lock */
	mutex_lock(&vcpu->mutex);
	mutex_unlock(&vcpu->mutex);
#endif

	if (kvm_get_vcpu_by_id(kvm, id)) {
		r = -EEXIST;
		goto unlock_vcpu_destroy;
	}

	vcpu->vcpu_idx = atomic_read(&kvm->online_vcpus);
	r = xa_reserve(&kvm->vcpu_array, vcpu->vcpu_idx, GFP_KERNEL_ACCOUNT);
	if (r)
		goto unlock_vcpu_destroy;

	/* Now it's all set up, let userspace reach it */
	kvm_get_kvm(kvm);
	r = create_vcpu_fd(vcpu);
	if (r < 0)
		goto kvm_put_xa_release;

	if (KVM_BUG_ON(xa_store(&kvm->vcpu_array, vcpu->vcpu_idx, vcpu, 0), kvm)) {
		r = -EINVAL;
		goto kvm_put_xa_release;
	}

	/*
	 * Pairs with smp_rmb() in kvm_get_vcpu.  Store the vcpu
	 * pointer before kvm->online_vcpu's incremented value.
	 */
	smp_wmb();
	atomic_inc(&kvm->online_vcpus);

	mutex_unlock(&kvm->lock);
	kvm_arch_vcpu_postcreate(vcpu);
	kvm_create_vcpu_debugfs(vcpu);
	return r;

kvm_put_xa_release:
	kvm_put_kvm_no_destroy(kvm);
	xa_release(&kvm->vcpu_array, vcpu->vcpu_idx);
unlock_vcpu_destroy:
	mutex_unlock(&kvm->lock);
	kvm_dirty_ring_free(&vcpu->dirty_ring);
arch_vcpu_destroy:
	kvm_arch_vcpu_destroy(vcpu);
vcpu_free_run_page:
	free_page((unsigned long)vcpu->run);
vcpu_free:
	kmem_cache_free(kvm_vcpu_cache, vcpu);
vcpu_decrement:
	mutex_lock(&kvm->lock);
	kvm->created_vcpus--;
	mutex_unlock(&kvm->lock);
	return r;
}

static int kvm_vcpu_ioctl_set_sigmask(struct kvm_vcpu *vcpu, sigset_t *sigset)
{
	if (sigset) {
		sigdelsetmask(sigset, sigmask(SIGKILL)|sigmask(SIGSTOP));
		vcpu->sigset_active = 1;
		vcpu->sigset = *sigset;
	} else
		vcpu->sigset_active = 0;
	return 0;
}

static ssize_t kvm_vcpu_stats_read(struct file *file, char __user *user_buffer,
			      size_t size, loff_t *offset)
{
	struct kvm_vcpu *vcpu = file->private_data;

	return kvm_stats_read(vcpu->stats_id, &kvm_vcpu_stats_header,
			&kvm_vcpu_stats_desc[0], &vcpu->stat,
			sizeof(vcpu->stat), user_buffer, size, offset);
}

static int kvm_vcpu_stats_release(struct inode *inode, struct file *file)
{
	struct kvm_vcpu *vcpu = file->private_data;

	kvm_put_kvm(vcpu->kvm);
	return 0;
}

static const struct file_operations kvm_vcpu_stats_fops = {
	.owner = THIS_MODULE,
	.read = kvm_vcpu_stats_read,
	.release = kvm_vcpu_stats_release,
	.llseek = noop_llseek,
};

static int kvm_vcpu_ioctl_get_stats_fd(struct kvm_vcpu *vcpu)
{
	int fd;
	struct file *file;
	char name[15 + ITOA_MAX_LEN + 1];

	snprintf(name, sizeof(name), "kvm-vcpu-stats:%d", vcpu->vcpu_id);

	fd = get_unused_fd_flags(O_CLOEXEC);
	if (fd < 0)
		return fd;

	file = anon_inode_getfile(name, &kvm_vcpu_stats_fops, vcpu, O_RDONLY);
	if (IS_ERR(file)) {
		put_unused_fd(fd);
		return PTR_ERR(file);
	}

	kvm_get_kvm(vcpu->kvm);

	file->f_mode |= FMODE_PREAD;
	fd_install(fd, file);

	return fd;
}

static long kvm_vcpu_ioctl(struct file *filp,
			   unsigned int ioctl, unsigned long arg)
{
	struct kvm_vcpu *vcpu = filp->private_data;
	void __user *argp = (void __user *)arg;
	int r;
	struct kvm_fpu *fpu = NULL;
	struct kvm_sregs *kvm_sregs = NULL;

	if (vcpu->kvm->mm != current->mm || vcpu->kvm->vm_dead)
		return -EIO;

	if (unlikely(_IOC_TYPE(ioctl) != KVMIO))
		return -EINVAL;

	/*
	 * Some architectures have vcpu ioctls that are asynchronous to vcpu
	 * execution; mutex_lock() would break them.
	 */
	r = kvm_arch_vcpu_async_ioctl(filp, ioctl, arg);
	if (r != -ENOIOCTLCMD)
		return r;

	if (mutex_lock_killable(&vcpu->mutex))
		return -EINTR;
	switch (ioctl) {
	case KVM_RUN: {
		struct pid *oldpid;
		r = -EINVAL;
		if (arg)
			goto out;
		oldpid = rcu_access_pointer(vcpu->pid);
		if (unlikely(oldpid != task_pid(current))) {
			/* The thread running this VCPU changed. */
			struct pid *newpid;

			r = kvm_arch_vcpu_run_pid_change(vcpu);
			if (r)
				break;

			newpid = get_task_pid(current, PIDTYPE_PID);
			rcu_assign_pointer(vcpu->pid, newpid);
			if (oldpid)
				synchronize_rcu();
			put_pid(oldpid);
		}
		r = kvm_arch_vcpu_ioctl_run(vcpu);
		trace_kvm_userspace_exit(vcpu->run->exit_reason, r);
		break;
	}
	case KVM_GET_REGS: {
		struct kvm_regs *kvm_regs;

		r = -ENOMEM;
		kvm_regs = kzalloc(sizeof(struct kvm_regs), GFP_KERNEL);
		if (!kvm_regs)
			goto out;
		r = kvm_arch_vcpu_ioctl_get_regs(vcpu, kvm_regs);
		if (r)
			goto out_free1;
		r = -EFAULT;
		if (copy_to_user(argp, kvm_regs, sizeof(struct kvm_regs)))
			goto out_free1;
		r = 0;
out_free1:
		kfree(kvm_regs);
		break;
	}
	case KVM_SET_REGS: {
		struct kvm_regs *kvm_regs;

		kvm_regs = memdup_user(argp, sizeof(*kvm_regs));
		if (IS_ERR(kvm_regs)) {
			r = PTR_ERR(kvm_regs);
			goto out;
		}
		r = kvm_arch_vcpu_ioctl_set_regs(vcpu, kvm_regs);
		kfree(kvm_regs);
		break;
	}
	case KVM_GET_SREGS: {
		kvm_sregs = kzalloc(sizeof(struct kvm_sregs), GFP_KERNEL);
		r = -ENOMEM;
		if (!kvm_sregs)
			goto out;
		r = kvm_arch_vcpu_ioctl_get_sregs(vcpu, kvm_sregs);
		if (r)
			goto out;
		r = -EFAULT;
		if (copy_to_user(argp, kvm_sregs, sizeof(struct kvm_sregs)))
			goto out;
		r = 0;
		break;
	}
	case KVM_SET_SREGS: {
		kvm_sregs = memdup_user(argp, sizeof(*kvm_sregs));
		if (IS_ERR(kvm_sregs)) {
			r = PTR_ERR(kvm_sregs);
			kvm_sregs = NULL;
			goto out;
		}
		r = kvm_arch_vcpu_ioctl_set_sregs(vcpu, kvm_sregs);
		break;
	}
	case KVM_GET_MP_STATE: {
		struct kvm_mp_state mp_state;

		r = kvm_arch_vcpu_ioctl_get_mpstate(vcpu, &mp_state);
		if (r)
			goto out;
		r = -EFAULT;
		if (copy_to_user(argp, &mp_state, sizeof(mp_state)))
			goto out;
		r = 0;
		break;
	}
	case KVM_SET_MP_STATE: {
		struct kvm_mp_state mp_state;

		r = -EFAULT;
		if (copy_from_user(&mp_state, argp, sizeof(mp_state)))
			goto out;
		r = kvm_arch_vcpu_ioctl_set_mpstate(vcpu, &mp_state);
		break;
	}
	case KVM_TRANSLATE: {
		struct kvm_translation tr;

		r = -EFAULT;
		if (copy_from_user(&tr, argp, sizeof(tr)))
			goto out;
		r = kvm_arch_vcpu_ioctl_translate(vcpu, &tr);
		if (r)
			goto out;
		r = -EFAULT;
		if (copy_to_user(argp, &tr, sizeof(tr)))
			goto out;
		r = 0;
		break;
	}
	case KVM_SET_GUEST_DEBUG: {
		struct kvm_guest_debug dbg;

		r = -EFAULT;
		if (copy_from_user(&dbg, argp, sizeof(dbg)))
			goto out;
		r = kvm_arch_vcpu_ioctl_set_guest_debug(vcpu, &dbg);
		break;
	}
	case KVM_SET_SIGNAL_MASK: {
		struct kvm_signal_mask __user *sigmask_arg = argp;
		struct kvm_signal_mask kvm_sigmask;
		sigset_t sigset, *p;

		p = NULL;
		if (argp) {
			r = -EFAULT;
			if (copy_from_user(&kvm_sigmask, argp,
					   sizeof(kvm_sigmask)))
				goto out;
			r = -EINVAL;
			if (kvm_sigmask.len != sizeof(sigset))
				goto out;
			r = -EFAULT;
			if (copy_from_user(&sigset, sigmask_arg->sigset,
					   sizeof(sigset)))
				goto out;
			p = &sigset;
		}
		r = kvm_vcpu_ioctl_set_sigmask(vcpu, p);
		break;
	}
	case KVM_GET_FPU: {
		fpu = kzalloc(sizeof(struct kvm_fpu), GFP_KERNEL);
		r = -ENOMEM;
		if (!fpu)
			goto out;
		r = kvm_arch_vcpu_ioctl_get_fpu(vcpu, fpu);
		if (r)
			goto out;
		r = -EFAULT;
		if (copy_to_user(argp, fpu, sizeof(struct kvm_fpu)))
			goto out;
		r = 0;
		break;
	}
	case KVM_SET_FPU: {
		fpu = memdup_user(argp, sizeof(*fpu));
		if (IS_ERR(fpu)) {
			r = PTR_ERR(fpu);
			fpu = NULL;
			goto out;
		}
		r = kvm_arch_vcpu_ioctl_set_fpu(vcpu, fpu);
		break;
	}
	case KVM_GET_STATS_FD: {
		r = kvm_vcpu_ioctl_get_stats_fd(vcpu);
		break;
	}
	default:
		r = kvm_arch_vcpu_ioctl(filp, ioctl, arg);
	}
out:
	mutex_unlock(&vcpu->mutex);
	kfree(fpu);
	kfree(kvm_sregs);
	return r;
}

#ifdef CONFIG_KVM_COMPAT
static long kvm_vcpu_compat_ioctl(struct file *filp,
				  unsigned int ioctl, unsigned long arg)
{
	struct kvm_vcpu *vcpu = filp->private_data;
	void __user *argp = compat_ptr(arg);
	int r;

	if (vcpu->kvm->mm != current->mm || vcpu->kvm->vm_dead)
		return -EIO;

	switch (ioctl) {
	case KVM_SET_SIGNAL_MASK: {
		struct kvm_signal_mask __user *sigmask_arg = argp;
		struct kvm_signal_mask kvm_sigmask;
		sigset_t sigset;

		if (argp) {
			r = -EFAULT;
			if (copy_from_user(&kvm_sigmask, argp,
					   sizeof(kvm_sigmask)))
				goto out;
			r = -EINVAL;
			if (kvm_sigmask.len != sizeof(compat_sigset_t))
				goto out;
			r = -EFAULT;
			if (get_compat_sigset(&sigset,
					      (compat_sigset_t __user *)sigmask_arg->sigset))
				goto out;
			r = kvm_vcpu_ioctl_set_sigmask(vcpu, &sigset);
		} else
			r = kvm_vcpu_ioctl_set_sigmask(vcpu, NULL);
		break;
	}
	default:
		r = kvm_vcpu_ioctl(filp, ioctl, arg);
	}

out:
	return r;
}
#endif

static int kvm_device_mmap(struct file *filp, struct vm_area_struct *vma)
{
	struct kvm_device *dev = filp->private_data;

	if (dev->ops->mmap)
		return dev->ops->mmap(dev, vma);

	return -ENODEV;
}

static int kvm_device_ioctl_attr(struct kvm_device *dev,
				 int (*accessor)(struct kvm_device *dev,
						 struct kvm_device_attr *attr),
				 unsigned long arg)
{
	struct kvm_device_attr attr;

	if (!accessor)
		return -EPERM;

	if (copy_from_user(&attr, (void __user *)arg, sizeof(attr)))
		return -EFAULT;

	return accessor(dev, &attr);
}

static long kvm_device_ioctl(struct file *filp, unsigned int ioctl,
			     unsigned long arg)
{
	struct kvm_device *dev = filp->private_data;

	if (dev->kvm->mm != current->mm || dev->kvm->vm_dead)
		return -EIO;

	switch (ioctl) {
	case KVM_SET_DEVICE_ATTR:
		return kvm_device_ioctl_attr(dev, dev->ops->set_attr, arg);
	case KVM_GET_DEVICE_ATTR:
		return kvm_device_ioctl_attr(dev, dev->ops->get_attr, arg);
	case KVM_HAS_DEVICE_ATTR:
		return kvm_device_ioctl_attr(dev, dev->ops->has_attr, arg);
	default:
		if (dev->ops->ioctl)
			return dev->ops->ioctl(dev, ioctl, arg);

		return -ENOTTY;
	}
}

static int kvm_device_release(struct inode *inode, struct file *filp)
{
	struct kvm_device *dev = filp->private_data;
	struct kvm *kvm = dev->kvm;

	if (dev->ops->release) {
		mutex_lock(&kvm->lock);
		list_del_rcu(&dev->vm_node);
		synchronize_rcu();
		dev->ops->release(dev);
		mutex_unlock(&kvm->lock);
	}

	kvm_put_kvm(kvm);
	return 0;
}

static struct file_operations kvm_device_fops = {
	.unlocked_ioctl = kvm_device_ioctl,
	.release = kvm_device_release,
	KVM_COMPAT(kvm_device_ioctl),
	.mmap = kvm_device_mmap,
};

struct kvm_device *kvm_device_from_filp(struct file *filp)
{
	if (filp->f_op != &kvm_device_fops)
		return NULL;

	return filp->private_data;
}

static const struct kvm_device_ops *kvm_device_ops_table[KVM_DEV_TYPE_MAX] = {
#ifdef CONFIG_KVM_MPIC
	[KVM_DEV_TYPE_FSL_MPIC_20]	= &kvm_mpic_ops,
	[KVM_DEV_TYPE_FSL_MPIC_42]	= &kvm_mpic_ops,
#endif
};

int kvm_register_device_ops(const struct kvm_device_ops *ops, u32 type)
{
	if (type >= ARRAY_SIZE(kvm_device_ops_table))
		return -ENOSPC;

	if (kvm_device_ops_table[type] != NULL)
		return -EEXIST;

	kvm_device_ops_table[type] = ops;
	return 0;
}

void kvm_unregister_device_ops(u32 type)
{
	if (kvm_device_ops_table[type] != NULL)
		kvm_device_ops_table[type] = NULL;
}

static int kvm_ioctl_create_device(struct kvm *kvm,
				   struct kvm_create_device *cd)
{
	const struct kvm_device_ops *ops;
	struct kvm_device *dev;
	bool test = cd->flags & KVM_CREATE_DEVICE_TEST;
	int type;
	int ret;

	if (cd->type >= ARRAY_SIZE(kvm_device_ops_table))
		return -ENODEV;

	type = array_index_nospec(cd->type, ARRAY_SIZE(kvm_device_ops_table));
	ops = kvm_device_ops_table[type];
	if (ops == NULL)
		return -ENODEV;

	if (test)
		return 0;

	dev = kzalloc(sizeof(*dev), GFP_KERNEL_ACCOUNT);
	if (!dev)
		return -ENOMEM;

	dev->ops = ops;
	dev->kvm = kvm;

	mutex_lock(&kvm->lock);
	ret = ops->create(dev, type);
	if (ret < 0) {
		mutex_unlock(&kvm->lock);
		kfree(dev);
		return ret;
	}
	list_add_rcu(&dev->vm_node, &kvm->devices);
	mutex_unlock(&kvm->lock);

	if (ops->init)
		ops->init(dev);

	kvm_get_kvm(kvm);
	ret = anon_inode_getfd(ops->name, &kvm_device_fops, dev, O_RDWR | O_CLOEXEC);
	if (ret < 0) {
		kvm_put_kvm_no_destroy(kvm);
		mutex_lock(&kvm->lock);
		list_del_rcu(&dev->vm_node);
		synchronize_rcu();
		if (ops->release)
			ops->release(dev);
		mutex_unlock(&kvm->lock);
		if (ops->destroy)
			ops->destroy(dev);
		return ret;
	}

	cd->fd = ret;
	return 0;
}

static int kvm_vm_ioctl_check_extension_generic(struct kvm *kvm, long arg)
{
	switch (arg) {
	case KVM_CAP_USER_MEMORY:
	case KVM_CAP_USER_MEMORY2:
	case KVM_CAP_DESTROY_MEMORY_REGION_WORKS:
	case KVM_CAP_JOIN_MEMORY_REGIONS_WORKS:
	case KVM_CAP_INTERNAL_ERROR_DATA:
#ifdef CONFIG_HAVE_KVM_MSI
	case KVM_CAP_SIGNAL_MSI:
#endif
#ifdef CONFIG_HAVE_KVM_IRQCHIP
	case KVM_CAP_IRQFD:
#endif
	case KVM_CAP_IOEVENTFD_ANY_LENGTH:
	case KVM_CAP_CHECK_EXTENSION_VM:
	case KVM_CAP_ENABLE_CAP_VM:
	case KVM_CAP_HALT_POLL:
		return 1;
#ifdef CONFIG_KVM_MMIO
	case KVM_CAP_COALESCED_MMIO:
		return KVM_COALESCED_MMIO_PAGE_OFFSET;
	case KVM_CAP_COALESCED_PIO:
		return 1;
#endif
#ifdef CONFIG_KVM_GENERIC_DIRTYLOG_READ_PROTECT
	case KVM_CAP_MANUAL_DIRTY_LOG_PROTECT2:
		return KVM_DIRTY_LOG_MANUAL_CAPS;
#endif
#ifdef CONFIG_HAVE_KVM_IRQ_ROUTING
	case KVM_CAP_IRQ_ROUTING:
		return KVM_MAX_IRQ_ROUTES;
#endif
#if KVM_MAX_NR_ADDRESS_SPACES > 1
	case KVM_CAP_MULTI_ADDRESS_SPACE:
		if (kvm)
			return kvm_arch_nr_memslot_as_ids(kvm);
		return KVM_MAX_NR_ADDRESS_SPACES;
#endif
	case KVM_CAP_NR_MEMSLOTS:
		return KVM_USER_MEM_SLOTS;
	case KVM_CAP_DIRTY_LOG_RING:
#ifdef CONFIG_HAVE_KVM_DIRTY_RING_TSO
		return KVM_DIRTY_RING_MAX_ENTRIES * sizeof(struct kvm_dirty_gfn);
#else
		return 0;
#endif
	case KVM_CAP_DIRTY_LOG_RING_ACQ_REL:
#ifdef CONFIG_HAVE_KVM_DIRTY_RING_ACQ_REL
		return KVM_DIRTY_RING_MAX_ENTRIES * sizeof(struct kvm_dirty_gfn);
#else
		return 0;
#endif
#ifdef CONFIG_NEED_KVM_DIRTY_RING_WITH_BITMAP
	case KVM_CAP_DIRTY_LOG_RING_WITH_BITMAP:
#endif
	case KVM_CAP_BINARY_STATS_FD:
	case KVM_CAP_SYSTEM_EVENT_DATA:
	case KVM_CAP_DEVICE_CTRL:
		return 1;
#ifdef CONFIG_KVM_GENERIC_MEMORY_ATTRIBUTES
	case KVM_CAP_MEMORY_ATTRIBUTES:
		return kvm_supported_mem_attributes(kvm);
#endif
#ifdef CONFIG_KVM_PRIVATE_MEM
	case KVM_CAP_GUEST_MEMFD:
		return !kvm || kvm_arch_has_private_mem(kvm);
#endif
	default:
		break;
	}
	return kvm_vm_ioctl_check_extension(kvm, arg);
}

static int kvm_vm_ioctl_enable_dirty_log_ring(struct kvm *kvm, u32 size)
{
	int r;

	if (!KVM_DIRTY_LOG_PAGE_OFFSET)
		return -EINVAL;

	/* the size should be power of 2 */
	if (!size || (size & (size - 1)))
		return -EINVAL;

	/* Should be bigger to keep the reserved entries, or a page */
	if (size < kvm_dirty_ring_get_rsvd_entries() *
	    sizeof(struct kvm_dirty_gfn) || size < PAGE_SIZE)
		return -EINVAL;

	if (size > KVM_DIRTY_RING_MAX_ENTRIES *
	    sizeof(struct kvm_dirty_gfn))
		return -E2BIG;

	/* We only allow it to set once */
	if (kvm->dirty_ring_size)
		return -EINVAL;

	mutex_lock(&kvm->lock);

	if (kvm->created_vcpus) {
		/* We don't allow to change this value after vcpu created */
		r = -EINVAL;
	} else {
		kvm->dirty_ring_size = size;
		r = 0;
	}

	mutex_unlock(&kvm->lock);
	return r;
}

static int kvm_vm_ioctl_reset_dirty_pages(struct kvm *kvm)
{
	unsigned long i;
	struct kvm_vcpu *vcpu;
	int cleared = 0;

	if (!kvm->dirty_ring_size)
		return -EINVAL;

	mutex_lock(&kvm->slots_lock);

	kvm_for_each_vcpu(i, vcpu, kvm)
		cleared += kvm_dirty_ring_reset(vcpu->kvm, &vcpu->dirty_ring);

	mutex_unlock(&kvm->slots_lock);

	if (cleared)
		kvm_flush_remote_tlbs(kvm);

	return cleared;
}

int __attribute__((weak)) kvm_vm_ioctl_enable_cap(struct kvm *kvm,
						  struct kvm_enable_cap *cap)
{
	return -EINVAL;
}

bool kvm_are_all_memslots_empty(struct kvm *kvm)
{
	int i;

	lockdep_assert_held(&kvm->slots_lock);

	for (i = 0; i < kvm_arch_nr_memslot_as_ids(kvm); i++) {
		if (!kvm_memslots_empty(__kvm_memslots(kvm, i)))
			return false;
	}

	return true;
}
EXPORT_SYMBOL_GPL(kvm_are_all_memslots_empty);

static int kvm_vm_ioctl_enable_cap_generic(struct kvm *kvm,
					   struct kvm_enable_cap *cap)
{
	switch (cap->cap) {
#ifdef CONFIG_KVM_GENERIC_DIRTYLOG_READ_PROTECT
	case KVM_CAP_MANUAL_DIRTY_LOG_PROTECT2: {
		u64 allowed_options = KVM_DIRTY_LOG_MANUAL_PROTECT_ENABLE;

		if (cap->args[0] & KVM_DIRTY_LOG_MANUAL_PROTECT_ENABLE)
			allowed_options = KVM_DIRTY_LOG_MANUAL_CAPS;

		if (cap->flags || (cap->args[0] & ~allowed_options))
			return -EINVAL;
		kvm->manual_dirty_log_protect = cap->args[0];
		return 0;
	}
#endif
	case KVM_CAP_HALT_POLL: {
		if (cap->flags || cap->args[0] != (unsigned int)cap->args[0])
			return -EINVAL;

		kvm->max_halt_poll_ns = cap->args[0];

		/*
		 * Ensure kvm->override_halt_poll_ns does not become visible
		 * before kvm->max_halt_poll_ns.
		 *
		 * Pairs with the smp_rmb() in kvm_vcpu_max_halt_poll_ns().
		 */
		smp_wmb();
		kvm->override_halt_poll_ns = true;

		return 0;
	}
	case KVM_CAP_DIRTY_LOG_RING:
	case KVM_CAP_DIRTY_LOG_RING_ACQ_REL:
		if (!kvm_vm_ioctl_check_extension_generic(kvm, cap->cap))
			return -EINVAL;

		return kvm_vm_ioctl_enable_dirty_log_ring(kvm, cap->args[0]);
	case KVM_CAP_DIRTY_LOG_RING_WITH_BITMAP: {
		int r = -EINVAL;

		if (!IS_ENABLED(CONFIG_NEED_KVM_DIRTY_RING_WITH_BITMAP) ||
		    !kvm->dirty_ring_size || cap->flags)
			return r;

		mutex_lock(&kvm->slots_lock);

		/*
		 * For simplicity, allow enabling ring+bitmap if and only if
		 * there are no memslots, e.g. to ensure all memslots allocate
		 * a bitmap after the capability is enabled.
		 */
		if (kvm_are_all_memslots_empty(kvm)) {
			kvm->dirty_ring_with_bitmap = true;
			r = 0;
		}

		mutex_unlock(&kvm->slots_lock);

		return r;
	}
	default:
		return kvm_vm_ioctl_enable_cap(kvm, cap);
	}
}

static ssize_t kvm_vm_stats_read(struct file *file, char __user *user_buffer,
			      size_t size, loff_t *offset)
{
	struct kvm *kvm = file->private_data;

	return kvm_stats_read(kvm->stats_id, &kvm_vm_stats_header,
				&kvm_vm_stats_desc[0], &kvm->stat,
				sizeof(kvm->stat), user_buffer, size, offset);
}

static int kvm_vm_stats_release(struct inode *inode, struct file *file)
{
	struct kvm *kvm = file->private_data;

	kvm_put_kvm(kvm);
	return 0;
}

static const struct file_operations kvm_vm_stats_fops = {
	.owner = THIS_MODULE,
	.read = kvm_vm_stats_read,
	.release = kvm_vm_stats_release,
	.llseek = noop_llseek,
};

static int kvm_vm_ioctl_get_stats_fd(struct kvm *kvm)
{
	int fd;
	struct file *file;

	fd = get_unused_fd_flags(O_CLOEXEC);
	if (fd < 0)
		return fd;

	file = anon_inode_getfile("kvm-vm-stats",
			&kvm_vm_stats_fops, kvm, O_RDONLY);
	if (IS_ERR(file)) {
		put_unused_fd(fd);
		return PTR_ERR(file);
	}

	kvm_get_kvm(kvm);

	file->f_mode |= FMODE_PREAD;
	fd_install(fd, file);

	return fd;
}

#define SANITY_CHECK_MEM_REGION_FIELD(field)					\
do {										\
	BUILD_BUG_ON(offsetof(struct kvm_userspace_memory_region, field) !=		\
		     offsetof(struct kvm_userspace_memory_region2, field));	\
	BUILD_BUG_ON(sizeof_field(struct kvm_userspace_memory_region, field) !=		\
		     sizeof_field(struct kvm_userspace_memory_region2, field));	\
} while (0)

static long kvm_vm_ioctl(struct file *filp,
			   unsigned int ioctl, unsigned long arg)
{
	struct kvm *kvm = filp->private_data;
	void __user *argp = (void __user *)arg;
	int r;

	if (kvm->mm != current->mm || kvm->vm_dead)
		return -EIO;
	switch (ioctl) {
	case KVM_CREATE_VCPU:
		r = kvm_vm_ioctl_create_vcpu(kvm, arg);
		break;
	case KVM_ENABLE_CAP: {
		struct kvm_enable_cap cap;

		r = -EFAULT;
		if (copy_from_user(&cap, argp, sizeof(cap)))
			goto out;
		r = kvm_vm_ioctl_enable_cap_generic(kvm, &cap);
		break;
	}
	case KVM_SET_USER_MEMORY_REGION2:
	case KVM_SET_USER_MEMORY_REGION: {
		struct kvm_userspace_memory_region2 mem;
		unsigned long size;

		if (ioctl == KVM_SET_USER_MEMORY_REGION) {
			/*
			 * Fields beyond struct kvm_userspace_memory_region shouldn't be
			 * accessed, but avoid leaking kernel memory in case of a bug.
			 */
			memset(&mem, 0, sizeof(mem));
			size = sizeof(struct kvm_userspace_memory_region);
		} else {
			size = sizeof(struct kvm_userspace_memory_region2);
		}

		/* Ensure the common parts of the two structs are identical. */
		SANITY_CHECK_MEM_REGION_FIELD(slot);
		SANITY_CHECK_MEM_REGION_FIELD(flags);
		SANITY_CHECK_MEM_REGION_FIELD(guest_phys_addr);
		SANITY_CHECK_MEM_REGION_FIELD(memory_size);
		SANITY_CHECK_MEM_REGION_FIELD(userspace_addr);

		r = -EFAULT;
		if (copy_from_user(&mem, argp, size))
			goto out;

		r = -EINVAL;
		if (ioctl == KVM_SET_USER_MEMORY_REGION &&
		    (mem.flags & ~KVM_SET_USER_MEMORY_REGION_V1_FLAGS))
			goto out;

		r = kvm_vm_ioctl_set_memory_region(kvm, &mem);
		break;
	}
	case KVM_GET_DIRTY_LOG: {
		struct kvm_dirty_log log;

		r = -EFAULT;
		if (copy_from_user(&log, argp, sizeof(log)))
			goto out;
		r = kvm_vm_ioctl_get_dirty_log(kvm, &log);
		break;
	}
#ifdef CONFIG_KVM_GENERIC_DIRTYLOG_READ_PROTECT
	case KVM_CLEAR_DIRTY_LOG: {
		struct kvm_clear_dirty_log log;

		r = -EFAULT;
		if (copy_from_user(&log, argp, sizeof(log)))
			goto out;
		r = kvm_vm_ioctl_clear_dirty_log(kvm, &log);
		break;
	}
#endif
#ifdef CONFIG_KVM_MMIO
	case KVM_REGISTER_COALESCED_MMIO: {
		struct kvm_coalesced_mmio_zone zone;

		r = -EFAULT;
		if (copy_from_user(&zone, argp, sizeof(zone)))
			goto out;
		r = kvm_vm_ioctl_register_coalesced_mmio(kvm, &zone);
		break;
	}
	case KVM_UNREGISTER_COALESCED_MMIO: {
		struct kvm_coalesced_mmio_zone zone;

		r = -EFAULT;
		if (copy_from_user(&zone, argp, sizeof(zone)))
			goto out;
		r = kvm_vm_ioctl_unregister_coalesced_mmio(kvm, &zone);
		break;
	}
#endif
	case KVM_IRQFD: {
		struct kvm_irqfd data;

		r = -EFAULT;
		if (copy_from_user(&data, argp, sizeof(data)))
			goto out;
		r = kvm_irqfd(kvm, &data);
		break;
	}
	case KVM_IOEVENTFD: {
		struct kvm_ioeventfd data;

		r = -EFAULT;
		if (copy_from_user(&data, argp, sizeof(data)))
			goto out;
		r = kvm_ioeventfd(kvm, &data);
		break;
	}
#ifdef CONFIG_HAVE_KVM_MSI
	case KVM_SIGNAL_MSI: {
		struct kvm_msi msi;

		r = -EFAULT;
		if (copy_from_user(&msi, argp, sizeof(msi)))
			goto out;
		r = kvm_send_userspace_msi(kvm, &msi);
		break;
	}
#endif
#ifdef __KVM_HAVE_IRQ_LINE
	case KVM_IRQ_LINE_STATUS:
	case KVM_IRQ_LINE: {
		struct kvm_irq_level irq_event;

		r = -EFAULT;
		if (copy_from_user(&irq_event, argp, sizeof(irq_event)))
			goto out;

		r = kvm_vm_ioctl_irq_line(kvm, &irq_event,
					ioctl == KVM_IRQ_LINE_STATUS);
		if (r)
			goto out;

		r = -EFAULT;
		if (ioctl == KVM_IRQ_LINE_STATUS) {
			if (copy_to_user(argp, &irq_event, sizeof(irq_event)))
				goto out;
		}

		r = 0;
		break;
	}
#endif
#ifdef CONFIG_HAVE_KVM_IRQ_ROUTING
	case KVM_SET_GSI_ROUTING: {
		struct kvm_irq_routing routing;
		struct kvm_irq_routing __user *urouting;
		struct kvm_irq_routing_entry *entries = NULL;

		r = -EFAULT;
		if (copy_from_user(&routing, argp, sizeof(routing)))
			goto out;
		r = -EINVAL;
		if (!kvm_arch_can_set_irq_routing(kvm))
			goto out;
		if (routing.nr > KVM_MAX_IRQ_ROUTES)
			goto out;
		if (routing.flags)
			goto out;
		if (routing.nr) {
			urouting = argp;
			entries = vmemdup_array_user(urouting->entries,
						     routing.nr, sizeof(*entries));
			if (IS_ERR(entries)) {
				r = PTR_ERR(entries);
				goto out;
			}
		}
		r = kvm_set_irq_routing(kvm, entries, routing.nr,
					routing.flags);
		kvfree(entries);
		break;
	}
#endif /* CONFIG_HAVE_KVM_IRQ_ROUTING */
#ifdef CONFIG_KVM_GENERIC_MEMORY_ATTRIBUTES
	case KVM_SET_MEMORY_ATTRIBUTES: {
		struct kvm_memory_attributes attrs;

		r = -EFAULT;
		if (copy_from_user(&attrs, argp, sizeof(attrs)))
			goto out;

		r = kvm_vm_ioctl_set_mem_attributes(kvm, &attrs);
		break;
	}
#endif /* CONFIG_KVM_GENERIC_MEMORY_ATTRIBUTES */
	case KVM_CREATE_DEVICE: {
		struct kvm_create_device cd;

		r = -EFAULT;
		if (copy_from_user(&cd, argp, sizeof(cd)))
			goto out;

		r = kvm_ioctl_create_device(kvm, &cd);
		if (r)
			goto out;

		r = -EFAULT;
		if (copy_to_user(argp, &cd, sizeof(cd)))
			goto out;

		r = 0;
		break;
	}
	case KVM_CHECK_EXTENSION:
		r = kvm_vm_ioctl_check_extension_generic(kvm, arg);
		break;
	case KVM_RESET_DIRTY_RINGS:
		r = kvm_vm_ioctl_reset_dirty_pages(kvm);
		break;
	case KVM_GET_STATS_FD:
		r = kvm_vm_ioctl_get_stats_fd(kvm);
		break;
#ifdef CONFIG_KVM_PRIVATE_MEM
	case KVM_CREATE_GUEST_MEMFD: {
		struct kvm_create_guest_memfd guest_memfd;

		r = -EFAULT;
		if (copy_from_user(&guest_memfd, argp, sizeof(guest_memfd)))
			goto out;

		r = kvm_gmem_create(kvm, &guest_memfd);
		break;
	}
#endif
	default:
		r = kvm_arch_vm_ioctl(filp, ioctl, arg);
	}
out:
	return r;
}

#ifdef CONFIG_KVM_COMPAT
struct compat_kvm_dirty_log {
	__u32 slot;
	__u32 padding1;
	union {
		compat_uptr_t dirty_bitmap; /* one bit per page */
		__u64 padding2;
	};
};

struct compat_kvm_clear_dirty_log {
	__u32 slot;
	__u32 num_pages;
	__u64 first_page;
	union {
		compat_uptr_t dirty_bitmap; /* one bit per page */
		__u64 padding2;
	};
};

long __weak kvm_arch_vm_compat_ioctl(struct file *filp, unsigned int ioctl,
				     unsigned long arg)
{
	return -ENOTTY;
}

static long kvm_vm_compat_ioctl(struct file *filp,
			   unsigned int ioctl, unsigned long arg)
{
	struct kvm *kvm = filp->private_data;
	int r;

	if (kvm->mm != current->mm || kvm->vm_dead)
		return -EIO;

	r = kvm_arch_vm_compat_ioctl(filp, ioctl, arg);
	if (r != -ENOTTY)
		return r;

	switch (ioctl) {
#ifdef CONFIG_KVM_GENERIC_DIRTYLOG_READ_PROTECT
	case KVM_CLEAR_DIRTY_LOG: {
		struct compat_kvm_clear_dirty_log compat_log;
		struct kvm_clear_dirty_log log;

		if (copy_from_user(&compat_log, (void __user *)arg,
				   sizeof(compat_log)))
			return -EFAULT;
		log.slot	 = compat_log.slot;
		log.num_pages	 = compat_log.num_pages;
		log.first_page	 = compat_log.first_page;
		log.padding2	 = compat_log.padding2;
		log.dirty_bitmap = compat_ptr(compat_log.dirty_bitmap);

		r = kvm_vm_ioctl_clear_dirty_log(kvm, &log);
		break;
	}
#endif
	case KVM_GET_DIRTY_LOG: {
		struct compat_kvm_dirty_log compat_log;
		struct kvm_dirty_log log;

		if (copy_from_user(&compat_log, (void __user *)arg,
				   sizeof(compat_log)))
			return -EFAULT;
		log.slot	 = compat_log.slot;
		log.padding1	 = compat_log.padding1;
		log.padding2	 = compat_log.padding2;
		log.dirty_bitmap = compat_ptr(compat_log.dirty_bitmap);

		r = kvm_vm_ioctl_get_dirty_log(kvm, &log);
		break;
	}
	default:
		r = kvm_vm_ioctl(filp, ioctl, arg);
	}
	return r;
}
#endif

static struct file_operations kvm_vm_fops = {
	.release        = kvm_vm_release,
	.unlocked_ioctl = kvm_vm_ioctl,
	.llseek		= noop_llseek,
	KVM_COMPAT(kvm_vm_compat_ioctl),
};

bool file_is_kvm(struct file *file)
{
	return file && file->f_op == &kvm_vm_fops;
}
EXPORT_SYMBOL_GPL(file_is_kvm);

static int kvm_dev_ioctl_create_vm(unsigned long type)
{
	char fdname[ITOA_MAX_LEN + 1];
	int r, fd;
	struct kvm *kvm;
	struct file *file;

	fd = get_unused_fd_flags(O_CLOEXEC);
	if (fd < 0)
		return fd;

	snprintf(fdname, sizeof(fdname), "%d", fd);

	kvm = kvm_create_vm(type, fdname);
	if (IS_ERR(kvm)) {
		r = PTR_ERR(kvm);
		goto put_fd;
	}

	file = anon_inode_getfile("kvm-vm", &kvm_vm_fops, kvm, O_RDWR);
	if (IS_ERR(file)) {
		r = PTR_ERR(file);
		goto put_kvm;
	}

	/*
	 * Don't call kvm_put_kvm anymore at this point; file->f_op is
	 * already set, with ->release() being kvm_vm_release().  In error
	 * cases it will be called by the final fput(file) and will take
	 * care of doing kvm_put_kvm(kvm).
	 */
	kvm_uevent_notify_change(KVM_EVENT_CREATE_VM, kvm);

	fd_install(fd, file);
	return fd;

put_kvm:
	kvm_put_kvm(kvm);
put_fd:
	put_unused_fd(fd);
	return r;
}

static long kvm_dev_ioctl(struct file *filp,
			  unsigned int ioctl, unsigned long arg)
{
	int r = -EINVAL;

	switch (ioctl) {
	case KVM_GET_API_VERSION:
		if (arg)
			goto out;
		r = KVM_API_VERSION;
		break;
	case KVM_CREATE_VM:
		r = kvm_dev_ioctl_create_vm(arg);
		break;
	case KVM_CHECK_EXTENSION:
		r = kvm_vm_ioctl_check_extension_generic(NULL, arg);
		break;
	case KVM_GET_VCPU_MMAP_SIZE:
		if (arg)
			goto out;
		r = PAGE_SIZE;     /* struct kvm_run */
#ifdef CONFIG_X86
		r += PAGE_SIZE;    /* pio data page */
#endif
#ifdef CONFIG_KVM_MMIO
		r += PAGE_SIZE;    /* coalesced mmio ring page */
#endif
		break;
	default:
		return kvm_arch_dev_ioctl(filp, ioctl, arg);
	}
out:
	return r;
}

static struct file_operations kvm_chardev_ops = {
	.unlocked_ioctl = kvm_dev_ioctl,
	.llseek		= noop_llseek,
	KVM_COMPAT(kvm_dev_ioctl),
};

static struct miscdevice kvm_dev = {
	KVM_MINOR,
	"kvm",
	&kvm_chardev_ops,
};

#ifdef CONFIG_KVM_GENERIC_HARDWARE_ENABLING
__visible bool kvm_rebooting;
EXPORT_SYMBOL_GPL(kvm_rebooting);

static DEFINE_PER_CPU(bool, hardware_enabled);
static int kvm_usage_count;

static int __hardware_enable_nolock(void)
{
	if (__this_cpu_read(hardware_enabled))
		return 0;

	if (kvm_arch_hardware_enable()) {
		pr_info("kvm: enabling virtualization on CPU%d failed\n",
			raw_smp_processor_id());
		return -EIO;
	}

	__this_cpu_write(hardware_enabled, true);
	return 0;
}

static void hardware_enable_nolock(void *failed)
{
	if (__hardware_enable_nolock())
		atomic_inc(failed);
}

static int kvm_online_cpu(unsigned int cpu)
{
	int ret = 0;

	/*
	 * Abort the CPU online process if hardware virtualization cannot
	 * be enabled. Otherwise running VMs would encounter unrecoverable
	 * errors when scheduled to this CPU.
	 */
	mutex_lock(&kvm_lock);
	if (kvm_usage_count)
		ret = __hardware_enable_nolock();
	mutex_unlock(&kvm_lock);
	return ret;
}

static void hardware_disable_nolock(void *junk)
{
	/*
	 * Note, hardware_disable_all_nolock() tells all online CPUs to disable
	 * hardware, not just CPUs that successfully enabled hardware!
	 */
	if (!__this_cpu_read(hardware_enabled))
		return;

	kvm_arch_hardware_disable();

	__this_cpu_write(hardware_enabled, false);
}

static int kvm_offline_cpu(unsigned int cpu)
{
	mutex_lock(&kvm_lock);
	if (kvm_usage_count)
		hardware_disable_nolock(NULL);
	mutex_unlock(&kvm_lock);
	return 0;
}

static void hardware_disable_all_nolock(void)
{
	BUG_ON(!kvm_usage_count);

	kvm_usage_count--;
	if (!kvm_usage_count)
		on_each_cpu(hardware_disable_nolock, NULL, 1);
}

static void hardware_disable_all(void)
{
	cpus_read_lock();
	mutex_lock(&kvm_lock);
	hardware_disable_all_nolock();
	mutex_unlock(&kvm_lock);
	cpus_read_unlock();
}

static int hardware_enable_all(void)
{
	atomic_t failed = ATOMIC_INIT(0);
	int r;

	/*
	 * Do not enable hardware virtualization if the system is going down.
	 * If userspace initiated a forced reboot, e.g. reboot -f, then it's
	 * possible for an in-flight KVM_CREATE_VM to trigger hardware enabling
	 * after kvm_reboot() is called.  Note, this relies on system_state
	 * being set _before_ kvm_reboot(), which is why KVM uses a syscore ops
	 * hook instead of registering a dedicated reboot notifier (the latter
	 * runs before system_state is updated).
	 */
	if (system_state == SYSTEM_HALT || system_state == SYSTEM_POWER_OFF ||
	    system_state == SYSTEM_RESTART)
		return -EBUSY;

	/*
	 * When onlining a CPU, cpu_online_mask is set before kvm_online_cpu()
	 * is called, and so on_each_cpu() between them includes the CPU that
	 * is being onlined.  As a result, hardware_enable_nolock() may get
	 * invoked before kvm_online_cpu(), which also enables hardware if the
	 * usage count is non-zero.  Disable CPU hotplug to avoid attempting to
	 * enable hardware multiple times.
	 */
	cpus_read_lock();
	mutex_lock(&kvm_lock);

	r = 0;

	kvm_usage_count++;
	if (kvm_usage_count == 1) {
		on_each_cpu(hardware_enable_nolock, &failed, 1);

		if (atomic_read(&failed)) {
			hardware_disable_all_nolock();
			r = -EBUSY;
		}
	}

	mutex_unlock(&kvm_lock);
	cpus_read_unlock();

	return r;
}

static void kvm_shutdown(void)
{
	/*
	 * Disable hardware virtualization and set kvm_rebooting to indicate
	 * that KVM has asynchronously disabled hardware virtualization, i.e.
	 * that relevant errors and exceptions aren't entirely unexpected.
	 * Some flavors of hardware virtualization need to be disabled before
	 * transferring control to firmware (to perform shutdown/reboot), e.g.
	 * on x86, virtualization can block INIT interrupts, which are used by
	 * firmware to pull APs back under firmware control.  Note, this path
	 * is used for both shutdown and reboot scenarios, i.e. neither name is
	 * 100% comprehensive.
	 */
	pr_info("kvm: exiting hardware virtualization\n");
	kvm_rebooting = true;
	on_each_cpu(hardware_disable_nolock, NULL, 1);
}

static int kvm_suspend(void)
{
	/*
	 * Secondary CPUs and CPU hotplug are disabled across the suspend/resume
	 * callbacks, i.e. no need to acquire kvm_lock to ensure the usage count
	 * is stable.  Assert that kvm_lock is not held to ensure the system
	 * isn't suspended while KVM is enabling hardware.  Hardware enabling
	 * can be preempted, but the task cannot be frozen until it has dropped
	 * all locks (userspace tasks are frozen via a fake signal).
	 */
	lockdep_assert_not_held(&kvm_lock);
	lockdep_assert_irqs_disabled();

	if (kvm_usage_count)
		hardware_disable_nolock(NULL);
	return 0;
}

static void kvm_resume(void)
{
	lockdep_assert_not_held(&kvm_lock);
	lockdep_assert_irqs_disabled();

	if (kvm_usage_count)
		WARN_ON_ONCE(__hardware_enable_nolock());
}

static struct syscore_ops kvm_syscore_ops = {
	.suspend = kvm_suspend,
	.resume = kvm_resume,
	.shutdown = kvm_shutdown,
};
#else /* CONFIG_KVM_GENERIC_HARDWARE_ENABLING */
static int hardware_enable_all(void)
{
	return 0;
}

static void hardware_disable_all(void)
{

}
#endif /* CONFIG_KVM_GENERIC_HARDWARE_ENABLING */

static void kvm_iodevice_destructor(struct kvm_io_device *dev)
{
	if (dev->ops->destructor)
		dev->ops->destructor(dev);
}

static void kvm_io_bus_destroy(struct kvm_io_bus *bus)
{
	int i;

	for (i = 0; i < bus->dev_count; i++) {
		struct kvm_io_device *pos = bus->range[i].dev;

		kvm_iodevice_destructor(pos);
	}
	kfree(bus);
}

static inline int kvm_io_bus_cmp(const struct kvm_io_range *r1,
				 const struct kvm_io_range *r2)
{
	gpa_t addr1 = r1->addr;
	gpa_t addr2 = r2->addr;

	if (addr1 < addr2)
		return -1;

	/* If r2->len == 0, match the exact address.  If r2->len != 0,
	 * accept any overlapping write.  Any order is acceptable for
	 * overlapping ranges, because kvm_io_bus_get_first_dev ensures
	 * we process all of them.
	 */
	if (r2->len) {
		addr1 += r1->len;
		addr2 += r2->len;
	}

	if (addr1 > addr2)
		return 1;

	return 0;
}

static int kvm_io_bus_sort_cmp(const void *p1, const void *p2)
{
	return kvm_io_bus_cmp(p1, p2);
}

static int kvm_io_bus_get_first_dev(struct kvm_io_bus *bus,
			     gpa_t addr, int len)
{
	struct kvm_io_range *range, key;
	int off;

	key = (struct kvm_io_range) {
		.addr = addr,
		.len = len,
	};

	range = bsearch(&key, bus->range, bus->dev_count,
			sizeof(struct kvm_io_range), kvm_io_bus_sort_cmp);
	if (range == NULL)
		return -ENOENT;

	off = range - bus->range;

	while (off > 0 && kvm_io_bus_cmp(&key, &bus->range[off-1]) == 0)
		off--;

	return off;
}

static int __kvm_io_bus_write(struct kvm_vcpu *vcpu, struct kvm_io_bus *bus,
			      struct kvm_io_range *range, const void *val)
{
	int idx;

	idx = kvm_io_bus_get_first_dev(bus, range->addr, range->len);
	if (idx < 0)
		return -EOPNOTSUPP;

	while (idx < bus->dev_count &&
		kvm_io_bus_cmp(range, &bus->range[idx]) == 0) {
		if (!kvm_iodevice_write(vcpu, bus->range[idx].dev, range->addr,
					range->len, val))
			return idx;
		idx++;
	}

	return -EOPNOTSUPP;
}

/* kvm_io_bus_write - called under kvm->slots_lock */
int kvm_io_bus_write(struct kvm_vcpu *vcpu, enum kvm_bus bus_idx, gpa_t addr,
		     int len, const void *val)
{
	struct kvm_io_bus *bus;
	struct kvm_io_range range;
	int r;

	range = (struct kvm_io_range) {
		.addr = addr,
		.len = len,
	};

	bus = srcu_dereference(vcpu->kvm->buses[bus_idx], &vcpu->kvm->srcu);
	if (!bus)
		return -ENOMEM;
	r = __kvm_io_bus_write(vcpu, bus, &range, val);
	return r < 0 ? r : 0;
}
EXPORT_SYMBOL_GPL(kvm_io_bus_write);

/* kvm_io_bus_write_cookie - called under kvm->slots_lock */
int kvm_io_bus_write_cookie(struct kvm_vcpu *vcpu, enum kvm_bus bus_idx,
			    gpa_t addr, int len, const void *val, long cookie)
{
	struct kvm_io_bus *bus;
	struct kvm_io_range range;

	range = (struct kvm_io_range) {
		.addr = addr,
		.len = len,
	};

	bus = srcu_dereference(vcpu->kvm->buses[bus_idx], &vcpu->kvm->srcu);
	if (!bus)
		return -ENOMEM;

	/* First try the device referenced by cookie. */
	if ((cookie >= 0) && (cookie < bus->dev_count) &&
	    (kvm_io_bus_cmp(&range, &bus->range[cookie]) == 0))
		if (!kvm_iodevice_write(vcpu, bus->range[cookie].dev, addr, len,
					val))
			return cookie;

	/*
	 * cookie contained garbage; fall back to search and return the
	 * correct cookie value.
	 */
	return __kvm_io_bus_write(vcpu, bus, &range, val);
}

static int __kvm_io_bus_read(struct kvm_vcpu *vcpu, struct kvm_io_bus *bus,
			     struct kvm_io_range *range, void *val)
{
	int idx;

	idx = kvm_io_bus_get_first_dev(bus, range->addr, range->len);
	if (idx < 0)
		return -EOPNOTSUPP;

	while (idx < bus->dev_count &&
		kvm_io_bus_cmp(range, &bus->range[idx]) == 0) {
		if (!kvm_iodevice_read(vcpu, bus->range[idx].dev, range->addr,
				       range->len, val))
			return idx;
		idx++;
	}

	return -EOPNOTSUPP;
}

/* kvm_io_bus_read - called under kvm->slots_lock */
int kvm_io_bus_read(struct kvm_vcpu *vcpu, enum kvm_bus bus_idx, gpa_t addr,
		    int len, void *val)
{
	struct kvm_io_bus *bus;
	struct kvm_io_range range;
	int r;

	range = (struct kvm_io_range) {
		.addr = addr,
		.len = len,
	};

	bus = srcu_dereference(vcpu->kvm->buses[bus_idx], &vcpu->kvm->srcu);
	if (!bus)
		return -ENOMEM;
	r = __kvm_io_bus_read(vcpu, bus, &range, val);
	return r < 0 ? r : 0;
}

int kvm_io_bus_register_dev(struct kvm *kvm, enum kvm_bus bus_idx, gpa_t addr,
			    int len, struct kvm_io_device *dev)
{
	int i;
	struct kvm_io_bus *new_bus, *bus;
	struct kvm_io_range range;

	lockdep_assert_held(&kvm->slots_lock);

	bus = kvm_get_bus(kvm, bus_idx);
	if (!bus)
		return -ENOMEM;

	/* exclude ioeventfd which is limited by maximum fd */
	if (bus->dev_count - bus->ioeventfd_count > NR_IOBUS_DEVS - 1)
		return -ENOSPC;

	new_bus = kmalloc(struct_size(bus, range, bus->dev_count + 1),
			  GFP_KERNEL_ACCOUNT);
	if (!new_bus)
		return -ENOMEM;

	range = (struct kvm_io_range) {
		.addr = addr,
		.len = len,
		.dev = dev,
	};

	for (i = 0; i < bus->dev_count; i++)
		if (kvm_io_bus_cmp(&bus->range[i], &range) > 0)
			break;

	memcpy(new_bus, bus, sizeof(*bus) + i * sizeof(struct kvm_io_range));
	new_bus->dev_count++;
	new_bus->range[i] = range;
	memcpy(new_bus->range + i + 1, bus->range + i,
		(bus->dev_count - i) * sizeof(struct kvm_io_range));
	rcu_assign_pointer(kvm->buses[bus_idx], new_bus);
	synchronize_srcu_expedited(&kvm->srcu);
	kfree(bus);

	return 0;
}

int kvm_io_bus_unregister_dev(struct kvm *kvm, enum kvm_bus bus_idx,
			      struct kvm_io_device *dev)
{
	int i;
	struct kvm_io_bus *new_bus, *bus;

	lockdep_assert_held(&kvm->slots_lock);

	bus = kvm_get_bus(kvm, bus_idx);
	if (!bus)
		return 0;

	for (i = 0; i < bus->dev_count; i++) {
		if (bus->range[i].dev == dev) {
			break;
		}
	}

	if (i == bus->dev_count)
		return 0;

	new_bus = kmalloc(struct_size(bus, range, bus->dev_count - 1),
			  GFP_KERNEL_ACCOUNT);
	if (new_bus) {
		memcpy(new_bus, bus, struct_size(bus, range, i));
		new_bus->dev_count--;
		memcpy(new_bus->range + i, bus->range + i + 1,
				flex_array_size(new_bus, range, new_bus->dev_count - i));
	}

	rcu_assign_pointer(kvm->buses[bus_idx], new_bus);
	synchronize_srcu_expedited(&kvm->srcu);

	/*
	 * If NULL bus is installed, destroy the old bus, including all the
	 * attached devices. Otherwise, destroy the caller's device only.
	 */
	if (!new_bus) {
		pr_err("kvm: failed to shrink bus, removing it completely\n");
		kvm_io_bus_destroy(bus);
		return -ENOMEM;
	}

	kvm_iodevice_destructor(dev);
	kfree(bus);
	return 0;
}

struct kvm_io_device *kvm_io_bus_get_dev(struct kvm *kvm, enum kvm_bus bus_idx,
					 gpa_t addr)
{
	struct kvm_io_bus *bus;
	int dev_idx, srcu_idx;
	struct kvm_io_device *iodev = NULL;

	srcu_idx = srcu_read_lock(&kvm->srcu);

	bus = srcu_dereference(kvm->buses[bus_idx], &kvm->srcu);
	if (!bus)
		goto out_unlock;

	dev_idx = kvm_io_bus_get_first_dev(bus, addr, 1);
	if (dev_idx < 0)
		goto out_unlock;

	iodev = bus->range[dev_idx].dev;

out_unlock:
	srcu_read_unlock(&kvm->srcu, srcu_idx);

	return iodev;
}
EXPORT_SYMBOL_GPL(kvm_io_bus_get_dev);

static int kvm_debugfs_open(struct inode *inode, struct file *file,
			   int (*get)(void *, u64 *), int (*set)(void *, u64),
			   const char *fmt)
{
	int ret;
	struct kvm_stat_data *stat_data = inode->i_private;

	/*
	 * The debugfs files are a reference to the kvm struct which
        * is still valid when kvm_destroy_vm is called.  kvm_get_kvm_safe
        * avoids the race between open and the removal of the debugfs directory.
	 */
	if (!kvm_get_kvm_safe(stat_data->kvm))
		return -ENOENT;

	ret = simple_attr_open(inode, file, get,
			       kvm_stats_debugfs_mode(stat_data->desc) & 0222
			       ? set : NULL, fmt);
	if (ret)
		kvm_put_kvm(stat_data->kvm);

	return ret;
}

static int kvm_debugfs_release(struct inode *inode, struct file *file)
{
	struct kvm_stat_data *stat_data = inode->i_private;

	simple_attr_release(inode, file);
	kvm_put_kvm(stat_data->kvm);

	return 0;
}

static int kvm_get_stat_per_vm(struct kvm *kvm, size_t offset, u64 *val)
{
	*val = *(u64 *)((void *)(&kvm->stat) + offset);

	return 0;
}

static int kvm_clear_stat_per_vm(struct kvm *kvm, size_t offset)
{
	*(u64 *)((void *)(&kvm->stat) + offset) = 0;

	return 0;
}

static int kvm_get_stat_per_vcpu(struct kvm *kvm, size_t offset, u64 *val)
{
	unsigned long i;
	struct kvm_vcpu *vcpu;

	*val = 0;

	kvm_for_each_vcpu(i, vcpu, kvm)
		*val += *(u64 *)((void *)(&vcpu->stat) + offset);

	return 0;
}

static int kvm_clear_stat_per_vcpu(struct kvm *kvm, size_t offset)
{
	unsigned long i;
	struct kvm_vcpu *vcpu;

	kvm_for_each_vcpu(i, vcpu, kvm)
		*(u64 *)((void *)(&vcpu->stat) + offset) = 0;

	return 0;
}

static int kvm_stat_data_get(void *data, u64 *val)
{
	int r = -EFAULT;
	struct kvm_stat_data *stat_data = data;

	switch (stat_data->kind) {
	case KVM_STAT_VM:
		r = kvm_get_stat_per_vm(stat_data->kvm,
					stat_data->desc->desc.offset, val);
		break;
	case KVM_STAT_VCPU:
		r = kvm_get_stat_per_vcpu(stat_data->kvm,
					  stat_data->desc->desc.offset, val);
		break;
	}

	return r;
}

static int kvm_stat_data_clear(void *data, u64 val)
{
	int r = -EFAULT;
	struct kvm_stat_data *stat_data = data;

	if (val)
		return -EINVAL;

	switch (stat_data->kind) {
	case KVM_STAT_VM:
		r = kvm_clear_stat_per_vm(stat_data->kvm,
					  stat_data->desc->desc.offset);
		break;
	case KVM_STAT_VCPU:
		r = kvm_clear_stat_per_vcpu(stat_data->kvm,
					    stat_data->desc->desc.offset);
		break;
	}

	return r;
}

static int kvm_stat_data_open(struct inode *inode, struct file *file)
{
	__simple_attr_check_format("%llu\n", 0ull);
	return kvm_debugfs_open(inode, file, kvm_stat_data_get,
				kvm_stat_data_clear, "%llu\n");
}

static const struct file_operations stat_fops_per_vm = {
	.owner = THIS_MODULE,
	.open = kvm_stat_data_open,
	.release = kvm_debugfs_release,
	.read = simple_attr_read,
	.write = simple_attr_write,
	.llseek = no_llseek,
};

static int vm_stat_get(void *_offset, u64 *val)
{
	unsigned offset = (long)_offset;
	struct kvm *kvm;
	u64 tmp_val;

	*val = 0;
	mutex_lock(&kvm_lock);
	list_for_each_entry(kvm, &vm_list, vm_list) {
		kvm_get_stat_per_vm(kvm, offset, &tmp_val);
		*val += tmp_val;
	}
	mutex_unlock(&kvm_lock);
	return 0;
}

static int vm_stat_clear(void *_offset, u64 val)
{
	unsigned offset = (long)_offset;
	struct kvm *kvm;

	if (val)
		return -EINVAL;

	mutex_lock(&kvm_lock);
	list_for_each_entry(kvm, &vm_list, vm_list) {
		kvm_clear_stat_per_vm(kvm, offset);
	}
	mutex_unlock(&kvm_lock);

	return 0;
}

DEFINE_SIMPLE_ATTRIBUTE(vm_stat_fops, vm_stat_get, vm_stat_clear, "%llu\n");
DEFINE_SIMPLE_ATTRIBUTE(vm_stat_readonly_fops, vm_stat_get, NULL, "%llu\n");

static int vcpu_stat_get(void *_offset, u64 *val)
{
	unsigned offset = (long)_offset;
	struct kvm *kvm;
	u64 tmp_val;

	*val = 0;
	mutex_lock(&kvm_lock);
	list_for_each_entry(kvm, &vm_list, vm_list) {
		kvm_get_stat_per_vcpu(kvm, offset, &tmp_val);
		*val += tmp_val;
	}
	mutex_unlock(&kvm_lock);
	return 0;
}

static int vcpu_stat_clear(void *_offset, u64 val)
{
	unsigned offset = (long)_offset;
	struct kvm *kvm;

	if (val)
		return -EINVAL;

	mutex_lock(&kvm_lock);
	list_for_each_entry(kvm, &vm_list, vm_list) {
		kvm_clear_stat_per_vcpu(kvm, offset);
	}
	mutex_unlock(&kvm_lock);

	return 0;
}

DEFINE_SIMPLE_ATTRIBUTE(vcpu_stat_fops, vcpu_stat_get, vcpu_stat_clear,
			"%llu\n");
DEFINE_SIMPLE_ATTRIBUTE(vcpu_stat_readonly_fops, vcpu_stat_get, NULL, "%llu\n");

static void kvm_uevent_notify_change(unsigned int type, struct kvm *kvm)
{
	struct kobj_uevent_env *env;
	unsigned long long created, active;

	if (!kvm_dev.this_device || !kvm)
		return;

	mutex_lock(&kvm_lock);
	if (type == KVM_EVENT_CREATE_VM) {
		kvm_createvm_count++;
		kvm_active_vms++;
	} else if (type == KVM_EVENT_DESTROY_VM) {
		kvm_active_vms--;
	}
	created = kvm_createvm_count;
	active = kvm_active_vms;
	mutex_unlock(&kvm_lock);

	env = kzalloc(sizeof(*env), GFP_KERNEL);
	if (!env)
		return;

	add_uevent_var(env, "CREATED=%llu", created);
	add_uevent_var(env, "COUNT=%llu", active);

	if (type == KVM_EVENT_CREATE_VM) {
		add_uevent_var(env, "EVENT=create");
		kvm->userspace_pid = task_pid_nr(current);
	} else if (type == KVM_EVENT_DESTROY_VM) {
		add_uevent_var(env, "EVENT=destroy");
	}
	add_uevent_var(env, "PID=%d", kvm->userspace_pid);

	if (!IS_ERR(kvm->debugfs_dentry)) {
		char *tmp, *p = kmalloc(PATH_MAX, GFP_KERNEL);

		if (p) {
			tmp = dentry_path_raw(kvm->debugfs_dentry, p, PATH_MAX);
			if (!IS_ERR(tmp))
				add_uevent_var(env, "STATS_PATH=%s", tmp);
			kfree(p);
		}
	}
	/* no need for checks, since we are adding at most only 5 keys */
	env->envp[env->envp_idx++] = NULL;
	kobject_uevent_env(&kvm_dev.this_device->kobj, KOBJ_CHANGE, env->envp);
	kfree(env);
}

static void kvm_init_debug(void)
{
	const struct file_operations *fops;
	const struct _kvm_stats_desc *pdesc;
	int i;

	kvm_debugfs_dir = debugfs_create_dir("kvm", NULL);

	for (i = 0; i < kvm_vm_stats_header.num_desc; ++i) {
		pdesc = &kvm_vm_stats_desc[i];
		if (kvm_stats_debugfs_mode(pdesc) & 0222)
			fops = &vm_stat_fops;
		else
			fops = &vm_stat_readonly_fops;
		debugfs_create_file(pdesc->name, kvm_stats_debugfs_mode(pdesc),
				kvm_debugfs_dir,
				(void *)(long)pdesc->desc.offset, fops);
	}

	for (i = 0; i < kvm_vcpu_stats_header.num_desc; ++i) {
		pdesc = &kvm_vcpu_stats_desc[i];
		if (kvm_stats_debugfs_mode(pdesc) & 0222)
			fops = &vcpu_stat_fops;
		else
			fops = &vcpu_stat_readonly_fops;
		debugfs_create_file(pdesc->name, kvm_stats_debugfs_mode(pdesc),
				kvm_debugfs_dir,
				(void *)(long)pdesc->desc.offset, fops);
	}
}

static inline
struct kvm_vcpu *preempt_notifier_to_vcpu(struct preempt_notifier *pn)
{
	return container_of(pn, struct kvm_vcpu, preempt_notifier);
}

static void kvm_sched_in(struct preempt_notifier *pn, int cpu)
{
	struct kvm_vcpu *vcpu = preempt_notifier_to_vcpu(pn);

	WRITE_ONCE(vcpu->preempted, false);
	WRITE_ONCE(vcpu->ready, false);

	__this_cpu_write(kvm_running_vcpu, vcpu);
	kvm_arch_sched_in(vcpu, cpu);
	kvm_arch_vcpu_load(vcpu, cpu);
}

static void kvm_sched_out(struct preempt_notifier *pn,
			  struct task_struct *next)
{
	struct kvm_vcpu *vcpu = preempt_notifier_to_vcpu(pn);

	if (current->on_rq) {
		WRITE_ONCE(vcpu->preempted, true);
		WRITE_ONCE(vcpu->ready, true);
	}
	kvm_arch_vcpu_put(vcpu);
	__this_cpu_write(kvm_running_vcpu, NULL);
}

/**
 * kvm_get_running_vcpu - get the vcpu running on the current CPU.
 *
 * We can disable preemption locally around accessing the per-CPU variable,
 * and use the resolved vcpu pointer after enabling preemption again,
 * because even if the current thread is migrated to another CPU, reading
 * the per-CPU value later will give us the same value as we update the
 * per-CPU variable in the preempt notifier handlers.
 */
struct kvm_vcpu *kvm_get_running_vcpu(void)
{
	struct kvm_vcpu *vcpu;

	preempt_disable();
	vcpu = __this_cpu_read(kvm_running_vcpu);
	preempt_enable();

	return vcpu;
}
EXPORT_SYMBOL_GPL(kvm_get_running_vcpu);

/**
 * kvm_get_running_vcpus - get the per-CPU array of currently running vcpus.
 */
struct kvm_vcpu * __percpu *kvm_get_running_vcpus(void)
{
        return &kvm_running_vcpu;
}

#ifdef CONFIG_GUEST_PERF_EVENTS
static unsigned int kvm_guest_state(void)
{
	struct kvm_vcpu *vcpu = kvm_get_running_vcpu();
	unsigned int state;

	if (!kvm_arch_pmi_in_guest(vcpu))
		return 0;

	state = PERF_GUEST_ACTIVE;
	if (!kvm_arch_vcpu_in_kernel(vcpu))
		state |= PERF_GUEST_USER;

	return state;
}

static unsigned long kvm_guest_get_ip(void)
{
	struct kvm_vcpu *vcpu = kvm_get_running_vcpu();

	/* Retrieving the IP must be guarded by a call to kvm_guest_state(). */
	if (WARN_ON_ONCE(!kvm_arch_pmi_in_guest(vcpu)))
		return 0;

	return kvm_arch_vcpu_get_ip(vcpu);
}

static struct perf_guest_info_callbacks kvm_guest_cbs = {
	.state			= kvm_guest_state,
	.get_ip			= kvm_guest_get_ip,
	.handle_intel_pt_intr	= NULL,
};

void kvm_register_perf_callbacks(unsigned int (*pt_intr_handler)(void))
{
	kvm_guest_cbs.handle_intel_pt_intr = pt_intr_handler;
	perf_register_guest_info_callbacks(&kvm_guest_cbs);
}
void kvm_unregister_perf_callbacks(void)
{
	perf_unregister_guest_info_callbacks(&kvm_guest_cbs);
}
#endif

int kvm_init(unsigned vcpu_size, unsigned vcpu_align, struct module *module)
{
	int r;
	int cpu;

#ifdef CONFIG_KVM_GENERIC_HARDWARE_ENABLING
	r = cpuhp_setup_state_nocalls(CPUHP_AP_KVM_ONLINE, "kvm/cpu:online",
				      kvm_online_cpu, kvm_offline_cpu);
	if (r)
		return r;

	register_syscore_ops(&kvm_syscore_ops);
#endif

	/* A kmem cache lets us meet the alignment requirements of fx_save. */
	if (!vcpu_align)
		vcpu_align = __alignof__(struct kvm_vcpu);
	kvm_vcpu_cache =
		kmem_cache_create_usercopy("kvm_vcpu", vcpu_size, vcpu_align,
					   SLAB_ACCOUNT,
					   offsetof(struct kvm_vcpu, arch),
					   offsetofend(struct kvm_vcpu, stats_id)
					   - offsetof(struct kvm_vcpu, arch),
					   NULL);
	if (!kvm_vcpu_cache) {
		r = -ENOMEM;
		goto err_vcpu_cache;
	}

	for_each_possible_cpu(cpu) {
		if (!alloc_cpumask_var_node(&per_cpu(cpu_kick_mask, cpu),
					    GFP_KERNEL, cpu_to_node(cpu))) {
			r = -ENOMEM;
			goto err_cpu_kick_mask;
		}
	}

	r = kvm_irqfd_init();
	if (r)
		goto err_irqfd;

	r = kvm_async_pf_init();
	if (r)
		goto err_async_pf;

	kvm_chardev_ops.owner = module;
	kvm_vm_fops.owner = module;
	kvm_vcpu_fops.owner = module;
	kvm_device_fops.owner = module;

	kvm_preempt_ops.sched_in = kvm_sched_in;
	kvm_preempt_ops.sched_out = kvm_sched_out;

	kvm_init_debug();

	r = kvm_vfio_ops_init();
	if (WARN_ON_ONCE(r))
		goto err_vfio;

	kvm_gmem_init(module);

	/*
	 * Registration _must_ be the very last thing done, as this exposes
	 * /dev/kvm to userspace, i.e. all infrastructure must be setup!
	 */
	r = misc_register(&kvm_dev);
	if (r) {
		pr_err("kvm: misc device register failed\n");
		goto err_register;
	}

	return 0;

err_register:
	kvm_vfio_ops_exit();
err_vfio:
	kvm_async_pf_deinit();
err_async_pf:
	kvm_irqfd_exit();
err_irqfd:
err_cpu_kick_mask:
	for_each_possible_cpu(cpu)
		free_cpumask_var(per_cpu(cpu_kick_mask, cpu));
	kmem_cache_destroy(kvm_vcpu_cache);
err_vcpu_cache:
#ifdef CONFIG_KVM_GENERIC_HARDWARE_ENABLING
	unregister_syscore_ops(&kvm_syscore_ops);
	cpuhp_remove_state_nocalls(CPUHP_AP_KVM_ONLINE);
#endif
	return r;
}
EXPORT_SYMBOL_GPL(kvm_init);

void kvm_exit(void)
{
	int cpu;

	/*
	 * Note, unregistering /dev/kvm doesn't strictly need to come first,
	 * fops_get(), a.k.a. try_module_get(), prevents acquiring references
	 * to KVM while the module is being stopped.
	 */
	misc_deregister(&kvm_dev);

	debugfs_remove_recursive(kvm_debugfs_dir);
	for_each_possible_cpu(cpu)
		free_cpumask_var(per_cpu(cpu_kick_mask, cpu));
	kmem_cache_destroy(kvm_vcpu_cache);
	kvm_vfio_ops_exit();
	kvm_async_pf_deinit();
#ifdef CONFIG_KVM_GENERIC_HARDWARE_ENABLING
	unregister_syscore_ops(&kvm_syscore_ops);
	cpuhp_remove_state_nocalls(CPUHP_AP_KVM_ONLINE);
#endif
	kvm_irqfd_exit();
}
EXPORT_SYMBOL_GPL(kvm_exit);

struct kvm_vm_worker_thread_context {
	struct kvm *kvm;
	struct task_struct *parent;
	struct completion init_done;
	kvm_vm_thread_fn_t thread_fn;
	uintptr_t data;
	int err;
};

static int kvm_vm_worker_thread(void *context)
{
	/*
	 * The init_context is allocated on the stack of the parent thread, so
	 * we have to locally copy anything that is needed beyond initialization
	 */
	struct kvm_vm_worker_thread_context *init_context = context;
	struct task_struct *parent;
	struct kvm *kvm = init_context->kvm;
	kvm_vm_thread_fn_t thread_fn = init_context->thread_fn;
	uintptr_t data = init_context->data;
	int err;

	err = kthread_park(current);
	/* kthread_park(current) is never supposed to return an error */
	WARN_ON(err != 0);
	if (err)
		goto init_complete;

	err = cgroup_attach_task_all(init_context->parent, current);
	if (err) {
		kvm_err("%s: cgroup_attach_task_all failed with err %d\n",
			__func__, err);
		goto init_complete;
	}

	set_user_nice(current, task_nice(init_context->parent));

init_complete:
	init_context->err = err;
	complete(&init_context->init_done);
	init_context = NULL;

	if (err)
		goto out;

	/* Wait to be woken up by the spawner before proceeding. */
	kthread_parkme();

	if (!kthread_should_stop())
		err = thread_fn(kvm, data);

out:
	/*
	 * Move kthread back to its original cgroup to prevent it lingering in
	 * the cgroup of the VM process, after the latter finishes its
	 * execution.
	 *
	 * kthread_stop() waits on the 'exited' completion condition which is
	 * set in exit_mm(), via mm_release(), in do_exit(). However, the
	 * kthread is removed from the cgroup in the cgroup_exit() which is
	 * called after the exit_mm(). This causes the kthread_stop() to return
	 * before the kthread actually quits the cgroup.
	 */
	rcu_read_lock();
	parent = rcu_dereference(current->real_parent);
	get_task_struct(parent);
	rcu_read_unlock();
	cgroup_attach_task_all(parent, current);
	put_task_struct(parent);

	return err;
}

int kvm_vm_create_worker_thread(struct kvm *kvm, kvm_vm_thread_fn_t thread_fn,
				uintptr_t data, const char *name,
				struct task_struct **thread_ptr)
{
	struct kvm_vm_worker_thread_context init_context = {};
	struct task_struct *thread;

	*thread_ptr = NULL;
	init_context.kvm = kvm;
	init_context.parent = current;
	init_context.thread_fn = thread_fn;
	init_context.data = data;
	init_completion(&init_context.init_done);

	thread = kthread_run(kvm_vm_worker_thread, &init_context,
			     "%s-%d", name, task_pid_nr(current));
	if (IS_ERR(thread))
		return PTR_ERR(thread);

	/* kthread_run is never supposed to return NULL */
	WARN_ON(thread == NULL);

	wait_for_completion(&init_context.init_done);

	if (!init_context.err)
		*thread_ptr = thread;

	return init_context.err;
}<|MERGE_RESOLUTION|>--- conflicted
+++ resolved
@@ -417,8 +417,6 @@
 		if (WARN_ON_ONCE(!capacity))
 			return -EIO;
 
-<<<<<<< HEAD
-=======
 		/*
 		 * Custom init values can be used only for page allocations,
 		 * and obviously conflict with __GFP_ZERO.
@@ -426,7 +424,6 @@
 		if (WARN_ON_ONCE(mc->init_value && (mc->kmem_cache || mc->gfp_zero)))
 			return -EIO;
 
->>>>>>> 0c383648
 		mc->objects = kvmalloc_array(capacity, sizeof(void *), gfp);
 		if (!mc->objects)
 			return -ENOMEM;
@@ -589,8 +586,6 @@
 }
 #define IS_KVM_NULL_FN(fn) ((fn) == (void *)kvm_null_fn)
 
-static const union kvm_mmu_notifier_arg KVM_MMU_NOTIFIER_NO_ARG;
-
 /* Iterate over each memslot intersecting [start, last] (inclusive) range */
 #define kvm_for_each_memslot_in_hva_range(node, slots, start, last)	     \
 	for (node = interval_tree_iter_first(&slots->hva_tree, start, last); \
@@ -665,10 +660,7 @@
 	if (range->flush_on_ret && r.ret)
 		kvm_flush_remote_tlbs(kvm);
 
-<<<<<<< HEAD
-=======
 mmu_unlock:
->>>>>>> 0c383648
 	if (r.found_memslot)
 		KVM_MMU_UNLOCK(kvm);
 
@@ -680,20 +672,12 @@
 static __always_inline int kvm_handle_hva_range(struct mmu_notifier *mn,
 						unsigned long start,
 						unsigned long end,
-<<<<<<< HEAD
-						union kvm_mmu_notifier_arg arg,
-=======
->>>>>>> 0c383648
 						gfn_handler_t handler)
 {
 	struct kvm *kvm = mmu_notifier_to_kvm(mn);
 	const struct kvm_mmu_notifier_range range = {
 		.start		= start,
 		.end		= end,
-<<<<<<< HEAD
-		.arg		= arg,
-=======
->>>>>>> 0c383648
 		.handler	= handler,
 		.on_lock	= (void *)kvm_null_fn,
 		.flush_on_ret	= true,
@@ -739,43 +723,10 @@
 
 void kvm_mmu_invalidate_range_add(struct kvm *kvm, gfn_t start, gfn_t end)
 {
-<<<<<<< HEAD
-	struct kvm *kvm = mmu_notifier_to_kvm(mn);
-	const union kvm_mmu_notifier_arg arg = { .pte = pte };
-=======
 	lockdep_assert_held_write(&kvm->mmu_lock);
->>>>>>> 0c383648
 
 	WARN_ON_ONCE(!kvm->mmu_invalidate_in_progress);
 
-<<<<<<< HEAD
-	kvm_handle_hva_range(mn, address, address + 1, arg, kvm_change_spte_gfn);
-}
-
-void kvm_mmu_invalidate_begin(struct kvm *kvm)
-{
-	lockdep_assert_held_write(&kvm->mmu_lock);
-	/*
-	 * The count increase must become visible at unlock time as no
-	 * spte can be established without taking the mmu_lock and
-	 * count is also read inside the mmu_lock critical section.
-	 */
-	kvm->mmu_invalidate_in_progress++;
-
-	if (likely(kvm->mmu_invalidate_in_progress == 1)) {
-		kvm->mmu_invalidate_range_start = INVALID_GPA;
-		kvm->mmu_invalidate_range_end = INVALID_GPA;
-	}
-}
-
-void kvm_mmu_invalidate_range_add(struct kvm *kvm, gfn_t start, gfn_t end)
-{
-	lockdep_assert_held_write(&kvm->mmu_lock);
-
-	WARN_ON_ONCE(!kvm->mmu_invalidate_in_progress);
-
-=======
->>>>>>> 0c383648
 	if (likely(kvm->mmu_invalidate_range_start == INVALID_GPA)) {
 		kvm->mmu_invalidate_range_start = start;
 		kvm->mmu_invalidate_range_end = end;
@@ -916,12 +867,7 @@
 {
 	trace_kvm_age_hva(start, end);
 
-<<<<<<< HEAD
-	return kvm_handle_hva_range(mn, start, end, KVM_MMU_NOTIFIER_NO_ARG,
-				    kvm_age_gfn);
-=======
 	return kvm_handle_hva_range(mn, start, end, kvm_age_gfn);
->>>>>>> 0c383648
 }
 
 static int kvm_mmu_notifier_clear_young(struct mmu_notifier *mn,
