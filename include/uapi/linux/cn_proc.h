--- conflicted
+++ resolved
@@ -69,12 +69,7 @@
 
 static inline enum proc_cn_event valid_event(enum proc_cn_event ev_type)
 {
-<<<<<<< HEAD
-	ev_type &= PROC_EVENT_ALL;
-	return ev_type;
-=======
 	return (enum proc_cn_event)(ev_type & PROC_EVENT_ALL);
->>>>>>> 0c383648
 }
 
 /*
